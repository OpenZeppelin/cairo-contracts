--- conflicted
+++ resolved
@@ -2,16 +2,12 @@
 mod selectors;
 mod serde;
 mod unwrap_and_cast;
+mod universal_deployer;
 
 use array::ArrayTrait;
 use array::SpanTrait;
 use box::BoxTrait;
 use option::OptionTrait;
-<<<<<<< HEAD
-mod constants;
-mod universal_deployer;
-mod serde;
-=======
 use starknet::call_contract_syscall;
 use starknet::ContractAddress;
 use starknet::SyscallResult;
@@ -54,7 +50,6 @@
         }
     }
 }
->>>>>>> 65d03ae5
 
 #[inline(always)]
 fn check_gas() {
