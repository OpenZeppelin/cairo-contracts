import pytest
from starkware.starknet.testing.starknet import Starknet
from signers import MockSigner
from utils import (
    str_to_felt, MAX_UINT256, get_contract_class, cached_contract,
    TRUE, assert_revert, to_uint, sub_uint, add_uint, State, Account
)


signer = MockSigner(123456789987654321)

# random token IDs
TOKENS = [
    to_uint(5042), to_uint(793), to_uint(321), MAX_UINT256, to_uint(8)
]
# total tokens as uint
TOTAL_TOKENS = to_uint(len(TOKENS))
# random user address
RECIPIENT = 555
# random data (mimicking bytes in Solidity)
DATA = [0x42, 0x89, 0x55]
# selector id
ENUMERABLE_INTERFACE_ID = 0x780e9d63


@pytest.fixture(scope='module')
def contract_classes():
<<<<<<< HEAD
    account_cls = Account.get_class
    erc721_cls = get_contract_class(
        'openzeppelin/token/erc721_enumerable/ERC721_Enumerable_Mintable_Burnable.cairo')
=======
    account_cls = get_contract_class('Account')
    erc721_cls = get_contract_class('ERC721_Enumerable_Mintable_Burnable')
>>>>>>> 5b616cf3

    return account_cls, erc721_cls

@pytest.fixture(scope='module')
async def erc721_init(contract_classes):
    account_cls, erc721_cls = contract_classes
    starknet = await State.init()
    account1 = await Account.deploy(signer.public_key)
    account2 = await Account.deploy(signer.public_key)
    erc721 = await starknet.deploy(
        contract_class=erc721_cls,
        constructor_calldata=[
            str_to_felt("Non Fungible Token"),  # name
            str_to_felt("NFT"),                 # ticker
            account1.contract_address           # owner
        ]
    )
    return (
        starknet.state,
        account1,
        account2,
        erc721
    )


@pytest.fixture
def erc721_factory(contract_classes, erc721_init):
    account_cls, erc721_cls = contract_classes
    state, account1, account2, erc721 = erc721_init
    _state = state.copy()
    account1 = cached_contract(_state, account_cls, account1)
    account2 = cached_contract(_state, account_cls, account2)
    erc721 = cached_contract(_state, erc721_cls, erc721)

    return erc721, account1, account2


@pytest.fixture
async def erc721_minted(erc721_factory):
    erc721, account, account2 = erc721_factory
    # mint tokens to account
    for token in TOKENS:
        await signer.send_transaction(
            account, erc721.contract_address, 'mint', [
                account.contract_address, *token]
        )

    return erc721, account, account2


#
# supportsInterface
#


@pytest.mark.asyncio
async def test_supportsInterface(erc721_factory):
    erc721, _, _ = erc721_factory

    execution_info = await erc721.supportsInterface(ENUMERABLE_INTERFACE_ID).invoke()
    assert execution_info.result == (TRUE,)

#
# totalSupply
#


@pytest.mark.asyncio
async def test_totalSupply(erc721_minted):
    erc721, _, _ = erc721_minted

    execution_info = await erc721.totalSupply().invoke()
    assert execution_info.result == (TOTAL_TOKENS,)


#
# tokenOfOwnerByIndex
#


@pytest.mark.asyncio
async def test_tokenOfOwnerByIndex(erc721_minted):
    erc721, account, _ = erc721_minted

    # check index
    for i in range(0, len(TOKENS)):
        execution_info = await erc721.tokenOfOwnerByIndex(
            account.contract_address, to_uint(i)).invoke()
        assert execution_info.result == (TOKENS[i],)


@pytest.mark.asyncio
async def test_tokenOfOwnerByIndex_greater_than_supply(erc721_minted):
    erc721, account, _ = erc721_minted

    tokens_plus_one = add_uint(TOTAL_TOKENS, to_uint(1))

    await assert_revert(
        erc721.tokenOfOwnerByIndex(
            account.contract_address, tokens_plus_one).invoke(),
        reverted_with="ERC721_Enumerable: owner index out of bounds"
    )


@pytest.mark.asyncio
async def test_tokenOfOwnerByIndex_owner_with_no_tokens(erc721_minted):
    erc721, _, _ = erc721_minted

    await assert_revert(
        erc721.tokenOfOwnerByIndex(RECIPIENT, to_uint(1)).invoke(),
        reverted_with="ERC721_Enumerable: owner index out of bounds"
    )


@pytest.mark.asyncio
async def test_tokenOfOwnerByIndex_transfer_all_tokens(erc721_minted):
    erc721, account, other = erc721_minted

    # transfer all tokens
    for token in TOKENS:
        await signer.send_transaction(
            account, erc721.contract_address, 'transferFrom', [
                account.contract_address,
                other.contract_address,
                *token
            ]
        )

    execution_info = await erc721.balanceOf(other.contract_address).invoke()
    assert execution_info.result == (TOTAL_TOKENS,)

    for i in range(0, len(TOKENS)):
        execution_info = await erc721.tokenOfOwnerByIndex(other.contract_address, to_uint(i)).invoke()
        assert execution_info.result == (TOKENS[i],)

    execution_info = await erc721.balanceOf(account.contract_address).invoke()
    assert execution_info.result == (to_uint(0),)

    # check that queries to old owner's token ownership reverts since index is less
    # than the target's balance
    await assert_revert(erc721.tokenOfOwnerByIndex(
        account.contract_address, to_uint(0)).invoke(),
        reverted_with="ERC721_Enumerable: owner index out of bounds"
    )


@pytest.mark.asyncio
async def test_tokenOfOwnerByIndex_safe_transfer_all_tokens(erc721_minted):
    erc721, account, other = erc721_minted

    # safe transfer all tokens
    for token in TOKENS:
        await signer.send_transaction(
            account, erc721.contract_address, 'safeTransferFrom', [
                account.contract_address,
                other.contract_address,
                *token,
                len(DATA),
                *DATA
            ]
        )

    execution_info = await erc721.balanceOf(other.contract_address).invoke()
    assert execution_info.result == (TOTAL_TOKENS,)

    for i in range(0, len(TOKENS)):
        execution_info = await erc721.tokenOfOwnerByIndex(other.contract_address, to_uint(i)).invoke()
        assert execution_info.result == (TOKENS[i],)

    execution_info = await erc721.balanceOf(account.contract_address).invoke()
    assert execution_info.result == (to_uint(0),)

    # check that queries to old owner's token ownership reverts since index is less
    # than the target's balance
    await assert_revert(erc721.tokenOfOwnerByIndex(
        account.contract_address, to_uint(0)).invoke(),
        reverted_with="ERC721_Enumerable: owner index out of bounds"
    )


#
# tokenByIndex
#


@pytest.mark.asyncio
async def test_tokenByIndex(erc721_minted):
    erc721, _, _ = erc721_minted

    for i in range(0, len(TOKENS)):
        execution_info = await erc721.tokenByIndex(to_uint(i)).invoke()
        assert execution_info.result == (TOKENS[i],)


@pytest.mark.asyncio
async def test_tokenByIndex_greater_than_supply(erc721_minted):
    erc721, _, _ = erc721_minted

    await assert_revert(
        erc721.tokenByIndex(to_uint(5)).invoke(),
        reverted_with="ERC721_Enumerable: global index out of bounds"
    )


@pytest.mark.asyncio
async def test_tokenByIndex_burn_last_token(erc721_minted):
    erc721, account, _ = erc721_minted

    tokens_minus_one = sub_uint(TOTAL_TOKENS, to_uint(1))

    # burn last token
    await signer.send_transaction(
        account, erc721.contract_address, 'burn', [
            *TOKENS[4]]
    )

    execution_info = await erc721.totalSupply().invoke()
    assert execution_info.result == (tokens_minus_one,)

    for i in range(0, 4):
        execution_info = await erc721.tokenByIndex(to_uint(i)).invoke()
        assert execution_info.result == (TOKENS[i],)

    await assert_revert(
        erc721.tokenByIndex(tokens_minus_one).invoke(),
        reverted_with="ERC721_Enumerable: global index out of bounds"
    )


@pytest.mark.asyncio
async def test_tokenByIndex_burn_first_token(erc721_minted):
    erc721, account, _ = erc721_minted

    # burn first token
    await signer.send_transaction(
        account, erc721.contract_address, 'burn', [
            *TOKENS[0]]
    )

    # TOKEN[0] should be burnt and TOKEN[4] should be swapped
    # to TOKEN[0]'s index
    new_token_order = [TOKENS[4], TOKENS[1], TOKENS[2], TOKENS[3]]
    for i in range(0, 3):
        execution_info = await erc721.tokenByIndex(to_uint(i)).invoke()
        assert execution_info.result == (new_token_order[i],)


@pytest.mark.asyncio
async def test_tokenByIndex_burn_and_mint(erc721_minted):
    erc721, account, _ = erc721_minted

    for token in TOKENS:
        await signer.send_transaction(
            account, erc721.contract_address, 'burn', [
                *token]
        )

    execution_info = await erc721.totalSupply().invoke()
    assert execution_info.result == (to_uint(0),)

    await assert_revert(
        erc721.tokenByIndex(to_uint(0)).invoke(),
        reverted_with="ERC721_Enumerable: global index out of bounds"
    )

    # mint new tokens
    for token in TOKENS:
        await signer.send_transaction(
            account, erc721.contract_address, 'mint', [
                account.contract_address, *token]
        )

    for i in range(0, len(TOKENS)):
        execution_info = await erc721.tokenByIndex(to_uint(i)).invoke()
        assert execution_info.result == (TOKENS[i],)<|MERGE_RESOLUTION|>--- conflicted
+++ resolved
@@ -1,5 +1,4 @@
 import pytest
-from starkware.starknet.testing.starknet import Starknet
 from signers import MockSigner
 from utils import (
     str_to_felt, MAX_UINT256, get_contract_class, cached_contract,
@@ -25,16 +24,11 @@
 
 @pytest.fixture(scope='module')
 def contract_classes():
-<<<<<<< HEAD
     account_cls = Account.get_class
-    erc721_cls = get_contract_class(
-        'openzeppelin/token/erc721_enumerable/ERC721_Enumerable_Mintable_Burnable.cairo')
-=======
-    account_cls = get_contract_class('Account')
     erc721_cls = get_contract_class('ERC721_Enumerable_Mintable_Burnable')
->>>>>>> 5b616cf3
 
     return account_cls, erc721_cls
+
 
 @pytest.fixture(scope='module')
 async def erc721_init(contract_classes):
