[workspace]
members = [
    "packages/access",
    "packages/account",
    "packages/finance",
    "packages/interfaces",
    "packages/governance",
    "packages/introspection",
    "packages/macros",
    "packages/merkle_tree",
    "packages/presets",
    "packages/security",
    "packages/token",
    "packages/upgrades",
    "packages/utils",
    "packages/testing",
    "packages/test_common",
]

[package]
name = "openzeppelin"
readme = "README.md"
version.workspace = true
keywords.workspace = true
edition.workspace = true

[workspace.package]
version = "3.0.0-alpha.0"
edition = "2024_07"
<<<<<<< HEAD
cairo-version = "2.12.0-rc.1"
scarb-version = "2.12.0-rc.1"
=======
cairo-version = "2.12.0-rc.2"
scarb-version = "2.12.0-rc.2"
>>>>>>> 997cc3af
authors = ["OpenZeppelin Community <maintainers@openzeppelin.org>"]
description = "OpenZeppelin Contracts written in Cairo for Starknet, a decentralized ZK Rollup"
documentation = "https://docs.openzeppelin.com/contracts-cairo"
repository = "https://github.com/OpenZeppelin/cairo-contracts"
license-file = "LICENSE"
keywords = [
    "openzeppelin",
    "starknet",
    "contracts",
    "security",
    "standards"
]

[workspace.dependencies]
<<<<<<< HEAD
assert_macros = "2.12.0-rc.1"
starknet = "2.12.0-rc.1"
=======
assert_macros = "2.12.0-rc.2"
starknet = "2.12.0-rc.2"
>>>>>>> 997cc3af
snforge_std = "0.46.0"

[dependencies]
starknet.workspace = true
openzeppelin_access = { path = "packages/access" }
openzeppelin_account = { path = "packages/account" }
openzeppelin_finance = { path = "packages/finance" }
openzeppelin_interfaces = { path = "packages/interfaces" }
openzeppelin_governance = { path = "packages/governance" }
openzeppelin_introspection = { path = "packages/introspection" }
openzeppelin_merkle_tree = { path = "packages/merkle_tree" }
openzeppelin_presets = { path = "packages/presets" }
openzeppelin_security = { path = "packages/security" }
openzeppelin_token = { path = "packages/token" }
openzeppelin_upgrades = { path = "packages/upgrades" }
openzeppelin_utils = { path = "packages/utils" }

[dev-dependencies]
snforge_std.workspace = true
openzeppelin_test_common = { path = "packages/test_common" }
openzeppelin_testing = { path = "packages/testing" }

[lib]

[[target.starknet-contract]]
allowed-libfuncs-list.name = "experimental"
sierra = true
casm = false

[workspace.tool.fmt]
sort-module-level-items = true

[workspace.tool.scarb]
allow-prebuilt-plugins = ["snforge_std"]

[tool]
fmt.workspace = true
scarb.workspace = true

[profile.dev.cairo]
unstable-add-statements-functions-debug-info = true
unstable-add-statements-code-locations-debug-info = true
inlining-strategy = "avoid"<|MERGE_RESOLUTION|>--- conflicted
+++ resolved
@@ -27,13 +27,8 @@
 [workspace.package]
 version = "3.0.0-alpha.0"
 edition = "2024_07"
-<<<<<<< HEAD
-cairo-version = "2.12.0-rc.1"
-scarb-version = "2.12.0-rc.1"
-=======
-cairo-version = "2.12.0-rc.2"
-scarb-version = "2.12.0-rc.2"
->>>>>>> 997cc3af
+cairo-version = "2.12.0-rc.3"
+scarb-version = "2.12.0-rc.3"
 authors = ["OpenZeppelin Community <maintainers@openzeppelin.org>"]
 description = "OpenZeppelin Contracts written in Cairo for Starknet, a decentralized ZK Rollup"
 documentation = "https://docs.openzeppelin.com/contracts-cairo"
@@ -48,13 +43,8 @@
 ]
 
 [workspace.dependencies]
-<<<<<<< HEAD
-assert_macros = "2.12.0-rc.1"
-starknet = "2.12.0-rc.1"
-=======
-assert_macros = "2.12.0-rc.2"
-starknet = "2.12.0-rc.2"
->>>>>>> 997cc3af
+assert_macros = "2.12.0-rc.3"
+starknet = "2.12.0-rc.3"
 snforge_std = "0.46.0"
 
 [dependencies]
