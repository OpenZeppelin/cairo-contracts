--- conflicted
+++ resolved
@@ -7,7 +7,6 @@
 crate-type = ["cdylib"]
 
 [dependencies]
-<<<<<<< HEAD
 cairo-lang-macro = "0.2"
 cairo-lang-primitive-token = "1.0.0"
 cairo-lang-parser = "2.12"
@@ -16,22 +15,8 @@
 cairo-lang-defs = "2.12"
 cairo-lang-formatter = "2.12"
 cairo-lang-starknet-classes = "2.12"
-=======
-cairo-lang-macro = "0.1"
-cairo-lang-parser = "2.12.0-dev.1"
-cairo-lang-plugins = "2.12.0-dev.1"
-cairo-lang-syntax = "2.12.0-dev.1"
-cairo-lang-defs = "2.12.0-dev.1"
-cairo-lang-formatter = "2.12.0-dev.1"
-cairo-lang-starknet-classes = "2.12.0-dev.1"
->>>>>>> f301f037
 indoc = "2.0.5"
 regex = "1.11.1"
 insta = "1.42.0"
 convert_case = "0.8.0"
-<<<<<<< HEAD
-fancy-regex = "0.16.0"
-=======
-fancy-regex = "0.15.0"
-syn = "2.0.104"
->>>>>>> f301f037
+fancy-regex = "0.16.0"