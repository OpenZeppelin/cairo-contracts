// SPDX-License-Identifier: MIT
// OpenZeppelin Contracts for Cairo v1.0.0 (access/src/accesscontrol/accesscontrol.cairo)

/// # AccessControl Component
///
/// The AccessControl component enables role-based access control mechanisms. This is a lightweight
/// implementation that doesn't support on-chain enumeration of role members, though role membership
/// can be tracked off-chain through contract events.
///
/// Roles can be granted and revoked dynamically via `grant_role` and `revoke_role`. Each role
/// has an associated admin role that controls who can grant and revoke it. By default, all roles
/// use `DEFAULT_ADMIN_ROLE` as their admin role.
/// Accounts can also renounce roles they have been granted by using `renounce_role`.
///
/// More complex role hierarchies can be created using `set_role_admin`.
///
/// WARNING: The `DEFAULT_ADMIN_ROLE` is its own admin, meaning it can grant and revoke itself.
/// Extra precautions should be taken to secure accounts with this role.
#[starknet::component]
pub mod AccessControlComponent {
    use crate::accesscontrol::account_role_info::AccountRoleInfo;
    use crate::accesscontrol::interface;
    use crate::accesscontrol::interface::RoleStatus;
    use openzeppelin_introspection::src5::SRC5Component;
    use openzeppelin_introspection::src5::SRC5Component::InternalImpl as SRC5InternalImpl;
    use openzeppelin_introspection::src5::SRC5Component::SRC5Impl;
    use starknet::ContractAddress;
    use starknet::storage::{Map, StorageMapReadAccess, StorageMapWriteAccess};

    pub const DEFAULT_ADMIN_ROLE: felt252 = 0;

    #[storage]
    pub struct Storage {
        pub AccessControl_role_admin: Map<felt252, felt252>,
        pub AccessControl_role_member: Map<(felt252, ContractAddress), AccountRoleInfo>,
    }

    #[event]
    #[derive(Drop, Debug, PartialEq, starknet::Event)]
    pub enum Event {
        RoleGranted: RoleGranted,
        RoleGrantedWithDelay: RoleGrantedWithDelay,
        RoleRevoked: RoleRevoked,
        RoleAdminChanged: RoleAdminChanged,
    }

    /// Emitted when `account` is granted `role`.
    ///
    /// `sender` is the account that originated the contract call, an account with the admin role
<<<<<<< HEAD
    /// or the deployer address if `_grant_role` is called from the constructor.
    #[derive(Drop, PartialEq, starknet::Event)]
=======
    /// or the deployer address if `grant_role` is called from the constructor.
    #[derive(Drop, Debug, PartialEq, starknet::Event)]
>>>>>>> 88083c4c
    pub struct RoleGranted {
        pub role: felt252,
        pub account: ContractAddress,
        pub sender: ContractAddress,
    }

    /// Emitted when `account` is granted `role` with a delay.
    ///
    /// `sender` is the account that originated the contract call, an account with the admin role
    /// or the deployer address if `_grant_role_with_delay` is called from the constructor.
    #[derive(Drop, PartialEq, starknet::Event)]
    pub struct RoleGrantedWithDelay {
        pub role: felt252,
        pub account: ContractAddress,
        pub sender: ContractAddress,
        pub delay: u64,
    }

    /// Emitted when `role` is revoked for `account`.
    ///
    /// `sender` is the account that originated the contract call:
    ///   - If using `revoke_role`, it is the admin role bearer.
    ///   - If using `renounce_role`, it is the role bearer (i.e. `account`).
    #[derive(Drop, Debug, PartialEq, starknet::Event)]
    pub struct RoleRevoked {
        pub role: felt252,
        pub account: ContractAddress,
        pub sender: ContractAddress,
    }

    /// Emitted when `new_admin_role` is set as `role`'s admin role, replacing `previous_admin_role`
    ///
    /// `DEFAULT_ADMIN_ROLE` is the starting admin for all roles, despite
    /// `RoleAdminChanged` not being emitted signaling this.
    #[derive(Drop, Debug, PartialEq, starknet::Event)]
    pub struct RoleAdminChanged {
        pub role: felt252,
        pub previous_admin_role: felt252,
        pub new_admin_role: felt252,
    }

    pub mod Errors {
        pub const INVALID_CALLER: felt252 = 'Can only renounce role for self';
        pub const MISSING_ROLE: felt252 = 'Caller is missing role';
        pub const INVALID_DELAY: felt252 = 'Delay must be greater than 0';
        pub const ALREADY_EFFECTIVE: felt252 = 'Role is already effective';
    }

    #[embeddable_as(AccessControlImpl)]
    impl AccessControl<
        TContractState,
        +HasComponent<TContractState>,
        +SRC5Component::HasComponent<TContractState>,
        +Drop<TContractState>,
    > of interface::IAccessControl<ComponentState<TContractState>> {
        /// Returns whether `account` can act as `role`.
        fn has_role(
            self: @ComponentState<TContractState>, role: felt252, account: ContractAddress,
        ) -> bool {
            self.is_role_effective(role, account)
        }

        /// Returns the admin role that controls `role`.
        fn get_role_admin(self: @ComponentState<TContractState>, role: felt252) -> felt252 {
            self.AccessControl_role_admin.read(role)
        }

        /// Grants `role` to `account`.
        ///
        /// If `account` has not been already granted `role`, emits a `RoleGranted` event.
        ///
        /// Requirements:
        ///
        /// - The caller must have `role`'s admin role.
        fn grant_role(
            ref self: ComponentState<TContractState>, role: felt252, account: ContractAddress,
        ) {
            let admin = Self::get_role_admin(@self, role);
            self.assert_only_role(admin);
            self._grant_role(role, account);
        }

        /// Revokes `role` from `account`.
        ///
        /// If `account` has been granted `role`, emits a `RoleRevoked` event.
        ///
        /// Requirements:
        ///
        /// - The caller must have `role`'s admin role.
        fn revoke_role(
            ref self: ComponentState<TContractState>, role: felt252, account: ContractAddress,
        ) {
            let admin = Self::get_role_admin(@self, role);
            self.assert_only_role(admin);
            self._revoke_role(role, account);
        }

        /// Revokes `role` from the calling account.
        ///
        /// Roles are often managed via `grant_role` and `revoke_role`: this function's
        /// purpose is to provide a mechanism for accounts to lose their privileges
        /// if they are compromised (such as when a trusted device is misplaced).
        ///
        /// If the calling account had been revoked `role`, emits a `RoleRevoked`
        /// event.
        ///
        /// Requirements:
        ///
        /// - The caller must be `account`.
        fn renounce_role(
            ref self: ComponentState<TContractState>, role: felt252, account: ContractAddress,
        ) {
            let caller = starknet::get_caller_address();
            assert(caller == account, Errors::INVALID_CALLER);
            self._revoke_role(role, account);
        }
    }

    /// Adds camelCase support for `IAccessControl`.
    #[embeddable_as(AccessControlCamelImpl)]
    impl AccessControlCamel<
        TContractState,
        +HasComponent<TContractState>,
        +SRC5Component::HasComponent<TContractState>,
        +Drop<TContractState>,
    > of interface::IAccessControlCamel<ComponentState<TContractState>> {
        fn hasRole(
            self: @ComponentState<TContractState>, role: felt252, account: ContractAddress,
        ) -> bool {
            AccessControl::has_role(self, role, account)
        }

        fn getRoleAdmin(self: @ComponentState<TContractState>, role: felt252) -> felt252 {
            AccessControl::get_role_admin(self, role)
        }

        fn grantRole(
            ref self: ComponentState<TContractState>, role: felt252, account: ContractAddress,
        ) {
            AccessControl::grant_role(ref self, role, account);
        }

        fn revokeRole(
            ref self: ComponentState<TContractState>, role: felt252, account: ContractAddress,
        ) {
            AccessControl::revoke_role(ref self, role, account);
        }

        fn renounceRole(
            ref self: ComponentState<TContractState>, role: felt252, account: ContractAddress,
        ) {
            AccessControl::renounce_role(ref self, role, account);
        }
    }

    #[embeddable_as(AccessControlWithDelayImpl)]
    impl AccessControlWithDelay<
        TContractState,
        +HasComponent<TContractState>,
        +SRC5Component::HasComponent<TContractState>,
        +Drop<TContractState>,
    > of interface::IAccessControlWithDelay<ComponentState<TContractState>> {
        /// Returns the account's status for the given role.
        ///
        /// The possible statuses are:
        ///
        /// - `NotGranted`: the role has not been granted to the account.
        /// - `Delayed`: The role has been granted to the account but is not yet active due to a
        /// time delay.
        /// - `Effective`: the role has been granted to the account and is currently active.
        fn get_role_status(
            self: @ComponentState<TContractState>, role: felt252, account: ContractAddress,
        ) -> RoleStatus {
            self.resolve_role_status(role, account)
        }

        /// Attempts to grant `role` to `account` with the specified activation delay.
        ///
        /// May emit a `RoleGrantedWithDelay` event.
        ///
        /// Requirements:
        ///
        /// - The caller must have `role`'s admin role.
        /// - delay must be greater than 0.
        /// - the `role` must not be already effective for `account`.
        fn grant_role_with_delay(
            ref self: ComponentState<TContractState>,
            role: felt252,
            account: ContractAddress,
            delay: u64,
        ) {
            let admin = AccessControl::get_role_admin(@self, role);
            self.assert_only_role(admin);
            self._grant_role_with_delay(role, account, delay);
        }
    }

    #[generate_trait]
    pub impl InternalImpl<
        TContractState,
        +HasComponent<TContractState>,
        impl SRC5: SRC5Component::HasComponent<TContractState>,
        +Drop<TContractState>,
    > of InternalTrait<TContractState> {
        /// Initializes the contract by registering the IAccessControl interface ID.
        fn initializer(ref self: ComponentState<TContractState>) {
            let mut src5_component = get_dep_component_mut!(ref self, SRC5);
            src5_component.register_interface(interface::IACCESSCONTROL_ID);
        }

        /// Validates that the caller can act as the given role. Otherwise it panics.
        fn assert_only_role(self: @ComponentState<TContractState>, role: felt252) {
            let caller = starknet::get_caller_address();
            let authorized = self.is_role_effective(role, caller);
            assert(authorized, Errors::MISSING_ROLE);
        }

        /// Returns whether the account can act as the given role.
        ///
        /// The account can act as the role if it is active and the `effective_from` time is before
        /// or equal to the current time.
        ///
        /// NOTE: If the `effective_from` timepoint is 0, the role is effective immediately.
        /// This is backwards compatible with implementations that didn't use delays but
        /// a single boolean flag.
        fn is_role_effective(
            self: @ComponentState<TContractState>, role: felt252, account: ContractAddress,
        ) -> bool {
            match self.resolve_role_status(role, account) {
                RoleStatus::Effective => true,
                RoleStatus::Delayed => false,
                RoleStatus::NotGranted => false,
            }
        }

        /// Returns the account's status for the given role.
        ///
        /// The possible statuses are:
        ///
        /// - `NotGranted`: the role has not been granted to the account.
        /// - `Delayed`: The role has been granted to the account but is not yet active due to a
        /// time delay.
        /// - `Effective`: the role has been granted to the account and is currently active.
        fn resolve_role_status(
            self: @ComponentState<TContractState>, role: felt252, account: ContractAddress,
        ) -> RoleStatus {
            let AccountRoleInfo {
                is_granted, effective_from,
            } = self.AccessControl_role_member.read((role, account));
            if is_granted {
                if effective_from == 0 {
                    RoleStatus::Effective
                } else {
                    let now = starknet::get_block_timestamp();
                    if effective_from <= now {
                        RoleStatus::Effective
                    } else {
                        RoleStatus::Delayed(effective_from)
                    }
                }
            } else {
                RoleStatus::NotGranted
            }
        }

        /// Returns whether the account has the given role granted.
        ///
        /// NOTE: The account may not be able to act as the role yet, if a delay was set and has not
        /// passed yet. Use `is_role_effective` to check if the account can act as the role.
        fn is_role_granted(
            self: @ComponentState<TContractState>, role: felt252, account: ContractAddress,
        ) -> bool {
            let account_role_info = self.AccessControl_role_member.read((role, account));
            account_role_info.is_granted
        }

        /// Sets `admin_role` as `role`'s admin role.
        ///
        /// Internal function without access restriction.
        ///
        /// Emits a `RoleAdminChanged` event.
        fn set_role_admin(
            ref self: ComponentState<TContractState>, role: felt252, admin_role: felt252,
        ) {
            let previous_admin_role = AccessControl::get_role_admin(@self, role);
            self.AccessControl_role_admin.write(role, admin_role);
            self.emit(RoleAdminChanged { role, previous_admin_role, new_admin_role: admin_role });
        }

        /// Attempts to grant `role` to `account`. The function does nothing if `role` is already
        /// effective for `account`. If `role` has been granted to `account`, but is not yet active
        /// due to a time delay, the delay is removed and `role` becomes effective immediately.
        ///
        /// Internal function without access restriction.
        ///
        /// May emit a `RoleGranted` event.
        fn _grant_role(
            ref self: ComponentState<TContractState>, role: felt252, account: ContractAddress,
        ) {
            match self.resolve_role_status(role, account) {
                RoleStatus::Effective => (),
                RoleStatus::Delayed |
                RoleStatus::NotGranted => {
                    let caller = starknet::get_caller_address();
                    let role_info = AccountRoleInfo { is_granted: true, effective_from: 0 };
                    self.AccessControl_role_member.write((role, account), role_info);
                    self.emit(RoleGranted { role, account, sender: caller });
                },
            };
        }

        /// Attempts to grant `role` to `account` with the specified activation delay.
        ///
        /// The role will become effective after the given delay has passed. If the role is already
        /// active (`Effective`) for the account, the function will panic. If the role has been
        /// granted but is not yet active (being in the `Delayed` state), the existing delay will be
        /// overwritten with the new `delay`.
        ///
        /// Internal function without access restriction.
        ///
        /// May emit a `RoleGrantedWithDelay` event.
        ///
        /// Requirements:
        ///
        /// - delay must be greater than 0.
        /// - the `role` must not be already effective for `account`.
        fn _grant_role_with_delay(
            ref self: ComponentState<TContractState>,
            role: felt252,
            account: ContractAddress,
            delay: u64,
        ) {
            assert(delay > 0, Errors::INVALID_DELAY);
            match self.resolve_role_status(role, account) {
                RoleStatus::Effective => core::panic_with_felt252(Errors::ALREADY_EFFECTIVE),
                RoleStatus::Delayed |
                RoleStatus::NotGranted => {
                    let caller = starknet::get_caller_address();
                    let effective_from = starknet::get_block_timestamp() + delay;
                    let role_info = AccountRoleInfo { is_granted: true, effective_from };
                    self.AccessControl_role_member.write((role, account), role_info);
                    self.emit(RoleGrantedWithDelay { role, account, sender: caller, delay });
                },
            };
        }

        /// Attempts to revoke `role` from `account`.
        ///
        /// Internal function without access restriction.
        ///
        /// May emit a `RoleRevoked` event.
        fn _revoke_role(
            ref self: ComponentState<TContractState>, role: felt252, account: ContractAddress,
        ) {
            match self.resolve_role_status(role, account) {
                RoleStatus::NotGranted => (),
                RoleStatus::Effective |
                RoleStatus::Delayed => {
                    let caller = starknet::get_caller_address();
                    let role_info = AccountRoleInfo { is_granted: false, effective_from: 0 };
                    self.AccessControl_role_member.write((role, account), role_info);
                    self.emit(RoleRevoked { role, account, sender: caller });
                },
            };
        }
    }

    #[embeddable_as(AccessControlMixinImpl)]
    impl AccessControlMixin<
        TContractState,
        +HasComponent<TContractState>,
        impl SRC5: SRC5Component::HasComponent<TContractState>,
        +Drop<TContractState>,
    > of interface::AccessControlABI<ComponentState<TContractState>> {
        // IAccessControl
        fn has_role(
            self: @ComponentState<TContractState>, role: felt252, account: ContractAddress,
        ) -> bool {
            AccessControl::has_role(self, role, account)
        }

        fn get_role_admin(self: @ComponentState<TContractState>, role: felt252) -> felt252 {
            AccessControl::get_role_admin(self, role)
        }

        fn grant_role(
            ref self: ComponentState<TContractState>, role: felt252, account: ContractAddress,
        ) {
            AccessControl::grant_role(ref self, role, account);
        }

        fn revoke_role(
            ref self: ComponentState<TContractState>, role: felt252, account: ContractAddress,
        ) {
            AccessControl::revoke_role(ref self, role, account);
        }

        fn renounce_role(
            ref self: ComponentState<TContractState>, role: felt252, account: ContractAddress,
        ) {
            AccessControl::renounce_role(ref self, role, account);
        }

        // IAccessControlCamel
        fn hasRole(
            self: @ComponentState<TContractState>, role: felt252, account: ContractAddress,
        ) -> bool {
            AccessControlCamel::hasRole(self, role, account)
        }

        fn getRoleAdmin(self: @ComponentState<TContractState>, role: felt252) -> felt252 {
            AccessControlCamel::getRoleAdmin(self, role)
        }

        fn grantRole(
            ref self: ComponentState<TContractState>, role: felt252, account: ContractAddress,
        ) {
            AccessControlCamel::grantRole(ref self, role, account);
        }

        fn revokeRole(
            ref self: ComponentState<TContractState>, role: felt252, account: ContractAddress,
        ) {
            AccessControlCamel::revokeRole(ref self, role, account);
        }

        fn renounceRole(
            ref self: ComponentState<TContractState>, role: felt252, account: ContractAddress,
        ) {
            AccessControlCamel::renounceRole(ref self, role, account);
        }

        // IAccessControlWithDelay
        fn get_role_status(
            self: @ComponentState<TContractState>, role: felt252, account: ContractAddress,
        ) -> RoleStatus {
            AccessControlWithDelay::get_role_status(self, role, account)
        }

        fn grant_role_with_delay(
            ref self: ComponentState<TContractState>,
            role: felt252,
            account: ContractAddress,
            delay: u64,
        ) {
            AccessControlWithDelay::grant_role_with_delay(ref self, role, account, delay);
        }

        // ISRC5
        fn supports_interface(
            self: @ComponentState<TContractState>, interface_id: felt252,
        ) -> bool {
            let src5 = get_dep_component!(self, SRC5);
            src5.supports_interface(interface_id)
        }
    }
}<|MERGE_RESOLUTION|>--- conflicted
+++ resolved
@@ -47,13 +47,8 @@
     /// Emitted when `account` is granted `role`.
     ///
     /// `sender` is the account that originated the contract call, an account with the admin role
-<<<<<<< HEAD
     /// or the deployer address if `_grant_role` is called from the constructor.
-    #[derive(Drop, PartialEq, starknet::Event)]
-=======
-    /// or the deployer address if `grant_role` is called from the constructor.
     #[derive(Drop, Debug, PartialEq, starknet::Event)]
->>>>>>> 88083c4c
     pub struct RoleGranted {
         pub role: felt252,
         pub account: ContractAddress,
@@ -64,7 +59,7 @@
     ///
     /// `sender` is the account that originated the contract call, an account with the admin role
     /// or the deployer address if `_grant_role_with_delay` is called from the constructor.
-    #[derive(Drop, PartialEq, starknet::Event)]
+    #[derive(Drop, Debug, PartialEq, starknet::Event)]
     pub struct RoleGrantedWithDelay {
         pub role: felt252,
         pub account: ContractAddress,
