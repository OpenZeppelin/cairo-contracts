# Changelog

All notable changes to this project will be documented in this file.

The format is based on [Keep a Changelog](https://keepachangelog.com/en/1.1.0/),
and this project adheres to [Semantic Versioning](https://semver.org/spec/v2.0.0.html).

## [Unreleased]

### Added

- Utilities documentation (#825)
<<<<<<< HEAD
- Usage docs (#823)
=======
- Documentation for SRC5 migration (#821)
>>>>>>> 46f4a707

### Changed

- Use ComponentState in tests (#836)<|MERGE_RESOLUTION|>--- conflicted
+++ resolved
@@ -10,11 +10,8 @@
 ### Added
 
 - Utilities documentation (#825)
-<<<<<<< HEAD
 - Usage docs (#823)
-=======
 - Documentation for SRC5 migration (#821)
->>>>>>> 46f4a707
 
 ### Changed
 
