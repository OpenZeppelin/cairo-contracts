use cairo_lang_formatter::format_string;
use cairo_lang_macro::{attribute_macro, quote, Diagnostic, ProcMacroResult, TokenStream};
use cairo_lang_parser::utils::SimpleParserDatabase;
use cairo_lang_plugins::plugins::utils::PluginTypeInfo;
use cairo_lang_starknet_classes::keccak::starknet_keccak;
use cairo_lang_syntax::node::with_db::SyntaxNodeWithDb;
use cairo_lang_syntax::node::{ast, TypedSyntaxNode};
use cairo_lang_syntax::node::{db::SyntaxGroup, SyntaxNode};
use convert_case::{Case, Casing};
use indoc::formatdoc;
use regex::Regex;

use crate::attribute::common::text_span::merge_spans_from_initial;
use crate::type_hash::parser::TypeHashParser;

use super::diagnostics::errors;
use super::parser::parse_string_arg;

/// Derive macro that generates a SNIP-12 type hash constant for a struct.
///
/// Example:
/// ```
/// #[type_hash]
/// pub struct MyStruct {
///     pub some_member: felt252,
/// }
///
/// // Generates:
/// pub const MY_STRUCT_TYPE_HASH: felt252 = 0x[HASH];
/// ```
#[attribute_macro]
pub fn type_hash(attr_stream: TokenStream, item_stream: TokenStream) -> ProcMacroResult {
    let no_op_result = ProcMacroResult::new(item_stream.clone());

    // 1. Parse the attribute stream
    let config = match parse_args(&attr_stream.to_string()) {
        Ok(config) => config,
        Err(err) => {
            return no_op_result.with_diagnostics(err.into());
        }
    };

    // 2. Parse the item stream
    let db = SimpleParserDatabase::default();
    let formatted_item_stream = format_string(&db, item_stream.to_string());
    let content = match db.parse_virtual(formatted_item_stream) {
        Ok(node) => handle_node(&db, node, &config),
        Err(err) => {
            let error = Diagnostic::error(err.format(&db));
            return no_op_result.with_diagnostics(error.into());
        }
    };

    let generated = match content {
        Ok(generated) => generated,
        Err(err) => {
<<<<<<< HEAD
            return ProcMacroResult::new(TokenStream::empty()).with_diagnostics(err.into());
        }
    };

    // 3. Return the result
    let syntax_node = db.parse_virtual(generated).unwrap();
    let content_node = SyntaxNodeWithDb::new(&syntax_node, &db);

    let mut result = item_stream;
    result.extend(quote! {#content_node});
    ProcMacroResult::new(result)
=======
            return no_op_result.with_diagnostics(err.into());
        }
    };

    // 3. Merge spans from the item stream into the content
    // TODO!: This should be refactored when scarb APIs get improved
    let syntax_node = db.parse_virtual(generated).unwrap();
    let content_node = SyntaxNodeWithDb::new(&syntax_node, &db);

    let mut result = item_stream.clone();
    result.extend(quote! {#content_node});

    let syntax_node_with_spans =
        merge_spans_from_initial(&item_stream.tokens, &result.to_string(), &db);
    let token_stream =
        TokenStream::new(syntax_node_with_spans).with_metadata(item_stream.metadata().clone());
    ProcMacroResult::new(token_stream)
>>>>>>> 9b3dfe41
}

/// This attribute macro is used to specify an override for the SNIP-12 type.
///
/// It doesn't modify the source code directly, but it is used in the type hash parser to generate the new type hash.
///
/// Example:
/// ```
/// #[type_hash]
/// pub struct MyStruct {
///     #[snip12(name: "Some Member", kind: "shortstring")]
///     pub some_member: felt252,
/// }
/// ```
#[attribute_macro]
pub fn snip12(attr_stream: TokenStream, item_stream: TokenStream) -> ProcMacroResult {
    // Validate the received format
    let re1 = Regex::new(r"^\(name: (.*), kind: (.*)\)$").unwrap();
    let re2 = Regex::new(r"^\(kind: (.*), name: (.*)\)$").unwrap();
    let re3 = Regex::new(r"^\(kind: (.*)\)$").unwrap();
    let re4 = Regex::new(r"^\(name: (.*)\)$").unwrap();
    let s = attr_stream.to_string();

    if re1.is_match(&s) || re2.is_match(&s) || re3.is_match(&s) || re4.is_match(&s) {
        ProcMacroResult::new(item_stream)
    } else {
        let error = Diagnostic::error(errors::INVALID_SNIP12_ATTRIBUTE_FORMAT);
        ProcMacroResult::new(item_stream).with_diagnostics(error.into())
    }
}

/// Configuration for the type hash attribute.
///
/// Represents the arguments passed to the type_hash attribute.
///
/// Example:
/// ```
/// #[type_hash(name: "MyStruct", debug: true)]
/// ```
pub struct TypeHashArgs {
    pub name: String,
    pub debug: bool,
}

/// Parses the arguments passed to the type_hash attribute and
/// returns a TypeHashArgs struct containing the parsed arguments.
fn parse_args(s: &str) -> Result<TypeHashArgs, Diagnostic> {
    let mut args = TypeHashArgs {
        name: String::new(),
        debug: false,
    };
    // If the attribute is empty, return the default config
    if s.is_empty() || s == "()" {
        return Ok(args);
    }

    let allowed_args = ["name", "debug"];
    let allowed_args_re = allowed_args.join("|");

    let re = Regex::new(&format!(
        r#"^\(({allowed_args_re}):\s?([\w"' ])+(?:,\s?({allowed_args_re}):\s?([\w"' ])+)*\)$"#
    ))
    .unwrap();

    if re.is_match(s) {
        // Remove the parentheses
        let s = &s[1..s.len() - 1];
        for arg in s.split(",") {
            let parts = arg.split(":").collect::<Vec<&str>>();
            let name = parts[0].trim();
            let value = parts[1].trim();
            match name {
                "name" => args.name = parse_string_arg(value)?,
                "debug" => args.debug = value == "true",
                // This should be unreachable as long as the regex is correct
                _ => panic!("Invalid argument: {name}"),
            }
        }
        Ok(args)
    } else {
        Err(Diagnostic::error(
            errors::INVALID_TYPE_HASH_ATTRIBUTE_FORMAT,
        ))
    }
}

fn handle_node(
    db: &dyn SyntaxGroup,
    node: SyntaxNode,
    args: &TypeHashArgs,
) -> Result<String, Diagnostic> {
    let typed = ast::SyntaxFile::from_syntax_node(db, node);
    let mut items = typed.items(db).elements(db);

    let Some(item_ast) = items.next() else {
        let error = Diagnostic::error(errors::EMPTY_TYPE_FOUND);
        return Err(error);
    };

    // Generate type hash for structs/enums only
    match item_ast {
        ast::ModuleItem::Struct(_) | ast::ModuleItem::Enum(_) => {
            // It is safe to unwrap here because we know the item is a struct
            let plugin_type_info = PluginTypeInfo::new(db, &item_ast).unwrap();
            generate_code(db, &plugin_type_info, args)
        }
        _ => {
            let error = Diagnostic::error(errors::NOT_VALID_TYPE_TO_DECORATE);
            Err(error)
        }
    }
}

/// Generates the code for the type hash constant.
fn generate_code(
    db: &dyn SyntaxGroup,
    plugin_type_info: &PluginTypeInfo,
    args: &TypeHashArgs,
) -> Result<String, Diagnostic> {
    let mut parser = TypeHashParser::new(plugin_type_info);
    let type_hash_string = parser.parse(db, args)?;
    let type_hash = starknet_keccak(type_hash_string.as_bytes());
    let type_name = plugin_type_info.name.as_str().to_case(Case::UpperSnake);

    let debug_string = if args.debug {
        formatdoc!(
            r#"
            pub fn __{type_name}_encoded_type() {{
                println!("{}");
            }}"#,
            type_hash_string.replace("\"", "\\\"")
        )
    } else {
        String::new()
    };

    let code = formatdoc!(
        "
        {debug_string}
        pub const {type_name}_TYPE_HASH: felt252 = 0x{:x};

        ",
        type_hash
    );

    Ok(code)
}<|MERGE_RESOLUTION|>--- conflicted
+++ resolved
@@ -54,19 +54,6 @@
     let generated = match content {
         Ok(generated) => generated,
         Err(err) => {
-<<<<<<< HEAD
-            return ProcMacroResult::new(TokenStream::empty()).with_diagnostics(err.into());
-        }
-    };
-
-    // 3. Return the result
-    let syntax_node = db.parse_virtual(generated).unwrap();
-    let content_node = SyntaxNodeWithDb::new(&syntax_node, &db);
-
-    let mut result = item_stream;
-    result.extend(quote! {#content_node});
-    ProcMacroResult::new(result)
-=======
             return no_op_result.with_diagnostics(err.into());
         }
     };
@@ -84,7 +71,6 @@
     let token_stream =
         TokenStream::new(syntax_node_with_spans).with_metadata(item_stream.metadata().clone());
     ProcMacroResult::new(token_stream)
->>>>>>> 9b3dfe41
 }
 
 /// This attribute macro is used to specify an override for the SNIP-12 type.
