--- conflicted
+++ resolved
@@ -179,18 +179,6 @@
     ):
     ERC721_safeTransferFrom(_from, to, token_id, data_len, data)
     return ()
-<<<<<<< HEAD
-=======
-end
-
-@external
-func setTokenURI{
-        pedersen_ptr: HashBuiltin*, 
-        syscall_ptr: felt*, 
-        range_check_ptr
-    }(token_id: Uint256, token_uri: felt):
-    ERC721_Metadata_setTokenURI(token_id, token_uri)
-    return ()
 end
 
 @external
@@ -202,5 +190,4 @@
     ERC721_only_token_owner(token_id)
     ERC721_burn(tokenId)
     return ()
->>>>>>> c8eb64ad
 end