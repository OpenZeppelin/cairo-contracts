--- conflicted
+++ resolved
@@ -31,10 +31,7 @@
     use super::IERC20;
     use integer::BoundedInt;
     use starknet::ContractAddress;
-<<<<<<< HEAD
-=======
     use starknet::get_caller_address;
->>>>>>> e48a6829
     use zeroable::Zeroable;
 
     struct Storage {
