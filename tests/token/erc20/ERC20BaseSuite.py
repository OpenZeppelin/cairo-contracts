--- conflicted
+++ resolved
@@ -4,15 +4,10 @@
 from signers import MockSigner
 from nile.utils import (
     to_uint, add_uint, sub_uint, str_to_felt, MAX_UINT256, ZERO_ADDRESS,
-<<<<<<< HEAD
-    INVALID_UINT256, TRUE, assert_revert, assert_event_emitted, assert_events_emitted,
-    contract_path, State, get_cairo_path
-=======
-    INVALID_UINT256, TRUE, assert_revert
+    INVALID_UINT256, TRUE, assert_revert, get_cairo_path
 )
 from utils import (
     assert_event_emitted, assert_events_emitted, contract_path, State
->>>>>>> 4fa83ef0
 )
 
 
