--- conflicted
+++ resolved
@@ -1,16 +1,6 @@
 // SPDX-License-Identifier: MIT
 // OpenZeppelin Contracts for Cairo v0.15.0-rc.0 (utils.cairo)
 
-<<<<<<< HEAD
-mod cryptography;
-mod math;
-mod selectors;
-mod serde;
-mod structs;
-mod universal_deployer;
-mod unwrap_and_cast;
-use cryptography::merkle;
-=======
 pub mod cryptography;
 pub mod deployments;
 pub mod interfaces;
@@ -20,10 +10,10 @@
 pub mod structs;
 pub mod unwrap_and_cast;
 
+pub use cryptography::merkle;
 pub use cryptography::nonces;
 pub use cryptography::snip12;
 pub use unwrap_and_cast::UnwrapAndCast;
->>>>>>> f72cab90
 
 use starknet::ContractAddress;
 use starknet::SyscallResult;
