#[starknet::contract]
mod SnakeAccountMock {
    use openzeppelin::account::Account;
<<<<<<< HEAD

    #[storage]
    struct Storage {}

    #[constructor]
    fn constructor(ref self: ContractState, _public_key: felt252) {
        let mut unsafe_state = Account::unsafe_new_contract_state();
        Account::InternalImpl::initializer(ref unsafe_state, _public_key);
    }

    #[external(v0)]
    fn __execute__(self: @ContractState, mut calls: Array<Call>) -> Array<Span<felt252>> {
        let mut unsafe_state = Account::unsafe_new_contract_state();
        Account::SRC6Impl::__execute__(@unsafe_state, calls)
    }

    #[external(v0)]
    fn __validate__(self: @ContractState, mut calls: Array<Call>) -> felt252 {
        let mut unsafe_state = Account::unsafe_new_contract_state();
        Account::SRC6Impl::__validate__(@unsafe_state, calls)
    }

    #[external(v0)]
    fn __validate_declare__(self: @ContractState, class_hash: felt252) -> felt252 {
        let mut unsafe_state = Account::unsafe_new_contract_state();
        Account::DeclarerImpl::__validate_declare__(@unsafe_state, class_hash)
    }

    #[external(v0)]
    fn __validate_deploy__(
        self: @ContractState,
        class_hash: felt252,
        contract_address_salt: felt252,
        _public_key: felt252
    ) -> felt252 {
        let mut unsafe_state = Account::unsafe_new_contract_state();
        Account::__validate_deploy__(@unsafe_state, class_hash, contract_address_salt, _public_key)
    }

    #[external(v0)]
    fn set_public_key(ref self: ContractState, new_public_key: felt252) {
        let mut unsafe_state = Account::unsafe_new_contract_state();
        Account::PublicKeyImpl::set_public_key(ref unsafe_state, new_public_key);
    }

    #[external(v0)]
    fn get_public_key(self: @ContractState) -> felt252 {
        let unsafe_state = Account::unsafe_new_contract_state();
        Account::PublicKeyImpl::get_public_key(@unsafe_state)
    }

    #[external(v0)]
    fn is_valid_signature(
        self: @ContractState, hash: felt252, signature: Array<felt252>
    ) -> felt252 {
=======

    #[storage]
    struct Storage {}

    #[constructor]
    fn constructor(ref self: ContractState, _public_key: felt252) {
        let mut unsafe_state = Account::unsafe_new_contract_state();
        Account::InternalImpl::initializer(ref unsafe_state, _public_key);
    }

    #[external(v0)]
    fn set_public_key(ref self: ContractState, new_public_key: felt252) {
        let mut unsafe_state = Account::unsafe_new_contract_state();
        Account::PublicKeyImpl::set_public_key(ref unsafe_state, new_public_key);
    }

    #[external(v0)]
    fn get_public_key(self: @ContractState) -> felt252 {
        let unsafe_state = Account::unsafe_new_contract_state();
        Account::PublicKeyImpl::get_public_key(@unsafe_state)
    }

    #[external(v0)]
    fn is_valid_signature(
        self: @ContractState, hash: felt252, signature: Array<felt252>
    ) -> felt252 {
>>>>>>> f18fcdbe
        let unsafe_state = Account::unsafe_new_contract_state();
        Account::SRC6Impl::is_valid_signature(@unsafe_state, hash, signature)
    }

    #[external(v0)]
    fn supports_interface(self: @ContractState, interface_id: felt252) -> bool {
        let unsafe_state = Account::unsafe_new_contract_state();
        Account::SRC5Impl::supports_interface(@unsafe_state, interface_id)
    }
}<|MERGE_RESOLUTION|>--- conflicted
+++ resolved
@@ -1,63 +1,6 @@
 #[starknet::contract]
 mod SnakeAccountMock {
     use openzeppelin::account::Account;
-<<<<<<< HEAD
-
-    #[storage]
-    struct Storage {}
-
-    #[constructor]
-    fn constructor(ref self: ContractState, _public_key: felt252) {
-        let mut unsafe_state = Account::unsafe_new_contract_state();
-        Account::InternalImpl::initializer(ref unsafe_state, _public_key);
-    }
-
-    #[external(v0)]
-    fn __execute__(self: @ContractState, mut calls: Array<Call>) -> Array<Span<felt252>> {
-        let mut unsafe_state = Account::unsafe_new_contract_state();
-        Account::SRC6Impl::__execute__(@unsafe_state, calls)
-    }
-
-    #[external(v0)]
-    fn __validate__(self: @ContractState, mut calls: Array<Call>) -> felt252 {
-        let mut unsafe_state = Account::unsafe_new_contract_state();
-        Account::SRC6Impl::__validate__(@unsafe_state, calls)
-    }
-
-    #[external(v0)]
-    fn __validate_declare__(self: @ContractState, class_hash: felt252) -> felt252 {
-        let mut unsafe_state = Account::unsafe_new_contract_state();
-        Account::DeclarerImpl::__validate_declare__(@unsafe_state, class_hash)
-    }
-
-    #[external(v0)]
-    fn __validate_deploy__(
-        self: @ContractState,
-        class_hash: felt252,
-        contract_address_salt: felt252,
-        _public_key: felt252
-    ) -> felt252 {
-        let mut unsafe_state = Account::unsafe_new_contract_state();
-        Account::__validate_deploy__(@unsafe_state, class_hash, contract_address_salt, _public_key)
-    }
-
-    #[external(v0)]
-    fn set_public_key(ref self: ContractState, new_public_key: felt252) {
-        let mut unsafe_state = Account::unsafe_new_contract_state();
-        Account::PublicKeyImpl::set_public_key(ref unsafe_state, new_public_key);
-    }
-
-    #[external(v0)]
-    fn get_public_key(self: @ContractState) -> felt252 {
-        let unsafe_state = Account::unsafe_new_contract_state();
-        Account::PublicKeyImpl::get_public_key(@unsafe_state)
-    }
-
-    #[external(v0)]
-    fn is_valid_signature(
-        self: @ContractState, hash: felt252, signature: Array<felt252>
-    ) -> felt252 {
-=======
 
     #[storage]
     struct Storage {}
@@ -84,7 +27,6 @@
     fn is_valid_signature(
         self: @ContractState, hash: felt252, signature: Array<felt252>
     ) -> felt252 {
->>>>>>> f18fcdbe
         let unsafe_state = Account::unsafe_new_contract_state();
         Account::SRC6Impl::is_valid_signature(@unsafe_state, hash, signature)
     }
