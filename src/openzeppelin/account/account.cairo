use array::ArrayTrait;
use array::SpanTrait;
use option::OptionTrait;
use serde::Serde;
use starknet::account::Call;
use starknet::ContractAddress;

<<<<<<< HEAD
use openzeppelin::account::interface::Call;
=======
>>>>>>> f18fcdbe

const TRANSACTION_VERSION: felt252 = 1;

// 2**128 + TRANSACTION_VERSION
const QUERY_VERSION: felt252 = 340282366920938463463374607431768211457;

#[starknet::interface]
<<<<<<< HEAD
trait AccountTrait<TState> {
=======
trait AccountABI<TState> {
>>>>>>> f18fcdbe
    fn __execute__(self: @TState, calls: Array<Call>) -> Array<Span<felt252>>;
    fn __validate__(self: @TState, calls: Array<Call>) -> felt252;
    fn __validate_declare__(self: @TState, class_hash: felt252) -> felt252;
    fn __validate_deploy__(
        self: @TState, class_hash: felt252, contract_address_salt: felt252, _public_key: felt252
    ) -> felt252;
    fn set_public_key(ref self: TState, new_public_key: felt252);
    fn get_public_key(self: @TState) -> felt252;
    fn is_valid_signature(self: @TState, hash: felt252, signature: Array<felt252>) -> felt252;
    fn supports_interface(self: @TState, interface_id: felt252) -> bool;
}

// Entry points case-convention is enforced by the protocol
#[starknet::interface]
<<<<<<< HEAD
trait AccountCamelTrait<TState> {
=======
trait AccountCamelABI<TState> {
>>>>>>> f18fcdbe
    fn __execute__(self: @TState, calls: Array<Call>) -> Array<Span<felt252>>;
    fn __validate__(self: @TState, calls: Array<Call>) -> felt252;
    fn __validate_declare__(self: @TState, classHash: felt252) -> felt252;
    fn __validate_deploy__(
        self: @TState, classHash: felt252, contractAddressSalt: felt252, _publicKey: felt252
    ) -> felt252;
    fn setPublicKey(ref self: TState, newPublicKey: felt252);
    fn getPublicKey(self: @TState) -> felt252;
    fn isValidSignature(self: @TState, hash: felt252, signature: Array<felt252>) -> felt252;
    fn supportsInterface(self: @TState, interfaceId: felt252) -> bool;
}

<<<<<<< HEAD
#[starknet::interface]
=======
>>>>>>> f18fcdbe
trait PublicKeyTrait<TState> {
    fn set_public_key(ref self: TState, new_public_key: felt252);
    fn get_public_key(self: @TState) -> felt252;
}

<<<<<<< HEAD
#[starknet::interface]
=======
>>>>>>> f18fcdbe
trait PublicKeyCamelTrait<TState> {
    fn setPublicKey(ref self: TState, newPublicKey: felt252);
    fn getPublicKey(self: @TState) -> felt252;
}

#[starknet::contract]
mod Account {
    use array::SpanTrait;
    use array::ArrayTrait;
    use box::BoxTrait;
    use ecdsa::check_ecdsa_signature;
    use option::OptionTrait;
    use starknet::get_tx_info;
    use starknet::get_caller_address;
    use starknet::get_contract_address;
    use zeroable::Zeroable;

    use openzeppelin::account::interface;
    use openzeppelin::introspection::interface::ISRC5;
    use openzeppelin::introspection::interface::ISRC5Camel;
    use openzeppelin::introspection::src5::SRC5;

    use super::Call;
    use super::QUERY_VERSION;
    use super::TRANSACTION_VERSION;

    #[storage]
    struct Storage {
        public_key: felt252
    }

    #[constructor]
    fn constructor(ref self: ContractState, _public_key: felt252) {
        self.initializer(_public_key);
    }

    //
    // External
    //

    #[external(v0)]
    impl SRC6Impl of interface::ISRC6<ContractState> {
        fn __execute__(self: @ContractState, mut calls: Array<Call>) -> Array<Span<felt252>> {
            // Avoid calls from other contracts
            // https://github.com/OpenZeppelin/cairo-contracts/issues/344
            let sender = get_caller_address();
            assert(sender.is_zero(), 'Account: invalid caller');

            // Check tx version
            let tx_info = get_tx_info().unbox();
            let version = tx_info.version;
            if version != TRANSACTION_VERSION {
                assert(version == QUERY_VERSION, 'Account: invalid tx version');
            }

            _execute_calls(calls)
        }

        fn __validate__(self: @ContractState, mut calls: Array<Call>) -> felt252 {
            self.validate_transaction()
        }

        fn is_valid_signature(
            self: @ContractState, hash: felt252, signature: Array<felt252>
        ) -> felt252 {
            if self._is_valid_signature(hash, signature.span()) {
                starknet::VALIDATED
            } else {
                0
            }
        }
    }

    #[external(v0)]
    impl SRC6CamelOnlyImpl of interface::ISRC6CamelOnly<ContractState> {
        fn isValidSignature(
            self: @ContractState, hash: felt252, signature: Array<felt252>
        ) -> felt252 {
            SRC6Impl::is_valid_signature(self, hash, signature)
        }
    }

    #[external(v0)]
    impl DeclarerImpl of interface::IDeclarer<ContractState> {
        fn __validate_declare__(self: @ContractState, class_hash: felt252) -> felt252 {
            self.validate_transaction()
        }
    }

    #[external(v0)]
    impl SRC5Impl of ISRC5<ContractState> {
        fn supports_interface(self: @ContractState, interface_id: felt252) -> bool {
            let unsafe_state = SRC5::unsafe_new_contract_state();
            SRC5::SRC5Impl::supports_interface(@unsafe_state, interface_id)
        }
    }

    #[external(v0)]
    impl SRC5CamelImpl of ISRC5Camel<ContractState> {
        fn supportsInterface(self: @ContractState, interfaceId: felt252) -> bool {
            let unsafe_state = SRC5::unsafe_new_contract_state();
            SRC5::SRC5CamelImpl::supportsInterface(@unsafe_state, interfaceId)
        }
    }

    #[external(v0)]
    impl PublicKeyImpl of super::PublicKeyTrait<ContractState> {
        fn get_public_key(self: @ContractState) -> felt252 {
            self.public_key.read()
        }

        fn set_public_key(ref self: ContractState, new_public_key: felt252) {
            assert_only_self();
            self.public_key.write(new_public_key);
        }
    }

    #[external(v0)]
    impl PublicKeyCamelImpl of super::PublicKeyCamelTrait<ContractState> {
        fn getPublicKey(self: @ContractState) -> felt252 {
            self.public_key.read()
        }

        fn setPublicKey(ref self: ContractState, newPublicKey: felt252) {
            assert_only_self();
            self.public_key.write(newPublicKey);
        }
    }

    #[external(v0)]
    fn __validate_deploy__(
        self: @ContractState,
        class_hash: felt252,
        contract_address_salt: felt252,
        _public_key: felt252
    ) -> felt252 {
        self.validate_transaction()
    }

    //
    // Internal
    //

    #[generate_trait]
    impl InternalImpl of InternalTrait {
        fn initializer(ref self: ContractState, _public_key: felt252) {
            let mut unsafe_state = SRC5::unsafe_new_contract_state();
            SRC5::InternalImpl::register_interface(ref unsafe_state, interface::ISRC6_ID);
            self.public_key.write(_public_key);
        }

        fn validate_transaction(self: @ContractState) -> felt252 {
            let tx_info = get_tx_info().unbox();
            let tx_hash = tx_info.transaction_hash;
            let signature = tx_info.signature;
            assert(self._is_valid_signature(tx_hash, signature), 'Account: invalid signature');
            starknet::VALIDATED
        }

        fn _is_valid_signature(
            self: @ContractState, hash: felt252, signature: Span<felt252>
        ) -> bool {
            let valid_length = signature.len() == 2_u32;

            if valid_length {
                check_ecdsa_signature(
                    hash, self.public_key.read(), *signature.at(0_u32), *signature.at(1_u32)
                )
            } else {
                false
            }
        }
    }

    #[internal]
    fn assert_only_self() {
        let caller = get_caller_address();
        let self = get_contract_address();
        assert(self == caller, 'Account: unauthorized');
    }

    #[internal]
    fn _execute_calls(mut calls: Array<Call>) -> Array<Span<felt252>> {
        let mut res = ArrayTrait::new();
        loop {
            match calls.pop_front() {
                Option::Some(call) => {
                    let _res = _execute_single_call(call);
                    res.append(_res);
                },
                Option::None(_) => {
                    break ();
                },
            };
        };
        res
    }

    #[internal]
    fn _execute_single_call(call: Call) -> Span<felt252> {
        let Call{to, selector, calldata } = call;
        starknet::call_contract_syscall(to, selector, calldata.span()).unwrap_syscall()
    }
}<|MERGE_RESOLUTION|>--- conflicted
+++ resolved
@@ -5,22 +5,13 @@
 use starknet::account::Call;
 use starknet::ContractAddress;
 
-<<<<<<< HEAD
-use openzeppelin::account::interface::Call;
-=======
->>>>>>> f18fcdbe
-
 const TRANSACTION_VERSION: felt252 = 1;
 
 // 2**128 + TRANSACTION_VERSION
 const QUERY_VERSION: felt252 = 340282366920938463463374607431768211457;
 
 #[starknet::interface]
-<<<<<<< HEAD
-trait AccountTrait<TState> {
-=======
 trait AccountABI<TState> {
->>>>>>> f18fcdbe
     fn __execute__(self: @TState, calls: Array<Call>) -> Array<Span<felt252>>;
     fn __validate__(self: @TState, calls: Array<Call>) -> felt252;
     fn __validate_declare__(self: @TState, class_hash: felt252) -> felt252;
@@ -35,11 +26,7 @@
 
 // Entry points case-convention is enforced by the protocol
 #[starknet::interface]
-<<<<<<< HEAD
-trait AccountCamelTrait<TState> {
-=======
 trait AccountCamelABI<TState> {
->>>>>>> f18fcdbe
     fn __execute__(self: @TState, calls: Array<Call>) -> Array<Span<felt252>>;
     fn __validate__(self: @TState, calls: Array<Call>) -> felt252;
     fn __validate_declare__(self: @TState, classHash: felt252) -> felt252;
@@ -52,19 +39,11 @@
     fn supportsInterface(self: @TState, interfaceId: felt252) -> bool;
 }
 
-<<<<<<< HEAD
-#[starknet::interface]
-=======
->>>>>>> f18fcdbe
 trait PublicKeyTrait<TState> {
     fn set_public_key(ref self: TState, new_public_key: felt252);
     fn get_public_key(self: @TState) -> felt252;
 }
 
-<<<<<<< HEAD
-#[starknet::interface]
-=======
->>>>>>> f18fcdbe
 trait PublicKeyCamelTrait<TState> {
     fn setPublicKey(ref self: TState, newPublicKey: felt252);
     fn getPublicKey(self: @TState) -> felt252;
