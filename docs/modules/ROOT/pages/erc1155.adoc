--- conflicted
+++ resolved
@@ -10,13 +10,9 @@
 
 :balance_of-api: xref:api/erc1155.adoc#ERC1155-balance_of[balance_of]
 
-<<<<<<< HEAD
 The distinctive feature of ERC1155 is that it uses a single smart contract to represent multiple tokens at once. This
 is why its {balance_of-api} function differs from ERC20’s and ERC777’s: it has an additional ID argument for the
 identifier of the token that you want to query the balance of.
-=======
-The distinctive feature of ERC1155 is that it uses a single smart contract to represent multiple tokens at once. This is why its {balance_of-api} function differs from ERC20’s and ERC777’s: it has an additional `id` argument for the identifier of the token that you want to query the balance of.
->>>>>>> a601550b
 
 This is similar to how ERC721 does things, but in that standard a token ID has no concept of balance: each token is
 non-fungible and exists or doesn’t. The ERC721 balance_of function refers to how many different tokens an account has,
