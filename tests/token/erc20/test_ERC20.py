--- conflicted
+++ resolved
@@ -185,7 +185,7 @@
     # (get_caller_address) is zero
     await assert_revert(
         erc20.approve(spender.contract_address, AMOUNT).invoke(),
-        reverted_with="ERC20: zero address cannot approve"
+        reverted_with="ERC20: cannot approve from the zero address"
     )
 
 
@@ -398,16 +398,8 @@
     )
 
 
-@pytest.mark.asyncio
-<<<<<<< HEAD
 async def test_transferFrom_doesnt_consume_infinite_allowance(erc20_factory):
-    starknet, erc20, account = erc20_factory
-    spender = await starknet.deploy(
-        contract_path("openzeppelin/account/Account.cairo"),
-        constructor_calldata=[signer.public_key]
-    )
-    amount = uint(345)
-    recipient = 987
+    erc20, account, spender = erc20_factory
 
     # approve
     await signer.send_transaction(account, erc20.contract_address, 'approve', [spender.contract_address, *MAX_UINT256])
@@ -420,8 +412,8 @@
     await signer.send_transaction(
         spender, erc20.contract_address, 'transferFrom', [
             account.contract_address,
-            recipient,
-            *amount
+            RECIPIENT,
+            *AMOUNT
         ])
 
     # re-check approval
@@ -430,17 +422,10 @@
 
 
 @pytest.mark.asyncio
-async def test_increaseAllowance(erc20_factory):
-    _, erc20, account = erc20_factory
-    # new spender, starting from zero
-    spender = 234
-    amount = uint(345)
-=======
 async def test_transferFrom_greater_than_allowance(erc20_factory):
     erc20, account, spender = erc20_factory
     # we use the same signer to control the main and the spender accounts
     # this is ok since they're still two different accounts
->>>>>>> e64649e9
 
     await signer.send_transaction(
         account, erc20.contract_address, 'approve', [
@@ -458,7 +443,7 @@
             RECIPIENT,
             *fail_amount
         ]),
-        reverted_with="ERC20: transfer amount exceeds allowance"
+        reverted_with="ERC20: insufficient allowance"
     )
 
 
@@ -472,7 +457,7 @@
             RECIPIENT,
             *AMOUNT
         ]),
-        reverted_with="ERC20: transfer amount exceeds allowance"
+        reverted_with="ERC20: insufficient allowance"
     )
 
 
@@ -619,19 +604,8 @@
         ]
     )
 
-<<<<<<< HEAD
-    # increasing the transfer amount above allowance
-    await assert_revert(signer.send_transaction(
-        spender, erc20.contract_address, 'transferFrom', [
-            account.contract_address,
-            recipient,
-            *uint(allowance[0] + 1)
-        ]),
-        reverted_with="ERC20: insufficient allowance"
-=======
     await assert_revert(
         erc20.increaseAllowance(RECIPIENT, AMOUNT).invoke()
->>>>>>> e64649e9
     )
 
 
@@ -745,15 +719,8 @@
     await assert_revert(signer.send_transaction(
         account, erc20.contract_address, 'decreaseAllowance', [
             ZERO_ADDRESS,
-<<<<<<< HEAD
-            recipient,
-            *amount
-        ]),
-        reverted_with="ERC20: cannot transfer from the zero address"
-=======
-            *AMOUNT
-        ])
->>>>>>> e64649e9
+            *AMOUNT
+        ])
     )
 
 
@@ -778,15 +745,10 @@
     erc20, account, spender = erc20_factory
 
     await assert_revert(
-<<<<<<< HEAD
-        erc20.approve(spender, amount).invoke(),
-        reverted_with="ERC20: cannot approve from the zero address"
-=======
         signer.send_transaction(
             account, erc20.contract_address, 'decreaseAllowance', [
                 spender.contract_address,
                 *INVALID_UINT256
             ]),
         reverted_with="ERC20: subtracted_value is not a valid Uint256"
->>>>>>> e64649e9
     )