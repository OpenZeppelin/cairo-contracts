<!-- markdownlint-disable MD024 -->

# Changelog

All notable changes to this project will be documented in this file.

The format is based on [Keep a Changelog](https://keepachangelog.com/en/1.1.0/),
and this project adheres to [Semantic Versioning](https://semver.org/spec/v2.0.0.html).

## Unreleased

<<<<<<< HEAD
### Added

- ERC20Permit component and preset
=======
## 0.17.0 (2024-09-23)

### Added

- `into_base_16_string_no_padding` function to the test helpers (#1137)
- SRC9 (OutsideExecution) component (#1150)
- Vesting component and VestingWallet preset (#1116)

### Changed (Breaking)

- Bump scarb to v2.8.2 (#1137)
- Bump snforge to 0.30.0 (#1137)
- `declare_class`, `declare_and_deploy`, and `declare_and_deploy_at` will skip declaration if the contract is already declared (#1137)
- Bump edition to 2024_07 (#1138)
- `execute_calls` function from account utils (#1150)
  - calls param type changed from `Array<Call>` to `Span<Call>`

### Deprecated

- DualCase dispatchers
>>>>>>> bf5d02c2

## 0.16.0 (2024-08-30)

### Added

- ERC721Enumerable component (#983)
- ERC2981 (NFT Royalty Standard) component (#1091)
- `merkle_tree` package with utilities to verify proofs and multi proofs (#1101)

### Changed

- Bump snforge to v0.27.0 (#1107)
- Bump scarb to v2.8.0 (#1120)

### Changed (Breaking)

- Changed ABI suffix to Trait in dual case account and eth account modules (#1096)
  - `DualCaseAccountABI` renamed to `DualCaseAccountTrait`
  - `DualCaseEthAccountABI` renamed to `DualCaseEthAccountTrait`
- Removed `_accept_ownership` from `OwnableComponent::InternalImpl`

### Fixed

- `OwnableTwoStep` allowing a pending owner to accept ownership after the original owner has renounced ownership (#1119)

## 0.15.1 (2024-08-13)

### Changed

- Remove token dependency from account package (#1100)
- Fix docsite links (#1094)

## 0.15.0 (2024-08-08)

### Added

- TimelockController component (#996)
- HashCall implementation (#996)
- Separated package for each submodule (#1065)
  - `openzeppelin_access`
  - `openzeppelin_account`
  - `openzeppelin_governance`
  - `openzeppelin_introspection`
  - `openzeppelin_presets`
  - `openzeppelin_security`
  - `openzeppelin_token`
  - `openzeppelin_upgrades`
  - `openzeppelin_utils`
- Separated packages intended as [dev-dependencies] (#1084)
  - `openzeppelin_testing`
  - `openzeppelin_test_common`

### Changed

- Bump scarb to v2.7.0-rc.1 (#1025)
- Bump scarb to v2.7.0-rc.2 (#1052)
- Bump scarb to v2.7.0-rc.4 (#1064)
- Bump scarb to v2.7.0 (#1065)

### Changed (Breaking)

- Test utilities moved out of the utils module (#1084).
- Test utilities refactored to match the snforge test runner (#1084).

## 0.15.0-rc.0 (2024-07-8)

### Changed

- `Trace`, `Checkpoint`, and `StorageArray` structs made public.

### Changed (Breaking)

- Removed `num_checkpoints` and `checkpoints` from `ERC20VotesABI`.

## 0.14.0 (2024-06-14)

### Changed (Breaking)

- Migrated to the `2023_11` edition (#995):
  - Component implementations annotated with `#[embeddable_as()]` (e.g: `AccessControlComponent::AccessControl`) are not public anymore. Note that the embeddable versions are still public (e.g: `AccessControlComponent::AccessControlImpl`).
  - Implementations that can be compiler-derived from traits are not public anymore (e.g: `DualCaseAccessControlImpl` is not public while `DualCaseAccessControlTrait` is).
  - `Secp256k1PointPartialEq` and `DebugSecp256k1Point` are not public anymore.
  - `account::utils::execute_single_call` is not public anymore.
  - Presets are not public anymore, since they should be copied into projects, and not directly imported.
  - `Trace` and `Checkpoint` structs are not public anymore, since they are intended to be used in `ERC20Votes`, and not as generic utilities.
  - `StorageArray` is not public anymore, since this implementation is specific to `ERC20Votes`, and is not intended as a generic utility, but as a temporary solution until Starknet native implementation arrives.

- Apply underscore pattern to modules (#993):
  - AccessControlComponent
    - `_set_role_admin` function renamed to `set_role_admin`
  - PausableComponent
    - `_pause` function renamed to `pause`
    - `_unpause` function renamed to `unpause`
  - UpgradeableComponent
    - `_upgrade` function renamed to `upgrade`
  - ERC20Component:
    - `_mint` function renamed to `mint`
    - `_burn` function renamed to `burn`
    - `_update` function renamed to `update`
  - ERC721Component:
    - `_safe_transfer` function renamed to `safe_transfer`
    - `_safe_mint` function renamed to `safe_mint`
    - `_mint` function renamed to `mint`
    - `_transfer` function renamed to `transfer`
    - `_burn` function renamed to `burn`
    - `_update` function renamed to `update`
  - ERC1155Component:
    - `set_base_uri` function renamed to `_set_base_uri`

## 0.13.0 (2024-05-20)

### Added

- Sending transactions section in account docs (#981)
- before_update and after_update hooks to ERC721Component (#978)
- before_update and after_update hooks to ERC1155Component (#982)

### Changed (Breaking)

- ERC721Component internal implementation to support transfer, mint, and burn flows going through an `_update` function (#978)
- ERC721Component implementations now require an ERC721HooksTrait implementation in scope (#978)
- ERC1155Component implementations now require an ERC1155HooksTrait implementation in scope (#982)
- AccountComponent, preset, and dispatcher now require a `signature` param in the public-key-setter functions (#989)
- EthAccountComponent, preset, and dispatcher now require a `signature` param in the public-key-setter functions (#990)

## 0.12.0 (2024-04-21)

### Added

- before_update and after_update hooks to ERC20Component (#951)
- INSUFFICIENT_BALANCE and INSUFFICIENT_ALLOWANCE errors to ERC20Component (#951)
- ERC20Votes component (#951)
- Preset interfaces (#964)
- UDC docs (#954)
- Util functions to precompute addresses (#954)

### Changed

- Allow testing utilities to be importable (#963)
- Utilities documentation (#963)
- Parameter name in `tests::utils::drop_events` (`count` -> `n_events`) (#963)
- Presets to include upgradeable functionality (#964)
- ERC20, ERC721, and ERC1155 presets include Ownable functionality (#964)
- EthAccount
  - Expected signature format changed from `(r, s, y)` to `(r, s)` (#940)

## 0.11.0 (2024-03-29)

### Added

- SNIP12 utilities for on-chain typed messages hash generation (#935)
- Nonces component utility (#935)
- Presets Usage guide (#949)
- UDC preset contract (#919)
- ERC1155Component and ERC1155ReceiverComponent mixins (#941)
- ERC721ReceiverComponent documentation (#945)

### Fixed

- ERC721ReceiverComponent mixin embeddable implementation name (#945)

### Removed

- DualCase SRC5 (#882, #952)

## 0.10.0 (2024-03-07)

### Added

- ERC1155 component and preset (#896)
- Mixin implementations in components (#863)
- ERC721Component functions and Storage member
  - `InternalTrait::_set_base_uri` and `InternalTrait::_base_uri` to handle ByteArrays (#857)
  - `ERC721_base_uri` Storage member to store the base URI (#857)

### Changed

- Change unwrap to unwrap_syscall (#901)
- ERC20Component
  - `IERC20::name` and `IERC20::symbol` return ByteArrays instead of felts (#857)
- ERC721Component
  - `IERC721::name`, `IERC721::symbol`, and `IERC721Metadata::token_uri` return ByteArrays instead of felts (#857)
  - `InternalTrait::initializer` accepts an additional `base_uri` ByteArray parameter (#857)
  - IERC721Metadata SRC5 interface ID. This is changed because of the ByteArray integration (#857)

### Removed

- ERC721Component function and Storage member
  - `InternalTrait::_set_token_uri` because individual token URIs are no longer stored (#857)
  - `ERC721_token_uri` Storage member because individual token URIs are no longer stored (#857)

## 0.9.0 (2024-02-08)

### Added

- EthAccount component and preset (#853)
- Ownable two-step functionality (#809)

### Changed

- Bump scarb to v2.4.4 (#853)
- Bump scarb to v2.5.3 (#898)
- OwnershipTransferred event args are indexed (#809)

### Removed

- Non standard increase_allowance and decrease_allowance functions in ERC20 contract (#881)

## 0.8.1 (2024-01-23)

### Added

- Documentation for SRC5 migration (#821)
- Usage docs (#823)
- Utilities documentation (#825)
- Documentation for presets (#832)
- Backwards compatibility notice (#861)
- Add automatic version bump to CI (#862)

### Changed

- Use ComponentState in tests (#836)
- Docsite navbar (#838)
- Account events indexed keys (#853)
- Support higher tx versions in Account (#858)
- Bump scarb to v2.4.1 (#858)
- Add security section to Upgrades docs (#861)<|MERGE_RESOLUTION|>--- conflicted
+++ resolved
@@ -9,11 +9,10 @@
 
 ## Unreleased
 
-<<<<<<< HEAD
 ### Added
 
 - ERC20Permit component and preset
-=======
+
 ## 0.17.0 (2024-09-23)
 
 ### Added
@@ -34,7 +33,6 @@
 ### Deprecated
 
 - DualCase dispatchers
->>>>>>> bf5d02c2
 
 ## 0.16.0 (2024-08-30)
 
