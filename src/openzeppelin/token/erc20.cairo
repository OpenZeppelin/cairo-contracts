--- conflicted
+++ resolved
@@ -204,14 +204,7 @@
     #[internal]
     fn _spend_allowance(owner: ContractAddress, spender: ContractAddress, amount: u256) {
         let current_allowance = _allowances::read((owner, spender));
-<<<<<<< HEAD
-        let ONES_MASK = 0xffffffffffffffffffffffffffffffff_u128;
-        let is_unlimited_allowance = current_allowance.low == ONES_MASK
-            & current_allowance.high == ONES_MASK;
-        if !is_unlimited_allowance {
-=======
         if current_allowance != BoundedInt::max() {
->>>>>>> c29b45cf
             _approve(owner, spender, current_allowance - amount);
         }
     }
