name: Lint and test

on:
  pull_request:
  push:
    branches:
    - main

jobs:
  lint_and_test:
    name: Lint and test
    runs-on: ubuntu-latest
    steps:
    - uses: actions/checkout@v3
    - name: Extract scarb version
      run: |
        SCARB_VERSION=$(grep 'scarb-version = ' Scarb.toml | sed 's/scarb-version = "\(.*\)"/\1/')
        echo "SCARB_VERSION=$SCARB_VERSION" >> $GITHUB_ENV
    - uses: software-mansion/setup-scarb@v1
      with:
        scarb-version: ${{ env.SCARB_VERSION }}
    - name: Extract foundry version
      run: |
        FOUNDRY_VERSION=$(grep 'snforge_std = ' Scarb.toml | sed 's/snforge_std = .\+ tag = "v\(.*\)".*/\1/')
        echo "FOUNDRY_VERSION=$FOUNDRY_VERSION" >> $GITHUB_ENV
    - uses: foundry-rs/setup-snfoundry@v3
      with:
        starknet-foundry-version: ${{ env.FOUNDRY_VERSION }}
    - name: Markdown lint
      uses: DavidAnson/markdownlint-cli2-action@5b7c9f74fec47e6b15667b2cc23c63dff11e449e # v9
      with:
        globs: |
          *.md
          !PULL_REQUEST_TEMPLATE.md
    - name: Cairo lint
      run: scarb fmt --check --workspace
    - name: Cairo test
<<<<<<< HEAD
      run: scarb test --workspace
=======
      run: snforge test
>>>>>>> bc316cae
<|MERGE_RESOLUTION|>--- conflicted
+++ resolved
@@ -35,8 +35,4 @@
     - name: Cairo lint
       run: scarb fmt --check --workspace
     - name: Cairo test
-<<<<<<< HEAD
-      run: scarb test --workspace
-=======
-      run: snforge test
->>>>>>> bc316cae
+      run: snforge test