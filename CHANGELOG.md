--- conflicted
+++ resolved
@@ -8,19 +8,13 @@
 
 ## Unreleased
 
-<<<<<<< HEAD
 ### Added
 
 - EthAccount component and preset (#853)
 
 ### Changed
 
-- Bump scarb to v2.4.4 (#858)
-=======
-### Changed
-
-- Bump scarb to v2.4.4 (#864)
->>>>>>> 3baa1022
+- Bump scarb to v2.4.4 (#853)
 
 ## 0.8.1 (2024-01-23)
 
