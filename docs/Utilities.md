--- conflicted
+++ resolved
@@ -23,13 +23,9 @@
 * [Memoization](#memoization)
   * [`get_contract_class`](#get_contract_class)
   * [`cached_contract`](#cached_contract)
-<<<<<<< HEAD
 * [State](#state)
 * [Account](#account)
-* [TestSigner](#testsigner)
-=======
 * [MockSigner](#mocksigner)
->>>>>>> d3ee30b9
 
 ## Constants
 
@@ -245,7 +241,6 @@
     return cached_foo                                   # return cached contracts
 ```
 
-<<<<<<< HEAD
 ## State
 
 The `State` class provides a wrapper for initializing the StarkNet state which acts as a helper for the `Account` class. This wrapper allows `Account` deployments to share the same initialized state without explicitly passing the instantiated StarkNet state to `Account`. Initializing the state should look like this:
@@ -274,9 +269,6 @@
 fetch_definition = Account.get_def
 ```
 
-## TestSigner
-=======
 ## MockSigner
->>>>>>> d3ee30b9
 
 `MockSigner` is used to perform transactions with an instance of [Nile's Signer](https://github.com/OpenZeppelin/nile/blob/main/src/nile/signer.py) on a given Account, crafting the transaction and managing nonces. The `Signer` instance manages signatures and is leveraged by `MockSigner` to operate with the Account contract's `__execute__` method. See [MockSigner utility](../docs/Account.md#mocksigner-utility) for more information.