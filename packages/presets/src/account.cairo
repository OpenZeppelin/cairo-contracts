--- conflicted
+++ resolved
@@ -1,9 +1,5 @@
 // SPDX-License-Identifier: MIT
-<<<<<<< HEAD
-// OpenZeppelin Contracts for Cairo v1.0.0 (presets/account.cairo)
-=======
-// OpenZeppelin Contracts for Cairo v0.20.0 (presets/src/account.cairo)
->>>>>>> 32dd529c
+// OpenZeppelin Contracts for Cairo v1.0.0 (presets/src/account.cairo)
 
 /// # Account Preset
 ///
