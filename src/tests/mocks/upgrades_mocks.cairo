// These contracts are mocks used to test the core functionality of the upgrade functions.
// The functions are NOT PROTECTED.
// DO NOT USE IN PRODUCTION.

use starknet::ClassHash;

#[starknet::interface]
trait IUpgradesV1<TState> {
    fn upgrade(ref self: TState, new_class_hash: ClassHash);
    fn set_value(ref self: TState, val: felt252);
    fn get_value(self: @TState) -> felt252;
    fn remove_selector(self: @TState);
}

<<<<<<< HEAD
#[starknet::interface]
trait UpgradesV1Trait<TState> {
    fn set_value(ref self: TState, val: felt252);
    fn get_value(self: @TState) -> felt252;
    fn remove_selector(self: @TState);
}

=======
>>>>>>> 861fc416
#[starknet::contract]
mod UpgradesV1 {
    use openzeppelin::upgrades::UpgradeableComponent;
    use starknet::ClassHash;

    component!(path: UpgradeableComponent, storage: upgradeable, event: UpgradeableEvent);

    impl InternalImpl = UpgradeableComponent::InternalImpl<ContractState>;

    #[storage]
    struct Storage {
        #[substorage(v0)]
        upgradeable: UpgradeableComponent::Storage,
        value: felt252
    }

    #[event]
    #[derive(Drop, starknet::Event)]
    enum Event {
        #[flat]
        UpgradeableEvent: UpgradeableComponent::Event
    }

    #[abi(embed_v0)]
    impl UpgradesV1Impl of super::IUpgradesV1<ContractState> {
        fn upgrade(ref self: ContractState, new_class_hash: ClassHash) {
            self.upgradeable._upgrade(new_class_hash);
        }

<<<<<<< HEAD
    #[abi(embed_v0)]
    impl UpgradesV1Impl of super::UpgradesV1Trait<ContractState> {
=======
>>>>>>> 861fc416
        fn set_value(ref self: ContractState, val: felt252) {
            self.value.write(val);
        }

        fn get_value(self: @ContractState) -> felt252 {
            self.value.read()
        }

        fn remove_selector(self: @ContractState) {}
    }
}

#[starknet::interface]
trait IUpgradesV2<TState> {
    fn upgrade(ref self: TState, new_class_hash: ClassHash);
    fn set_value(ref self: TState, val: felt252);
    fn set_value2(ref self: TState, val: felt252);
    fn get_value(self: @TState) -> felt252;
    fn get_value2(self: @TState) -> felt252;
}

<<<<<<< HEAD
#[starknet::interface]
trait UpgradesV2Trait<TState> {
    fn set_value(ref self: TState, val: felt252);
    fn set_value2(ref self: TState, val: felt252);
    fn get_value(self: @TState) -> felt252;
    fn get_value2(self: @TState) -> felt252;
}

=======
>>>>>>> 861fc416
#[starknet::contract]
mod UpgradesV2 {
    use openzeppelin::upgrades::UpgradeableComponent;
    use starknet::ClassHash;

    component!(path: UpgradeableComponent, storage: upgradeable, event: UpgradeableEvent);

    impl InternalImpl = UpgradeableComponent::InternalImpl<ContractState>;

    #[storage]
    struct Storage {
        #[substorage(v0)]
        upgradeable: UpgradeableComponent::Storage,
        value: felt252,
        value2: felt252
    }

    #[event]
    #[derive(Drop, starknet::Event)]
    enum Event {
        #[flat]
        UpgradeableEvent: UpgradeableComponent::Event
    }

    #[abi(embed_v0)]
    impl UpgradesV2Impl of super::IUpgradesV2<ContractState> {
        fn upgrade(ref self: ContractState, new_class_hash: ClassHash) {
            self.upgradeable._upgrade(new_class_hash);
        }

<<<<<<< HEAD
    #[abi(embed_v0)]
    impl UpgradesV2Impl of super::UpgradesV2Trait<ContractState> {
=======
>>>>>>> 861fc416
        fn set_value(ref self: ContractState, val: felt252) {
            self.value.write(val);
        }

        fn set_value2(ref self: ContractState, val: felt252) {
            self.value2.write(val);
        }

        fn get_value(self: @ContractState) -> felt252 {
            self.value.read()
        }

        fn get_value2(self: @ContractState) -> felt252 {
            self.value2.read()
        }
    }
}<|MERGE_RESOLUTION|>--- conflicted
+++ resolved
@@ -12,16 +12,6 @@
     fn remove_selector(self: @TState);
 }
 
-<<<<<<< HEAD
-#[starknet::interface]
-trait UpgradesV1Trait<TState> {
-    fn set_value(ref self: TState, val: felt252);
-    fn get_value(self: @TState) -> felt252;
-    fn remove_selector(self: @TState);
-}
-
-=======
->>>>>>> 861fc416
 #[starknet::contract]
 mod UpgradesV1 {
     use openzeppelin::upgrades::UpgradeableComponent;
@@ -51,11 +41,6 @@
             self.upgradeable._upgrade(new_class_hash);
         }
 
-<<<<<<< HEAD
-    #[abi(embed_v0)]
-    impl UpgradesV1Impl of super::UpgradesV1Trait<ContractState> {
-=======
->>>>>>> 861fc416
         fn set_value(ref self: ContractState, val: felt252) {
             self.value.write(val);
         }
@@ -77,17 +62,6 @@
     fn get_value2(self: @TState) -> felt252;
 }
 
-<<<<<<< HEAD
-#[starknet::interface]
-trait UpgradesV2Trait<TState> {
-    fn set_value(ref self: TState, val: felt252);
-    fn set_value2(ref self: TState, val: felt252);
-    fn get_value(self: @TState) -> felt252;
-    fn get_value2(self: @TState) -> felt252;
-}
-
-=======
->>>>>>> 861fc416
 #[starknet::contract]
 mod UpgradesV2 {
     use openzeppelin::upgrades::UpgradeableComponent;
@@ -118,11 +92,6 @@
             self.upgradeable._upgrade(new_class_hash);
         }
 
-<<<<<<< HEAD
-    #[abi(embed_v0)]
-    impl UpgradesV2Impl of super::UpgradesV2Trait<ContractState> {
-=======
->>>>>>> 861fc416
         fn set_value(ref self: ContractState, val: felt252) {
             self.value.write(val);
         }
