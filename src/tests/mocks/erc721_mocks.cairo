--- conflicted
+++ resolved
@@ -164,10 +164,6 @@
     /// and this contract should not embed the snake_case impl.
     #[abi(per_item)]
     #[generate_trait]
-<<<<<<< HEAD
-=======
-    #[abi(per_item)]
->>>>>>> 861fc416
     impl ExternalImpl of ExternalTrait {
         #[external(v0)]
         fn approve(ref self: ContractState, to: ContractAddress, tokenId: u256) {
@@ -202,10 +198,6 @@
 
     #[abi(per_item)]
     #[generate_trait]
-<<<<<<< HEAD
-=======
-    #[abi(per_item)]
->>>>>>> 861fc416
     impl ExternalImpl of ExternalTrait {
         #[external(v0)]
         fn name(self: @ContractState) -> felt252 {
@@ -299,10 +291,6 @@
 
     #[abi(per_item)]
     #[generate_trait]
-<<<<<<< HEAD
-=======
-    #[abi(per_item)]
->>>>>>> 861fc416
     impl ExternalImpl of ExternalTrait {
         #[external(v0)]
         fn supportsInterface(self: @ContractState, interfaceId: felt252) -> bool {
