--- conflicted
+++ resolved
@@ -3,7 +3,6 @@
 use openzeppelin::tests::utils::constants::{
     ZERO, OWNER, SPENDER, RECIPIENT, NAME, SYMBOL, DECIMALS, SUPPLY, VALUE
 };
-use openzeppelin::tests::utils::debug::DebugContractAddress;
 use openzeppelin::tests::utils;
 use openzeppelin::token::erc20::ERC20Component::{Approval, Transfer};
 use openzeppelin::token::erc20::ERC20Component::{ERC20CamelOnlyImpl, ERC20Impl};
@@ -45,19 +44,11 @@
 fn test_constructor() {
     let mut dispatcher = setup_dispatcher_with_event();
 
-<<<<<<< HEAD
-    assert(dispatcher.name() == NAME(), 'Should be NAME');
-    assert(dispatcher.symbol() == SYMBOL(), 'Should be SYMBOL');
-    assert(dispatcher.decimals() == DECIMALS, 'Should be DECIMALS');
-    assert(dispatcher.total_supply() == SUPPLY, 'Should equal SUPPLY');
-    assert(dispatcher.balance_of(OWNER()) == SUPPLY, 'Should equal SUPPLY');
-=======
-    assert_eq!(dispatcher.name(), NAME);
-    assert_eq!(dispatcher.symbol(), SYMBOL);
+    assert_eq!(dispatcher.name(), NAME());
+    assert_eq!(dispatcher.symbol(), SYMBOL());
     assert_eq!(dispatcher.decimals(), DECIMALS);
     assert_eq!(dispatcher.total_supply(), SUPPLY);
     assert_eq!(dispatcher.balance_of(OWNER()), SUPPLY);
->>>>>>> 14486165
     assert_only_event_transfer(dispatcher.contract_address, ZERO(), OWNER(), SUPPLY);
 }
 
