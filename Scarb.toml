--- conflicted
+++ resolved
@@ -30,16 +30,11 @@
     "standards",
 ]
 
-<<<<<<< HEAD
-[workspace.dependencies]
-starknet = "2.6.4"
-=======
 [dependencies]
 starknet = "2.7.0-rc.3"
 
 [dev-dependencies]
 cairo_test = "2.7.0-rc.3"
->>>>>>> fa708bd2
 
 [lib]
 
