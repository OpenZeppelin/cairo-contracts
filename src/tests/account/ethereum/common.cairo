use core::hash::{HashStateTrait, HashStateExTrait};
use core::poseidon::PoseidonTrait;
use core::poseidon::poseidon_hash_span;
use core::starknet::secp256_trait::Secp256PointTrait;
use openzeppelin::account::EthAccountComponent::{OwnerAdded, OwnerRemoved};
use openzeppelin::account::EthAccountComponent;
use openzeppelin::account::interface::EthPublicKey;
use openzeppelin::account::utils::signature::EthSignature;
use openzeppelin::tests::utils::constants::TRANSACTION_HASH;
use openzeppelin::tests::utils::constants::{NAME, SYMBOL};
use openzeppelin::tests::utils::events::EventSpyExt;
<<<<<<< HEAD
=======
use openzeppelin::tests::utils::signing::{Secp256k1KeyPair, Secp256k1KeyPairExt};
>>>>>>> 9e091d4d
use openzeppelin::tests::utils;
use openzeppelin::token::erc20::interface::{IERC20Dispatcher, IERC20DispatcherTrait};
use openzeppelin::utils::serde::SerializedAppend;
use snforge_std::EventSpy;
<<<<<<< HEAD
use snforge_std::cheatcodes::events::EventSpyAssertionsTrait;
use starknet::ContractAddress;
use starknet::SyscallResultTrait;
use starknet::secp256_trait::Secp256Trait;
use starknet::secp256k1::Secp256k1Point;
=======
use snforge_std::signature::secp256k1_curve::Secp256k1CurveSignerImpl;
use starknet::{ContractAddress, SyscallResultTrait};
>>>>>>> 9e091d4d

#[derive(Drop)]
pub(crate) struct SignedTransactionData {
    pub(crate) private_key: u256,
    pub(crate) public_key: EthPublicKey,
    pub(crate) tx_hash: felt252,
    pub(crate) signature: EthSignature
}

pub(crate) fn SIGNED_TX_DATA(key_pair: Secp256k1KeyPair) -> SignedTransactionData {
    let tx_hash = TRANSACTION_HASH;
    let (r, s) = key_pair.sign(tx_hash.into()).unwrap();
    SignedTransactionData {
<<<<<<< HEAD
        private_key: 0x45397ee6ca34cb49060f1c303c6cb7ee2d6123e617601ef3e31ccf7bf5bef1f9,
        public_key: NEW_ETH_PUBKEY(),
        tx_hash: 0x008f882c63d0396d216d57529fe29ad5e70b6cd51b47bd2458b0a4ccb2ba0957,
        signature: EthSignature {
            r: 0x82bb3efc0554ec181405468f273b0dbf935cca47182b22da78967d0770f7dcc3,
            s: 0x6719fef30c11c74add873e4da0e1234deb69eae6a6bd4daa44b816dc199f3e86,
        }
=======
        private_key: key_pair.secret_key,
        public_key: key_pair.public_key,
        tx_hash,
        signature: EthSignature { r, s }
>>>>>>> 9e091d4d
    }
}

pub(crate) fn get_accept_ownership_signature(
    account_address: ContractAddress, current_owner: EthPublicKey, new_key_pair: Secp256k1KeyPair
) -> Span<felt252> {
    let msg_hash: u256 = PoseidonTrait::new()
        .update_with('StarkNet Message')
        .update_with('accept_ownership')
        .update_with(account_address)
        .update_with(current_owner.get_coordinates().unwrap_syscall())
        .finalize()
        .into();

    new_key_pair.serialized_sign(msg_hash).span()
}

pub(crate) fn deploy_erc20(recipient: ContractAddress, initial_supply: u256) -> IERC20Dispatcher {
    let mut calldata = array![];

    calldata.append_serde(NAME());
    calldata.append_serde(SYMBOL());
    calldata.append_serde(initial_supply);
    calldata.append_serde(recipient);

    let address = utils::declare_and_deploy("DualCaseERC20Mock", calldata);
    IERC20Dispatcher { contract_address: address }
}

<<<<<<< HEAD
pub(crate) fn get_points() -> (Secp256k1Point, Secp256k1Point) {
    let curve_size = Secp256Trait::<Secp256k1Point>::get_curve_size();
    let point_1 = Secp256Trait::secp256_ec_get_point_from_x_syscall(curve_size, true)
        .unwrap_syscall()
        .unwrap();
    let point_2 = Secp256Trait::secp256_ec_get_point_from_x_syscall(curve_size, false)
        .unwrap_syscall()
        .unwrap();

    (point_1, point_2)
}

#[generate_trait]
pub(crate) impl AccountSpyHelpersImpl of AccountSpyHelpers {
    fn assert_event_owner_added(
        ref self: EventSpy, contract: ContractAddress, public_key: EthPublicKey
    ) {
        let new_owner_guid = get_guid_from_public_key(public_key);
        let expected = EthAccountComponent::Event::OwnerAdded(OwnerAdded { new_owner_guid });
        self.assert_emitted_single(contract, expected);
    }

    fn assert_only_event_owner_added(
        ref self: EventSpy, contract: ContractAddress, public_key: EthPublicKey
    ) {
        self.assert_event_owner_added(contract, public_key);
        self.assert_no_events_left_from(contract);
    }

    fn assert_event_owner_removed(
        ref self: EventSpy, contract: ContractAddress, public_key: EthPublicKey
    ) {
        let removed_owner_guid = get_guid_from_public_key(public_key);
        let expected = EthAccountComponent::Event::OwnerRemoved(
            OwnerRemoved { removed_owner_guid }
        );
        self.assert_emitted_single(contract, expected);
=======

#[generate_trait]
pub(crate) impl EthAccountSpyHelpersImpl of EthAccountSpyHelpers {
    fn assert_event_owner_removed(
        ref self: EventSpy, contract: ContractAddress, public_key: EthPublicKey
    ) {
        let removed_owner_guid = get_guid_from_public_key(public_key);
        let expected = EthAccountComponent::Event::OwnerRemoved(
            OwnerRemoved { removed_owner_guid }
        );
        self.assert_emitted_single(contract, expected);
    }

    fn assert_event_owner_added(
        ref self: EventSpy, contract: ContractAddress, public_key: EthPublicKey
    ) {
        let new_owner_guid = get_guid_from_public_key(public_key);
        let expected = EthAccountComponent::Event::OwnerAdded(OwnerAdded { new_owner_guid });
        self.assert_emitted_single(contract, expected);
    }

    fn assert_only_event_owner_added(
        ref self: EventSpy, contract: ContractAddress, public_key: EthPublicKey
    ) {
        self.assert_event_owner_added(contract, public_key);
        self.assert_no_events_left_from(contract);
>>>>>>> 9e091d4d
    }
}

fn get_guid_from_public_key(public_key: EthPublicKey) -> felt252 {
    let (x, y) = public_key.get_coordinates().unwrap_syscall();
    poseidon_hash_span(array![x.low.into(), x.high.into(), y.low.into(), y.high.into()].span())
}<|MERGE_RESOLUTION|>--- conflicted
+++ resolved
@@ -9,24 +9,13 @@
 use openzeppelin::tests::utils::constants::TRANSACTION_HASH;
 use openzeppelin::tests::utils::constants::{NAME, SYMBOL};
 use openzeppelin::tests::utils::events::EventSpyExt;
-<<<<<<< HEAD
-=======
 use openzeppelin::tests::utils::signing::{Secp256k1KeyPair, Secp256k1KeyPairExt};
->>>>>>> 9e091d4d
 use openzeppelin::tests::utils;
 use openzeppelin::token::erc20::interface::{IERC20Dispatcher, IERC20DispatcherTrait};
 use openzeppelin::utils::serde::SerializedAppend;
 use snforge_std::EventSpy;
-<<<<<<< HEAD
-use snforge_std::cheatcodes::events::EventSpyAssertionsTrait;
-use starknet::ContractAddress;
-use starknet::SyscallResultTrait;
-use starknet::secp256_trait::Secp256Trait;
-use starknet::secp256k1::Secp256k1Point;
-=======
 use snforge_std::signature::secp256k1_curve::Secp256k1CurveSignerImpl;
 use starknet::{ContractAddress, SyscallResultTrait};
->>>>>>> 9e091d4d
 
 #[derive(Drop)]
 pub(crate) struct SignedTransactionData {
@@ -40,20 +29,10 @@
     let tx_hash = TRANSACTION_HASH;
     let (r, s) = key_pair.sign(tx_hash.into()).unwrap();
     SignedTransactionData {
-<<<<<<< HEAD
-        private_key: 0x45397ee6ca34cb49060f1c303c6cb7ee2d6123e617601ef3e31ccf7bf5bef1f9,
-        public_key: NEW_ETH_PUBKEY(),
-        tx_hash: 0x008f882c63d0396d216d57529fe29ad5e70b6cd51b47bd2458b0a4ccb2ba0957,
-        signature: EthSignature {
-            r: 0x82bb3efc0554ec181405468f273b0dbf935cca47182b22da78967d0770f7dcc3,
-            s: 0x6719fef30c11c74add873e4da0e1234deb69eae6a6bd4daa44b816dc199f3e86,
-        }
-=======
         private_key: key_pair.secret_key,
         public_key: key_pair.public_key,
         tx_hash,
         signature: EthSignature { r, s }
->>>>>>> 9e091d4d
     }
 }
 
@@ -83,45 +62,6 @@
     IERC20Dispatcher { contract_address: address }
 }
 
-<<<<<<< HEAD
-pub(crate) fn get_points() -> (Secp256k1Point, Secp256k1Point) {
-    let curve_size = Secp256Trait::<Secp256k1Point>::get_curve_size();
-    let point_1 = Secp256Trait::secp256_ec_get_point_from_x_syscall(curve_size, true)
-        .unwrap_syscall()
-        .unwrap();
-    let point_2 = Secp256Trait::secp256_ec_get_point_from_x_syscall(curve_size, false)
-        .unwrap_syscall()
-        .unwrap();
-
-    (point_1, point_2)
-}
-
-#[generate_trait]
-pub(crate) impl AccountSpyHelpersImpl of AccountSpyHelpers {
-    fn assert_event_owner_added(
-        ref self: EventSpy, contract: ContractAddress, public_key: EthPublicKey
-    ) {
-        let new_owner_guid = get_guid_from_public_key(public_key);
-        let expected = EthAccountComponent::Event::OwnerAdded(OwnerAdded { new_owner_guid });
-        self.assert_emitted_single(contract, expected);
-    }
-
-    fn assert_only_event_owner_added(
-        ref self: EventSpy, contract: ContractAddress, public_key: EthPublicKey
-    ) {
-        self.assert_event_owner_added(contract, public_key);
-        self.assert_no_events_left_from(contract);
-    }
-
-    fn assert_event_owner_removed(
-        ref self: EventSpy, contract: ContractAddress, public_key: EthPublicKey
-    ) {
-        let removed_owner_guid = get_guid_from_public_key(public_key);
-        let expected = EthAccountComponent::Event::OwnerRemoved(
-            OwnerRemoved { removed_owner_guid }
-        );
-        self.assert_emitted_single(contract, expected);
-=======
 
 #[generate_trait]
 pub(crate) impl EthAccountSpyHelpersImpl of EthAccountSpyHelpers {
@@ -148,7 +88,6 @@
     ) {
         self.assert_event_owner_added(contract, public_key);
         self.assert_no_events_left_from(contract);
->>>>>>> 9e091d4d
     }
 }
 
