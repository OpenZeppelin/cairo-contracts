import pytest
<<<<<<< HEAD
from signers import MockSigner
from nile.utils import TRUE, assert_revert
from utils import get_contract_class, cached_contract, State, Account
=======
from signers import MockSigner, get_raw_invoke
from utils import assert_revert, get_contract_class, cached_contract, TRUE, State, Account
>>>>>>> 0d571ac7


signer = MockSigner(123456789987654321)
other = MockSigner(987654321123456789)

IACCOUNT_ID = 0xa66bd575


@pytest.fixture(scope='module')
def contract_classes():
    account_cls = Account.get_class
    init_cls = get_contract_class("Initializable")
    attacker_cls = get_contract_class("AccountReentrancy")

    return account_cls, init_cls, attacker_cls


@pytest.fixture(scope='module')
async def account_init(contract_classes):
    account_cls, init_cls, attacker_cls = contract_classes
    starknet = await State.init()
    account1 = await Account.deploy(signer.public_key)
    account2 = await Account.deploy(signer.public_key)

    initializable1 = await starknet.deploy(
        contract_class=init_cls,
        constructor_calldata=[],
    )
    initializable2 = await starknet.deploy(
        contract_class=init_cls,
        constructor_calldata=[],
    )
    attacker = await starknet.deploy(
        contract_class=attacker_cls,
        constructor_calldata=[],
    )

    return starknet.state, account1, account2, initializable1, initializable2, attacker


@pytest.fixture
def account_factory(contract_classes, account_init):
    account_cls, init_cls, attacker_cls = contract_classes
    state, account1, account2, initializable1, initializable2, attacker = account_init
    _state = state.copy()
    account1 = cached_contract(_state, account_cls, account1)
    account2 = cached_contract(_state, account_cls, account2)
    initializable1 = cached_contract(_state, init_cls, initializable1)
    initializable2 = cached_contract(_state, init_cls, initializable2)
    attacker = cached_contract(_state, attacker_cls, attacker)

    return account1, account2, initializable1, initializable2, attacker


@pytest.mark.asyncio
async def test_constructor(account_factory):
    account, *_ = account_factory

    execution_info = await account.getPublicKey().call()
    assert execution_info.result == (signer.public_key,)

    execution_info = await account.supportsInterface(IACCOUNT_ID).call()
    assert execution_info.result == (TRUE,)


@pytest.mark.asyncio
async def test_execute(account_factory):
    account, _, initializable, *_ = account_factory

    execution_info = await initializable.initialized().call()
    assert execution_info.result == (0,)

    await signer.send_transactions(account, [(initializable.contract_address, 'initialize', [])])

    execution_info = await initializable.initialized().call()
    assert execution_info.result == (1,)


@pytest.mark.asyncio
async def test_multicall(account_factory):
    account, _, initializable_1, initializable_2, _ = account_factory

    execution_info = await initializable_1.initialized().call()
    assert execution_info.result == (0,)
    execution_info = await initializable_2.initialized().call()
    assert execution_info.result == (0,)

    await signer.send_transactions(
        account,
        [
            (initializable_1.contract_address, 'initialize', []),
            (initializable_2.contract_address, 'initialize', [])
        ]
    )

    execution_info = await initializable_1.initialized().call()
    assert execution_info.result == (1,)
    execution_info = await initializable_2.initialized().call()
    assert execution_info.result == (1,)


@pytest.mark.asyncio
async def test_return_value(account_factory):
    account, _, initializable, *_ = account_factory

    # initialize, set `initialized = 1`
    await signer.send_transactions(account, [(initializable.contract_address, 'initialize', [])])

    read_info = await signer.send_transactions(account, [(initializable.contract_address, 'initialized', [])])
    call_info = await initializable.initialized().call()
    (call_result, ) = call_info.result
    assert read_info.call_info.retdata[1] == call_result #1


@ pytest.mark.asyncio
async def test_nonce(account_factory):
    account, _, initializable, *_ = account_factory

    # bump nonce
    await signer.send_transactions(account, [(initializable.contract_address, 'initialized', [])])

    # get nonce
    hex_args = [(hex(initializable.contract_address), 'initialized', [])]
    raw_invocation = get_raw_invoke(account, hex_args)
    current_nonce = await raw_invocation.state.state.get_nonce_at(account.contract_address)

    # lower nonce
    await assert_revert(
        signer.send_transactions(
            account, [(initializable.contract_address, 'initialize', [])], nonce=current_nonce - 1),
        reverted_with="Invalid transaction nonce. Expected: {}, got: {}.".format(
            current_nonce, current_nonce - 1
        )
    )

    # higher nonce
    await assert_revert(
        signer.send_transactions(account, [(initializable.contract_address, 'initialize', [])], nonce=current_nonce + 1),
        reverted_with="Invalid transaction nonce. Expected: {}, got: {}.".format(
            current_nonce, current_nonce + 1
        )
    )

    # right nonce
    await signer.send_transactions(account, [(initializable.contract_address, 'initialize', [])], nonce=current_nonce)

    execution_info = await initializable.initialized().call()
    assert execution_info.result == (1,)


@pytest.mark.asyncio
async def test_public_key_setter(account_factory):
    account, *_ = account_factory

    execution_info = await account.getPublicKey().call()
    assert execution_info.result == (signer.public_key,)

    # set new pubkey
    await signer.send_transactions(account, [(account.contract_address, 'setPublicKey', [other.public_key])])

    execution_info = await account.getPublicKey().call()
    assert execution_info.result == (other.public_key,)


@pytest.mark.asyncio
async def test_public_key_setter_different_account(account_factory):
    account, bad_account, *_ = account_factory

    # set new pubkey
    await assert_revert(
        signer.send_transactions(
            bad_account,
            [(account.contract_address, 'setPublicKey', [other.public_key])]
        ),
        reverted_with="Account: caller is not this account"
    )


@pytest.mark.asyncio
async def test_account_takeover_with_reentrant_call(account_factory):
    account, _, _, _, attacker = account_factory

    await assert_revert(
        signer.send_transaction(account, attacker.contract_address, 'account_takeover', []),
        reverted_with="Account: no reentrant call"
    )

    execution_info = await account.getPublicKey().call()
    assert execution_info.result == (signer.public_key,)


async def test_interface():
    assert get_contract_class("IAccount")<|MERGE_RESOLUTION|>--- conflicted
+++ resolved
@@ -1,12 +1,7 @@
 import pytest
-<<<<<<< HEAD
-from signers import MockSigner
+from signers import MockSigner, get_raw_invoke
 from nile.utils import TRUE, assert_revert
 from utils import get_contract_class, cached_contract, State, Account
-=======
-from signers import MockSigner, get_raw_invoke
-from utils import assert_revert, get_contract_class, cached_contract, TRUE, State, Account
->>>>>>> 0d571ac7
 
 
 signer = MockSigner(123456789987654321)
