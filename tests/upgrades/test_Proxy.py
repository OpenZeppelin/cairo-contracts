import pytest
from starkware.starknet.testing.starknet import Starknet
from signers import MockSigner
from utils import (
<<<<<<< HEAD
    assert_revert, get_contract_def, cached_contract
=======
    MockSigner,
    assert_revert,
    get_contract_class,
    cached_contract,
    assert_event_emitted,
    assert_revert_entry_point
>>>>>>> f7d319fb
)

# random value
VALUE = 123

signer = MockSigner(123456789987654321)


@pytest.fixture(scope='module')
def contract_classes():
    account_cls = get_contract_class('openzeppelin/account/Account.cairo')
    implementation_cls = get_contract_class(
        'tests/mocks/proxiable_implementation.cairo'
    )
    proxy_cls = get_contract_class('openzeppelin/upgrades/Proxy.cairo')

    return account_cls, implementation_cls, proxy_cls


@pytest.fixture(scope='module')
async def proxy_init(contract_classes):
    account_cls, implementation_cls, proxy_cls = contract_classes
    starknet = await Starknet.empty()
    account1 = await starknet.deploy(
        contract_class=account_cls,
        constructor_calldata=[signer.public_key]
    )
    account2 = await starknet.deploy(
        contract_class=account_cls,
        constructor_calldata=[signer.public_key]
    )
    implementation_decl = await starknet.declare(
        contract_class=implementation_cls
    )
    proxy = await starknet.deploy(
        contract_class=proxy_cls,
        constructor_calldata=[implementation_decl.class_hash]
    )
    return (
        starknet.state,
        account1,
        account2,
        proxy
    )


@pytest.fixture
def proxy_factory(contract_classes, proxy_init):
    account_cls, _, proxy_cls = contract_classes
    state, account1, account2, proxy = proxy_init
    _state = state.copy()
    admin = cached_contract(_state, account_cls, account1)
    other = cached_contract(_state, account_cls, account2)
    proxy = cached_contract(_state, proxy_cls, proxy)

    return admin, other, proxy


@pytest.fixture
async def after_initialized(proxy_factory):
    admin, other, proxy = proxy_factory 

    # initialize proxy
    await signer.send_transaction(
        admin, proxy.contract_address, 'initializer', [admin.contract_address]
    )

    return admin, other, proxy

#
# initializer
#

@pytest.mark.asyncio
async def test_initializer(proxy_factory):
    admin, _, proxy = proxy_factory 

    await signer.send_transaction(
        admin, proxy.contract_address, 'initializer', [admin.contract_address]
    )

    # check admin is set
    execution_info = await signer.send_transaction(
        admin, proxy.contract_address, 'getAdmin', []
    )
    assert execution_info.result.response == [admin.contract_address]


@pytest.mark.asyncio
async def test_initializer_after_initialized(after_initialized):
    admin, _, proxy = after_initialized 

    await assert_revert(signer.send_transaction(
        admin, proxy.contract_address, 'initializer', [admin.contract_address]),
        reverted_with="Proxy: contract already initialized"
    )

#
# set_admin
#

@pytest.mark.asyncio
async def test_set_admin(after_initialized):
    admin, _, proxy = after_initialized 

    # set admin
    tx_exec_info = await signer.send_transaction(
        admin, proxy.contract_address, 'setAdmin', [VALUE]
    )

    # check event
    assert_event_emitted(
        tx_exec_info,
        from_address=proxy.contract_address,
        name='AdminChanged',
        data=[
            admin.contract_address,       # old admin
            VALUE                         # new admin
        ]
    )

    # check new admin
    execution_info = await signer.send_transaction(
        admin, proxy.contract_address, 'getAdmin', []
    )
    assert execution_info.result.response == [VALUE]


@pytest.mark.asyncio
async def test_set_admin_from_unauthorized(after_initialized):
    _, non_admin, proxy = after_initialized 

    # set admin
    await assert_revert(signer.send_transaction(
        non_admin, proxy.contract_address, 'setAdmin', [VALUE]),
        reverted_with="Proxy: caller is not admin"
    )

#
# fallback function
#

@pytest.mark.asyncio
async def test_default_fallback(proxy_factory):
    admin, _, proxy = proxy_factory 

    # set value through proxy
    await signer.send_transaction(
        admin, proxy.contract_address, 'setValue', [VALUE]
    )

    # get value through proxy
    execution_info = execution_info = await signer.send_transaction(
        admin, proxy.contract_address, 'getValue', []
    )
    assert execution_info.result.response == [VALUE]


@pytest.mark.asyncio
async def test_fallback_when_selector_does_not_exist(proxy_factory):
    admin, _, proxy = proxy_factory 

    # should fail with entry point error
    await assert_revert_entry_point(
        signer.send_transaction(
            admin, proxy.contract_address, 'invalid_selector', []
        ),
        invalid_selector='invalid_selector'
    )<|MERGE_RESOLUTION|>--- conflicted
+++ resolved
@@ -2,16 +2,11 @@
 from starkware.starknet.testing.starknet import Starknet
 from signers import MockSigner
 from utils import (
-<<<<<<< HEAD
-    assert_revert, get_contract_def, cached_contract
-=======
-    MockSigner,
     assert_revert,
     get_contract_class,
     cached_contract,
     assert_event_emitted,
     assert_revert_entry_point
->>>>>>> f7d319fb
 )
 
 # random value
