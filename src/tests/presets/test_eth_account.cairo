--- conflicted
+++ resolved
@@ -507,11 +507,7 @@
 fn get_accept_ownership_signature() -> Span<felt252> {
     let mut output = array![];
 
-<<<<<<< HEAD
     // 0x0639da8d542a751298e4fc2d49504a7fd98f1d781317d1f17aefd8988e89d508 =
-=======
-    // 0x0221042e1c5eb52dd7306ab4d987f14ed795e6bafc611999eb535ef7bf2a3d80 =
->>>>>>> 26d875fe
     // PoseidonTrait::new()
     //             .update_with('StarkNet Message')
     //             .update_with('accept_ownership')
@@ -524,17 +520,10 @@
     // - public_key:
     //      r: 0x829307f82a1883c2414503ba85fc85037f22c6fc6f80910801f6b01a4131da1e
     //      s: 0x2a23f7bddf3715d11767b1247eccc68c89e11b926e2615268db6ad1af8d8da96
-<<<<<<< HEAD
     // - msg_hash: 0x0639da8d542a751298e4fc2d49504a7fd98f1d781317d1f17aefd8988e89d508
     EthSignature {
         r: 0x5927cd69cf901cffdf8c3c2c5536b6c9c1d3a89102bead87986333ad132215e7,
         s: 0x7bf10c9f9a9385a542d8f21fb589a6481ca282c881c684eb72fee4eb859bf121,
-=======
-    // - msg_hash: 0x0221042e1c5eb52dd7306ab4d987f14ed795e6bafc611999eb535ef7bf2a3d80
-    EthSignature {
-        r: 0x4a72dd569e1ef9fad60ef138afd25e7d9fd33b0e1b735d2c0cb1d8d94b579b12,
-        s: 0x39832ebc66a99d1f478e5a019e552d88216e19095fed238977e4520d5188e7c5,
->>>>>>> 26d875fe
     }
         .serialize(ref output);
 
