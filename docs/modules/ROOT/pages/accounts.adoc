--- conflicted
+++ resolved
@@ -18,16 +18,9 @@
 
 == Basic Account
 
-<<<<<<< HEAD
 As we mentioned, Accounts in Starknet are smart contracts, and so they can be deployed and interacted
 with like any other contract, and can be extended to implement any custom logic. However, accounts are a special type
 of contract that are used to validate and execute transactions, for which they must implement a minimum set of functions.
-=======
-As mentioned, accounts in Starknet are smart contracts and so they can be deployed and interacted
-with like any other contract, and can be extended to implement any custom logic. However accounts are a special
-type of contract that is used to validate and execute transactions, and there are a set of entrypoints
-that must be implemented for enabling these features.
->>>>>>> d9095166
 
 === Account methods
 
