--- conflicted
+++ resolved
@@ -1,6 +1,3 @@
-<<<<<<< HEAD
 mod security;
-=======
 mod token;
->>>>>>> a54e98ca
 mod tests;