%lang starknet
%builtins pedersen range_check ecdsa

from starkware.cairo.common.cairo_builtins import HashBuiltin, SignatureBuiltin
from starkware.starknet.common.syscalls import get_caller_address
from starkware.cairo.common.alloc import alloc
from starkware.cairo.common.math import assert_not_equal, assert_not_zero
from starkware.cairo.common.uint256 import (
    Uint256, uint256_add, uint256_sub, uint256_le, uint256_lt
)

#
# Receiver Interface
#

@contract_interface
namespace IERC721Receiver:
    func onERC721Received(
        operator: felt,
        _from: felt,
        token_id: Uint256,
        data: felt
    ) -> (ret_val: felt):
    end
end

#
# InterfaceIds
#

const ERC165_ID = '0x01ffc9a7'
const ERC721_RECEIVER_ID = '0x150b7a02'
const ERC721_ID = '0x80ac58cd'
const INVALID_ID = '0xffffffff'

#
# Storage
#

@storage_var
func _name() -> (res: felt):
end

@storage_var
func _symbol() -> (res: felt):
end

@storage_var
func owners(token_id_low: felt, token_id_high: felt) -> (res: felt):
end

@storage_var
func balances(owner: felt) -> (res: Uint256):
end

@storage_var
func token_approvals(token_id_low: felt, token_id_high: felt) -> (res: felt):
end

@storage_var
func operator_approvals(owner: felt, operator: felt) -> (res: felt):
end

@storage_var
func base_uri() -> (res: felt):
end

#
# Constructor
#

@constructor
func constructor{
        syscall_ptr: felt*, 
        pedersen_ptr: HashBuiltin*,
        range_check_ptr
<<<<<<< HEAD
    }(
        name: felt, 
        symbol: felt, 
        _owner: felt,
        _base_uri: felt
    ):
=======
    }(name : felt, symbol : felt):
>>>>>>> 2f15739c
    _name.write(name)
    _symbol.write(symbol)
    base_uri.write(_base_uri)

    # Setting contract owner for testing
    contract_owner.write(_owner)
    return()
end

#
# Getters
#

@view
func supportsInterface{
        syscall_ptr: felt*, 
        pedersen_ptr: HashBuiltin*, 
        range_check_ptr
    } (interface_id: felt) -> (success: felt):
    # 721
    if interface_id == ERC721_ID:
        return (1)
    end

    # 165
    if interface_id == ERC165_ID:
        return (1)
    end

    # The INVALID_ID must explicitly return false ('0')
    # according to EIP721
    if interface_id == INVALID_ID:
        return (0)
    end

    return (0)
end

@view
func balanceOf{
        syscall_ptr: felt*, 
        pedersen_ptr: HashBuiltin*, 
        range_check_ptr
    }(owner: felt) -> (balance: Uint256):
    # Checks that query is not for zero address
    assert_not_zero(owner)

    let (balance: Uint256) = balances.read(owner=owner)
    return (balance)
end

@view
func ownerOf{
        syscall_ptr: felt*, 
        pedersen_ptr: HashBuiltin*, 
        range_check_ptr
    }(token_id: Uint256) -> (owner: felt):
    let (owner) = owners.read(token_id.low, token_id.high)
    # Ensuring the query is not for nonexistent token
    assert_not_zero(owner)

    return (owner)
end

@view
func name{
        syscall_ptr: felt*, 
        pedersen_ptr: HashBuiltin*, 
        range_check_ptr
    }() -> (name: felt):
    let (name) = _name.read()
    return (name)
end

@view
func symbol{
        syscall_ptr: felt*, 
        pedersen_ptr: HashBuiltin*, 
        range_check_ptr
    }() -> (symbol: felt):
    let (symbol) = _symbol.read()
    return (symbol)
end

@view
func getApproved{
        syscall_ptr: felt*, 
        pedersen_ptr: HashBuiltin*, 
        range_check_ptr
    }(token_id: Uint256) -> (approved: felt):
    let (exists) = _exists(token_id)
    assert exists = 1

    let (approved) = token_approvals.read(token_id.low, token_id.high)
    return (approved)
end

@view
func isApprovedForAll{
        syscall_ptr: felt*, 
        pedersen_ptr: HashBuiltin*, 
        range_check_ptr
    }(owner: felt, operator: felt) -> (is_approved: felt):
    let (is_approved) = operator_approvals.read(owner=owner, operator=operator)
    return (is_approved)
end

@view
func tokenURI{
        syscall_ptr: felt*, 
        pedersen_ptr: HashBuiltin*, 
        range_check_ptr
    }(token_id: Uint256) -> (uri_len: felt, uri: felt*):
    alloc_locals
    let (exists) = _exists(token_id)
    assert exists = 1

    let (local base) = base_uri.read()
    let (local uri) = alloc()
    # without baseURI
    if base == 0:
        assert [uri] = token_id.low
        assert [uri + 1] = token_id.high
        return (2, uri)
    end
    
    # with baseURI
    assert [uri] = base
    assert [uri + 1] = token_id.low
    assert [uri + 2] = token_id.high
    return (3, uri)
end

#
# Externals
#

@external
func approve{
        pedersen_ptr: HashBuiltin*, 
        syscall_ptr: felt*, 
        range_check_ptr
    }(approved: felt, token_id: Uint256):
    # Checks caller is not zero address
    let (caller) = get_caller_address()
    assert_not_zero(caller)

    # Ensures 'owner' does not equal 'to'
    let (owner) = owners.read(token_id.low, token_id.high)
    assert_not_equal(owner, approved)

    # Checks that either caller equals owner or
    # caller isApprovedForAll on behalf of owner
    if caller == owner:
        _approve(approved, token_id)
        return()
    else:
        let (is_approved) = isApprovedForAll(owner, caller)
        assert_not_zero(is_approved)
        _approve(approved, token_id)
        return()
    end
end

@external
func setApprovalForAll{
        syscall_ptr: felt*, 
        pedersen_ptr: HashBuiltin*, 
        range_check_ptr
    }(operator: felt, approved: felt):
    let (caller) = get_caller_address()

    _set_approval_for_all(caller, operator, approved)
    return ()
end

@external
func transferFrom{
        pedersen_ptr: HashBuiltin*, 
        syscall_ptr: felt*, 
        range_check_ptr
    }(_from: felt, to: felt, token_id: Uint256):
    let (caller) = get_caller_address()
    _is_approved_or_owner(caller, token_id)

    _transfer(_from, to, token_id)
    return ()
end

@external
func safeTransferFrom{
        pedersen_ptr: HashBuiltin*, 
        syscall_ptr: felt*, 
        range_check_ptr
    }(
        _from: felt, 
        to: felt, 
        token_id: Uint256, 
        data: felt
    ):
    let (caller) = get_caller_address()
    _is_approved_or_owner(caller, token_id)

    _safe_transfer(_from, to, token_id, data)
    return ()
end

#
# Internals
#

func _approve{
        syscall_ptr: felt*, 
        pedersen_ptr: HashBuiltin*, 
        range_check_ptr
    }(to: felt, token_id: Uint256):
    token_approvals.write(token_id.low, token_id.high, to)
    return ()
end

func _is_approved_or_owner{
        pedersen_ptr: HashBuiltin*, 
        syscall_ptr: felt*, 
        range_check_ptr
    }(spender: felt, token_id: Uint256) -> (res: felt):
    alloc_locals

    let (exists) = _exists(token_id)
    assert exists = 1

    let (owner) = ownerOf(token_id)
    if owner == spender:
        return (1)
    end

    let (approved_addr) = getApproved(token_id)
    if approved_addr == spender:
        return (1)
    end

    let (is_operator) = isApprovedForAll(owner, spender)
    if is_operator == 1:
        return (1)
    end

    return (0)
end

func _exists{
        syscall_ptr: felt*, 
        pedersen_ptr: HashBuiltin*, 
        range_check_ptr
    }(token_id: Uint256) -> (res: felt):
    let (res) = owners.read(token_id.low, token_id.high)

    if res == 0:
        return (0)
    else:
        return (1)
    end
end

func _mint{
        pedersen_ptr: HashBuiltin*, 
        syscall_ptr: felt*, 
        range_check_ptr
    }(to: felt, token_id: Uint256):
    assert_not_zero(to)

    # Ensures token_id is unique
    let (exists) = _exists(token_id)
    assert exists = 0

    let (balance: Uint256) = balances.read(to)
    # Overflow is not possible because token_ids are checked for duplicate ids with `_exists()`
    # thus, each token is guaranteed to be a unique uint256
    let (new_balance: Uint256, _) = uint256_add(balance, Uint256(1, 0))
    balances.write(to, new_balance)

    # low + high felts = uint256
    owners.write(token_id.low, token_id.high, to)
    return ()
end

func _burn{
        pedersen_ptr: HashBuiltin*, 
        syscall_ptr: felt*, 
        range_check_ptr
    }(token_id: Uint256):
    let (owner) = ownerOf(token_id)

    # Clear approvals
    _approve(0, token_id)

    # Decrease owner balance
    let (balance: Uint256) = balances.read(owner)
    let (new_balance) = uint256_sub(balance, Uint256(1, 0))
    balances.write(owner, new_balance)

    # Delete owner
    owners.write(token_id.low, token_id.high, 0)
    return ()
end

func _transfer{
        syscall_ptr: felt*, 
        pedersen_ptr: HashBuiltin*, 
        range_check_ptr
    }(_from: felt, to: felt, token_id: Uint256):
    # ownerOf ensures '_from' is not the zero address
    let (_ownerOf) = ownerOf(token_id)
    assert _ownerOf = _from

    assert_not_zero(to)

    # Clear approvals
    _approve(0, token_id)

    # Decrease owner balance
    let (owner_bal) = balances.read(_from)
    let (new_balance) = uint256_sub(owner_bal, Uint256(1, 0))
    balances.write(_from, new_balance)

    # Increase receiver balance
    let (receiver_bal) = balances.read(to)
    # overflow not possible because token_id must be unique
    let (new_balance: Uint256, _) = uint256_add(receiver_bal, Uint256(1, 0))
    balances.write(to, new_balance)

    # Update token_id owner
    owners.write(token_id.low, token_id.high, to)
    return ()
end

func _set_approval_for_all{
        syscall_ptr: felt*, 
        pedersen_ptr: HashBuiltin*, 
        range_check_ptr
    }(owner: felt, operator: felt, approved: felt):
    assert_not_equal(owner, operator)

    # Make sure `approved` is a boolean (0 or 1)
    assert approved * (1 - approved) = 0

    operator_approvals.write(owner=owner, operator=operator, value=approved)
    return ()
end

func _safe_transfer{
        syscall_ptr: felt*, 
        pedersen_ptr: HashBuiltin*, 
        range_check_ptr
    }(
        _from: felt, 
        to: felt, 
        token_id: Uint256,
        data: felt
    ):
    _transfer(_from, to, token_id)

    let (success) = _check_onERC721Received(_from, to, token_id, data)
    assert_not_zero(success)
    return ()
end

func _base_uri{
        syscall_ptr: felt*, 
        pedersen_ptr: HashBuiltin*, 
        range_check_ptr
    }() -> (res: felt):
    let (res) = base_uri.read()
    return (res)
end

func _check_onERC721Received{
        syscall_ptr: felt*, 
        pedersen_ptr: HashBuiltin*, 
        range_check_ptr
    }(
        _from: felt, 
        to: felt, 
        token_id: Uint256,
        data: felt
    ) -> (success: felt):
    # We need to consider how to differentiate between EOA and contracts
    # and insert a conditional to know when to use the proceeding check
    let (caller) = get_caller_address()
    # The first parameter in an imported interface is the contract
    # address of the interface being called
    let (ret_val) = IERC721Receiver.onERC721Received(
        to, 
        caller, 
        _from, 
        token_id, 
        data
    )

    assert (ret_val) = ERC721_RECEIVER_ID
    # Cairo equivalent to 'return (true)'
    return (1)
end

#
# Exposed methods with _only_owner() assertion for testing
#

@storage_var
func contract_owner() -> (res: felt):
end

func _only_owner{
        syscall_ptr: felt*, 
        pedersen_ptr: HashBuiltin*, 
        range_check_ptr
    }(account: felt):
    let (owner) = contract_owner.read()
    assert account = owner
    return ()
end

@external
func mint{
        pedersen_ptr: HashBuiltin*, 
        syscall_ptr: felt*, 
        range_check_ptr
    }(to: felt, token_id: Uint256):
    let (caller) = get_caller_address()
    _only_owner(caller)

    _mint(to, token_id)
    return ()
end

@external
func burn{
        pedersen_ptr: HashBuiltin*, 
        syscall_ptr: felt*, 
        range_check_ptr
    }(token_id: Uint256):
    alloc_locals
    let (local caller) = get_caller_address()
    _only_owner(caller)
    # Contract owner can only burn their own tokens
    # for testing and safety in production
    let (token_owner) = ownerOf(token_id)
    assert caller = token_owner

    _burn(token_id)
    return ()
end
<|MERGE_RESOLUTION|>--- conflicted
+++ resolved
@@ -74,16 +74,7 @@
         syscall_ptr: felt*, 
         pedersen_ptr: HashBuiltin*,
         range_check_ptr
-<<<<<<< HEAD
-    }(
-        name: felt, 
-        symbol: felt, 
-        _owner: felt,
-        _base_uri: felt
-    ):
-=======
     }(name : felt, symbol : felt):
->>>>>>> 2f15739c
     _name.write(name)
     _symbol.write(symbol)
     base_uri.write(_base_uri)
