--- conflicted
+++ resolved
@@ -1,14 +1,11 @@
 import pytest
 from starkware.starknet.testing.starknet import Starknet
+from signers import MockSigner
 from utils import (
-<<<<<<< HEAD
     TRUE, FALSE, to_uint, str_to_felt, assert_revert, 
-=======
-    MockSigner, TRUE, FALSE, to_uint, str_to_felt, assert_revert, 
->>>>>>> c4f7083d
     get_contract_def, cached_contract
 )
-from signers import TestSigner
+
 
 signer = MockSigner(123456789987654321)
 
