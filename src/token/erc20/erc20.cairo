--- conflicted
+++ resolved
@@ -213,17 +213,11 @@
 
     #[generate_trait]
     impl InternalImpl of InternalTrait {
-<<<<<<< HEAD
         /// Initializes the contract by setting the token name and symbol.
         /// To prevent reinitialization, this should only be used inside of a contract's constructor.
-        fn initializer(ref self: ContractState, name_: felt252, symbol_: felt252) {
-            self._name.write(name_);
-            self._symbol.write(symbol_);
-=======
         fn initializer(ref self: ContractState, name: felt252, symbol: felt252) {
             self._name.write(name);
             self._symbol.write(symbol);
->>>>>>> a1b559c4
         }
 
         /// Internal method for the external [increase_allowance](increase_allowance).
