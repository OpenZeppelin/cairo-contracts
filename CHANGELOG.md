<!-- markdownlint-disable MD024 -->
# Changelog

All notable changes to this project will be documented in this file.

The format is based on [Keep a Changelog](https://keepachangelog.com/en/1.1.0/),
and this project adheres to [Semantic Versioning](https://semver.org/spec/v2.0.0.html).

## Unreleased

<<<<<<< HEAD
### Added

- ERC2981 (NFT Royalty Standard) component (#1091)
=======
## 0.15.1 (2024-08-13)

### Changed

- Remove token dependency from account package (#1100)
- Fix docsite links (#1094)
>>>>>>> 9dcc3f5e

## 0.15.0 (2024-08-08)

### Added

- TimelockController component (#996)
- HashCall implementation (#996)
- Separated package for each submodule (#1065)
  - `openzeppelin_access`
  - `openzeppelin_account`
  - `openzeppelin_governance`
  - `openzeppelin_introspection`
  - `openzeppelin_presets`
  - `openzeppelin_security`
  - `openzeppelin_token`
  - `openzeppelin_upgrades`
  - `openzeppelin_utils`
- Separated packages intended as [dev-dependencies] (#1084)
  - `openzeppelin_testing`
  - `openzeppelin_test_common`

### Changed

- Bump scarb to v2.7.0-rc.1 (#1025)
- Bump scarb to v2.7.0-rc.2 (#1052)
- Bump scarb to v2.7.0-rc.4 (#1064)
- Bump scarb to v2.7.0 (#1065)

### Changed (Breaking)

- Test utilities moved out of the utils module (#1084).
- Test utilities refactored to match the snforge test runner (#1084).

## 0.15.0-rc.0 (2024-07-8)

### Changed

- `Trace`, `Checkpoint`, and `StorageArray` structs made public.

### Changed (Breaking)

- Removed `num_checkpoints` and `checkpoints` from `ERC20VotesABI`.

## 0.14.0 (2024-06-14)

### Changed (Breaking)

- Migrated to the `2023_11` edition (#995):
  - Component implementations annotated with `#[embeddable_as()]` (e.g: `AccessControlComponent::AccessControl`) are not public anymore. Note that the embeddable versions are still public (e.g: `AccessControlComponent::AccessControlImpl`).
  - Implementations that can be compiler-derived from traits are not public anymore (e.g: `DualCaseAccessControlImpl` is not public while `DualCaseAccessControlTrait` is).
  - `Secp256k1PointPartialEq` and `DebugSecp256k1Point` are not public anymore.
  - `account::utils::execute_single_call` is not public anymore.
  - Presets are not public anymore, since they should be copied into projects, and not directly imported.
  - `Trace` and `Checkpoint` structs are not public anymore, since they are intended to be used in `ERC20Votes`, and not as generic utilities.
  - `StorageArray` is not public anymore, since this implementation is specific to `ERC20Votes`, and is not intended as a generic utility, but as a temporary solution until Starknet native implementation arrives.

- Apply underscore pattern to modules (#993)
  - AccessControlComponent
    - `_set_role_admin` function renamed to `set_role_admin`
  - PausableComponent
    - `_pause` function renamed to `pause`
    - `_unpause` function renamed to `unpause`
  - UpgradeableComponent
    - `_upgrade` function renamed to `upgrade`
  - ERC20Component:
    - `_mint` function renamed to `mint`
    - `_burn` function renamed to `burn`
    - `_update` function renamed to `update`
  - ERC721Component:
    - `_safe_transfer` function renamed to `safe_transfer`
    - `_safe_mint` function renamed to `safe_mint`
    - `_mint` function renamed to `mint`
    - `_transfer` function renamed to `transfer`
    - `_burn` function renamed to `burn`
    - `_update` function renamed to `update`
  - ERC1155Component:
    - `set_base_uri` function renamed to `_set_base_uri`

## 0.13.0 (2024-05-20)

### Added

- Sending transactions section in account docs (#981)
- before_update and after_update hooks to ERC721Component (#978)
- before_update and after_update hooks to ERC1155Component (#982)

### Changed (Breaking)

- ERC721Component internal implementation to support transfer, mint, and burn flows going through an `_update` function (#978)
- ERC721Component implementations now require an ERC721HooksTrait implementation in scope (#978)
- ERC1155Component implementations now require an ERC1155HooksTrait implementation in scope (#982)
- AccountComponent, preset, and dispatcher now require a `signature` param in the public-key-setter functions (#989)
- EthAccountComponent, preset, and dispatcher now require a `signature` param in the public-key-setter functions (#990)

## 0.12.0 (2024-04-21)

### Added

- before_update and after_update hooks to ERC20Component (#951)
- INSUFFICIENT_BALANCE and INSUFFICIENT_ALLOWANCE errors to ERC20Component (#951)
- ERC20Votes component (#951)
- Preset interfaces (#964)
- UDC docs (#954)
- Util functions to precompute addresses (#954)

### Changed

- Allow testing utilities to be importable (#963)
- Utilities documentation (#963)
- Parameter name in `tests::utils::drop_events` (`count` -> `n_events`) (#963)
- Presets to include upgradeable functionality (#964)
- ERC20, ERC721, and ERC1155 presets include Ownable functionality (#964)
- EthAccount
  - Expected signature format changed from `(r, s, y)` to `(r, s)` (#940)

## 0.11.0 (2024-03-29)

### Added

- SNIP12 utilities for on-chain typed messages hash generation (#935)
- Nonces component utility (#935)
- Presets Usage guide (#949)
- UDC preset contract (#919)
- ERC1155Component and ERC1155ReceiverComponent mixins (#941)
- ERC721ReceiverComponent documentation (#945)

### Fixed

- ERC721ReceiverComponent mixin embeddable implementation name (#945)

### Removed

- DualCase SRC5 (#882, #952)

## 0.10.0 (2024-03-07)

### Added

- ERC1155 component and preset (#896)
- Mixin implementations in components (#863)
- ERC721Component functions and Storage member
  - `InternalTrait::_set_base_uri` and `InternalTrait::_base_uri` to handle ByteArrays (#857)
  - `ERC721_base_uri` Storage member to store the base URI (#857)

### Changed

- Change unwrap to unwrap_syscall (#901)
- ERC20Component
  - `IERC20::name` and `IERC20::symbol` return ByteArrays instead of felts (#857)
- ERC721Component
  - `IERC721::name`, `IERC721::symbol`, and `IERC721Metadata::token_uri` return ByteArrays instead of felts (#857)
  - `InternalTrait::initializer` accepts an additional `base_uri` ByteArray parameter (#857)
  - IERC721Metadata SRC5 interface ID. This is changed because of the ByteArray integration (#857)

### Removed

- ERC721Component function and Storage member
  - `InternalTrait::_set_token_uri` because individual token URIs are no longer stored (#857)
  - `ERC721_token_uri` Storage member because individual token URIs are no longer stored (#857)

## 0.9.0 (2024-02-08)

### Added

- EthAccount component and preset (#853)
- Ownable two-step functionality (#809)

### Changed

- Bump scarb to v2.4.4 (#853)
- Bump scarb to v2.5.3 (#898)
- OwnershipTransferred event args are indexed (#809)

### Removed

- Non standard increase_allowance and decrease_allowance functions in ERC20 contract (#881)

## 0.8.1 (2024-01-23)

### Added

- Documentation for SRC5 migration (#821)
- Usage docs (#823)
- Utilities documentation (#825)
- Documentation for presets (#832)
- Backwards compatibility notice (#861)
- Add automatic version bump to CI (#862)

### Changed

- Use ComponentState in tests (#836)
- Docsite navbar (#838)
- Account events indexed keys (#853)
- Support higher tx versions in Account (#858)
- Bump scarb to v2.4.1 (#858)
- Add security section to Upgrades docs (#861)<|MERGE_RESOLUTION|>--- conflicted
+++ resolved
@@ -8,18 +8,16 @@
 
 ## Unreleased
 
-<<<<<<< HEAD
 ### Added
 
 - ERC2981 (NFT Royalty Standard) component (#1091)
-=======
+
 ## 0.15.1 (2024-08-13)
 
 ### Changed
 
 - Remove token dependency from account package (#1100)
 - Fix docsite links (#1094)
->>>>>>> 9dcc3f5e
 
 ## 0.15.0 (2024-08-08)
 
