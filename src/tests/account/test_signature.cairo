use openzeppelin::account::utils::signature::{is_valid_stark_signature, is_valid_eth_signature};
<<<<<<< HEAD
use openzeppelin::tests::utils::signing::{stark, secp256k1};
=======
use openzeppelin::tests::utils::constants::secp256k1::KEY_PAIR;
>>>>>>> 9e091d4d
use starknet::secp256_trait::Secp256Trait;
use starknet::secp256k1::Secp256k1Point;

use super::ethereum::common::SIGNED_TX_DATA as eth_signature_data;
use super::starknet::common::SIGNED_TX_DATA as stark_signature_data;

//
// is_valid_stark_signature
//

#[test]
fn test_is_valid_stark_signature_good_sig() {
<<<<<<< HEAD
    let data = stark_signature_data(stark::KEY_PAIR);
=======
    let data = stark_signature_data();
    let hash = data.tx_hash;
>>>>>>> 9e091d4d

    let mut good_signature = array![data.r, data.s].span();

    let is_valid = is_valid_stark_signature(data.tx_hash, data.public_key, good_signature);
    assert!(is_valid);
}

#[test]
fn test_is_valid_stark_signature_bad_sig() {
<<<<<<< HEAD
    let data = stark_signature_data(stark::KEY_PAIR);
=======
    let data = stark_signature_data();
    let hash = data.tx_hash;
>>>>>>> 9e091d4d

    let bad_signature = array!['BAD', 'SIGNATURE'].span();

    let is_invalid = !is_valid_stark_signature(data.tx_hash, data.public_key, bad_signature);
    assert!(is_invalid);
}

#[test]
fn test_is_valid_stark_signature_invalid_len_sig() {
<<<<<<< HEAD
    let data = stark_signature_data(stark::KEY_PAIR);
=======
    let data = stark_signature_data();
    let hash = data.tx_hash;
>>>>>>> 9e091d4d

    let mut bad_signature = array![0x987].span();

    let is_invalid = !is_valid_stark_signature(data.tx_hash, data.public_key, bad_signature);
    assert!(is_invalid);
}

//
// is_valid_eth_signature
//

#[test]
fn test_is_valid_eth_signature_good_sig() {
<<<<<<< HEAD
    let data = eth_signature_data();
=======
    let data = eth_signature_data(KEY_PAIR());
    let hash = data.tx_hash;

>>>>>>> 9e091d4d
    let mut serialized_good_signature = array![];

    data.signature.serialize(ref serialized_good_signature);

    let is_valid = is_valid_eth_signature(
        data.tx_hash, data.public_key, serialized_good_signature.span()
    );
    assert!(is_valid);
}

#[test]
fn test_is_valid_eth_signature_bad_sig() {
<<<<<<< HEAD
    let data = eth_signature_data();
=======
    let data = eth_signature_data(KEY_PAIR());
    let hash = data.tx_hash;
>>>>>>> 9e091d4d
    let mut bad_signature = data.signature;

    bad_signature.r += 1;

    let mut serialized_bad_signature = array![];

    bad_signature.serialize(ref serialized_bad_signature);

    let is_invalid = !is_valid_eth_signature(
        data.tx_hash, data.public_key, serialized_bad_signature.span()
    );
    assert!(is_invalid);
}

#[test]
#[should_panic(expected: ('Signature: Invalid format.',))]
fn test_is_valid_eth_signature_invalid_format_sig() {
<<<<<<< HEAD
    let data = eth_signature_data();
=======
    let data = eth_signature_data(KEY_PAIR());
    let hash = data.tx_hash;
>>>>>>> 9e091d4d

    let mut serialized_bad_signature = array![0x1];

    is_valid_eth_signature(data.tx_hash, data.public_key, serialized_bad_signature.span());
}

#[test]
fn test_signature_r_out_of_range() {
<<<<<<< HEAD
    let data = eth_signature_data();
=======
    let data = eth_signature_data(KEY_PAIR());
    let hash = data.tx_hash;
>>>>>>> 9e091d4d
    let mut bad_signature = data.signature;

    let curve_size = Secp256Trait::<Secp256k1Point>::get_curve_size();

    bad_signature.r = curve_size + 1;

    let mut serialized_bad_signature = array![];

    bad_signature.serialize(ref serialized_bad_signature);

    let is_invalid = !is_valid_eth_signature(
        data.tx_hash, data.public_key, serialized_bad_signature.span()
    );
    assert!(is_invalid);
}

#[test]
fn test_signature_s_out_of_range() {
<<<<<<< HEAD
    let data = eth_signature_data();
=======
    let data = eth_signature_data(KEY_PAIR());
    let hash = data.tx_hash;
>>>>>>> 9e091d4d
    let mut bad_signature = data.signature;

    let curve_size = Secp256Trait::<Secp256k1Point>::get_curve_size();

    bad_signature.s = curve_size + 1;

    let mut serialized_bad_signature = array![];

    bad_signature.serialize(ref serialized_bad_signature);

    let is_invalid = !is_valid_eth_signature(
        data.tx_hash, data.public_key, serialized_bad_signature.span()
    );
    assert!(is_invalid);
}<|MERGE_RESOLUTION|>--- conflicted
+++ resolved
@@ -1,9 +1,5 @@
 use openzeppelin::account::utils::signature::{is_valid_stark_signature, is_valid_eth_signature};
-<<<<<<< HEAD
-use openzeppelin::tests::utils::signing::{stark, secp256k1};
-=======
-use openzeppelin::tests::utils::constants::secp256k1::KEY_PAIR;
->>>>>>> 9e091d4d
+use openzeppelin::tests::utils::constants::{stark, secp256k1};
 use starknet::secp256_trait::Secp256Trait;
 use starknet::secp256k1::Secp256k1Point;
 
@@ -16,14 +12,8 @@
 
 #[test]
 fn test_is_valid_stark_signature_good_sig() {
-<<<<<<< HEAD
-    let data = stark_signature_data(stark::KEY_PAIR);
-=======
-    let data = stark_signature_data();
-    let hash = data.tx_hash;
->>>>>>> 9e091d4d
-
-    let mut good_signature = array![data.r, data.s].span();
+    let data = stark_signature_data(stark::KEY_PAIR());
+    let good_signature = array![data.r, data.s].span();
 
     let is_valid = is_valid_stark_signature(data.tx_hash, data.public_key, good_signature);
     assert!(is_valid);
@@ -31,13 +21,7 @@
 
 #[test]
 fn test_is_valid_stark_signature_bad_sig() {
-<<<<<<< HEAD
-    let data = stark_signature_data(stark::KEY_PAIR);
-=======
-    let data = stark_signature_data();
-    let hash = data.tx_hash;
->>>>>>> 9e091d4d
-
+    let data = stark_signature_data(stark::KEY_PAIR());
     let bad_signature = array!['BAD', 'SIGNATURE'].span();
 
     let is_invalid = !is_valid_stark_signature(data.tx_hash, data.public_key, bad_signature);
@@ -46,14 +30,8 @@
 
 #[test]
 fn test_is_valid_stark_signature_invalid_len_sig() {
-<<<<<<< HEAD
-    let data = stark_signature_data(stark::KEY_PAIR);
-=======
-    let data = stark_signature_data();
-    let hash = data.tx_hash;
->>>>>>> 9e091d4d
-
-    let mut bad_signature = array![0x987].span();
+    let data = stark_signature_data(stark::KEY_PAIR());
+    let bad_signature = array!['BAD_SIGNATURE'].span();
 
     let is_invalid = !is_valid_stark_signature(data.tx_hash, data.public_key, bad_signature);
     assert!(is_invalid);
@@ -65,15 +43,9 @@
 
 #[test]
 fn test_is_valid_eth_signature_good_sig() {
-<<<<<<< HEAD
-    let data = eth_signature_data();
-=======
-    let data = eth_signature_data(KEY_PAIR());
-    let hash = data.tx_hash;
+    let data = eth_signature_data(secp256k1::KEY_PAIR());
 
->>>>>>> 9e091d4d
     let mut serialized_good_signature = array![];
-
     data.signature.serialize(ref serialized_good_signature);
 
     let is_valid = is_valid_eth_signature(
@@ -84,12 +56,7 @@
 
 #[test]
 fn test_is_valid_eth_signature_bad_sig() {
-<<<<<<< HEAD
-    let data = eth_signature_data();
-=======
-    let data = eth_signature_data(KEY_PAIR());
-    let hash = data.tx_hash;
->>>>>>> 9e091d4d
+    let data = eth_signature_data(secp256k1::KEY_PAIR());
     let mut bad_signature = data.signature;
 
     bad_signature.r += 1;
@@ -107,13 +74,7 @@
 #[test]
 #[should_panic(expected: ('Signature: Invalid format.',))]
 fn test_is_valid_eth_signature_invalid_format_sig() {
-<<<<<<< HEAD
-    let data = eth_signature_data();
-=======
-    let data = eth_signature_data(KEY_PAIR());
-    let hash = data.tx_hash;
->>>>>>> 9e091d4d
-
+    let data = eth_signature_data(secp256k1::KEY_PAIR());
     let mut serialized_bad_signature = array![0x1];
 
     is_valid_eth_signature(data.tx_hash, data.public_key, serialized_bad_signature.span());
@@ -121,12 +82,7 @@
 
 #[test]
 fn test_signature_r_out_of_range() {
-<<<<<<< HEAD
-    let data = eth_signature_data();
-=======
-    let data = eth_signature_data(KEY_PAIR());
-    let hash = data.tx_hash;
->>>>>>> 9e091d4d
+    let data = eth_signature_data(secp256k1::KEY_PAIR());
     let mut bad_signature = data.signature;
 
     let curve_size = Secp256Trait::<Secp256k1Point>::get_curve_size();
@@ -145,12 +101,7 @@
 
 #[test]
 fn test_signature_s_out_of_range() {
-<<<<<<< HEAD
-    let data = eth_signature_data();
-=======
-    let data = eth_signature_data(KEY_PAIR());
-    let hash = data.tx_hash;
->>>>>>> 9e091d4d
+    let data = eth_signature_data(secp256k1::KEY_PAIR());
     let mut bad_signature = data.signature;
 
     let curve_size = Secp256Trait::<Secp256k1Point>::get_curve_size();
