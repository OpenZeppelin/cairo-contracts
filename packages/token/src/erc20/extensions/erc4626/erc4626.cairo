// SPDX-License-Identifier: MIT
// OpenZeppelin Contracts for Cairo v2.0.0
// (token/src/erc20/extensions/erc4626/erc4626.cairo)

/// # ERC4626 Component
///
/// The ERC4626 component is an extension of ERC20 and provides an implementation of the IERC4626
/// interface which allows the minting and burning of "shares" in exchange for an underlying
/// "asset". The component leverages traits to configure fees, limits, and decimals.
///
/// CAUTION: In empty (or nearly empty) ERC-4626 vaults, deposits are at high risk of being stolen
/// through frontrunning with a "donation" to the vault that inflates the price of a share. This is
/// variously known as a donation or inflation attack and is essentially a problem of slippage.
/// Vault deployers can protect against this attack by making an initial deposit of a non-trivial
/// amount of the asset, such that price manipulation becomes infeasible. Withdrawals may similarly
/// be affected by slippage. Users can protect against this attack as well as unexpected slippage in
/// general by verifying the amount received is as expected, using a wrapper that performs these
/// checks.
///
/// This implementation offers configurable virtual assets and shares to help developers mitigate
/// that risk. `ImmutableConfig::DECIMALS_OFFSET` corresponds to an offset in the decimal
/// representation between the underlying asset's decimals and vault decimals. This offset also
/// determines the rate of virtual shares to virtual assets in the vault, which itself determines
/// the initial exchange rate. While not fully preventing the attack, analysis shows that the
/// default offset (0) makes it non-profitable even if an attacker is able to capture value from
/// multiple user deposits, as a result of the value being captured by the virtual shares (out of
/// the attacker's donation) matching the attacker's expected gains. With a larger offset, the
/// attack becomes orders of magnitude more expensive than it is profitable.
///
/// The drawback of this approach is that the virtual shares do capture (a very small) part of the
/// value being accrued to the vault. Also, if the vault experiences losses and users try to exit
/// the vault, the virtual shares and assets will cause the first exiting user to experience reduced
/// losses to the detriment to the last users who will experience bigger losses.
#[starknet::component]
pub mod ERC4626Component {
    use core::num::traits::{Bounded, Pow, Zero};
    use openzeppelin_utils::math;
    use openzeppelin_utils::math::Rounding;
    use starknet::ContractAddress;
    use starknet::storage::{StoragePointerReadAccess, StoragePointerWriteAccess};
    use crate::erc20::ERC20Component;
    use crate::erc20::ERC20Component::InternalImpl as ERC20InternalImpl;
    use crate::erc20::extensions::erc4626::interface::IERC4626;
    use crate::erc20::interface::{IERC20, IERC20Dispatcher, IERC20DispatcherTrait, IERC20Metadata};

    // The default values are only used when the DefaultConfig
    // is in scope in the implementing contract.
    pub const DEFAULT_UNDERLYING_DECIMALS: u8 = 18;
    pub const DEFAULT_DECIMALS_OFFSET: u8 = 0;

    #[storage]
    pub struct Storage {
        pub ERC4626_asset: ContractAddress,
    }

    #[event]
    #[derive(Drop, PartialEq, starknet::Event)]
    pub enum Event {
        Deposit: Deposit,
        Withdraw: Withdraw,
    }

    /// Emitted when `sender` exchanges `assets` for `shares` and transfers those
    /// `shares` to `owner`.
    #[derive(Drop, PartialEq, starknet::Event)]
    pub struct Deposit {
        #[key]
        pub sender: ContractAddress,
        #[key]
        pub owner: ContractAddress,
        pub assets: u256,
        pub shares: u256,
    }

    /// Emitted when `sender` exchanges `shares`, owned by `owner`, for `assets` and transfers
    /// those `assets` to `receiver`.
    #[derive(Drop, PartialEq, starknet::Event)]
    pub struct Withdraw {
        #[key]
        pub sender: ContractAddress,
        #[key]
        pub receiver: ContractAddress,
        #[key]
        pub owner: ContractAddress,
        pub assets: u256,
        pub shares: u256,
    }

    pub mod Errors {
        pub const EXCEEDED_MAX_DEPOSIT: felt252 = 'ERC4626: exceeds max deposit';
        pub const EXCEEDED_MAX_MINT: felt252 = 'ERC4626: exceeds max mint';
        pub const EXCEEDED_MAX_WITHDRAW: felt252 = 'ERC4626: exceeds max withdraw';
        pub const EXCEEDED_MAX_REDEEM: felt252 = 'ERC4626: exceeds max redeem';
        pub const TOKEN_TRANSFER_FAILED: felt252 = 'ERC4626: token transfer failed';
        pub const INVALID_ASSET_ADDRESS: felt252 = 'ERC4626: asset address set to 0';
        pub const DECIMALS_OVERFLOW: felt252 = 'ERC4626: decimals overflow';
        pub const NEGATIVE_FEE: felt252 = 'ERC4626: negative fee';
    }

    /// Constants expected to be defined at the contract level which configure virtual
    /// assets and shares.
    ///
    /// `UNDERLYING_DECIMALS` should match the underlying asset's decimals. The default
    /// value is `18`.
    ///
    /// `DECIMALS_OFFSET` corresponds to the representational offset between `UNDERLYING_DECIMALS`
    /// and the vault decimals. The greater the offset, the more expensive it is for attackers to
    /// execute an inflation attack.
    ///
    /// Requirements:
    ///
    /// - `UNDERLYING_DECIMALS`  + `DECIMALS_OFFSET` cannot exceed 255 (max u8).
    pub trait ImmutableConfig {
        const UNDERLYING_DECIMALS: u8;
        const DECIMALS_OFFSET: u8;

        fn validate() {
            assert(
                Bounded::MAX - Self::UNDERLYING_DECIMALS >= Self::DECIMALS_OFFSET,
                Errors::DECIMALS_OVERFLOW,
            )
        }
    }

    /// Adjustments for fees expected to be defined at the contract level.
    /// Defaults to no entry or exit fees.
    ///
    /// NOTE: The FeeConfigTrait hooks directly into the preview methods of the ERC4626 component.
    /// The preview methods must return as close to the exact amount of shares or assets as possible
    /// if the actual (previewed) operation occurred in the same transaction (according to EIP-4626
    /// spec).
    /// All operations use their corresponding preview method as the value of assets or shares being
    /// moved.
    /// Therefore, adjusting an operation's assets in FeeConfigTrait consequently adjusts the assets
    /// (or assets to be converted into shares) in both the preview operation and the actual
    /// operation.
    ///
    /// NOTE: To transfer fees, this trait needs to be coordinated with
    /// `ERC4626Component::ERC4626Hooks`.
    /// See the ERC4626AssetsFeesMock and ERC4626SharesFeesMock examples:
    /// https://github.com/OpenZeppelin/cairo-contracts/tree/main/packages/test_common/src/mocks/erc4626.cairo
    pub trait FeeConfigTrait<TContractState, +HasComponent<TContractState>> {
        /// Adjusts deposits within `preview_deposit` to account for entry fees.
        /// Entry fees should be transferred in the `after_deposit` hook.
        fn calculate_deposit_fee(
            self: @ComponentState<TContractState>, assets: u256, shares: u256,
        ) -> Option<Fee> {
            Option::None
        }

        /// Adjusts mints within `preview_mint` to account for entry fees.
        /// Entry fees should be transferred in the `after_deposit` hook.
        fn calculate_mint_fee(
            self: @ComponentState<TContractState>, assets: u256, shares: u256,
        ) -> Option<Fee> {
            Option::None
        }

        /// Adjusts withdraws within `preview_withdraw` to account for exit fees.
        /// Exit fees should be transferred in the `before_withdraw` hook.
        fn calculate_withdraw_fee(
            self: @ComponentState<TContractState>, assets: u256, shares: u256,
        ) -> Option<Fee> {
            Option::None
        }

        /// Adjusts redeems within `preview_redeem` to account for exit fees.
        /// Exit fees should be transferred in the `before_withdraw` hook.
        fn calculate_redeem_fee(
            self: @ComponentState<TContractState>, assets: u256, shares: u256,
        ) -> Option<Fee> {
            Option::None
        }
    }

    /// Sets limits to the target exchange type and is expected to be defined at the contract
    /// level.
    ///
    /// It's important to note that these limits correspond directly to the `max_<OPERATION>`
    /// i.e. `deposit_limit` -> `max_deposit`.
    ///
    /// The EIP-4626 spec states that the `max_<OPERATION>` methods must take into account all
    /// global and user-specific limits.
    /// If an operation is disabled (even temporarily), the corresponding limit MUST be `0`
    /// and MUST NOT panic.
    pub trait LimitConfigTrait<TContractState, +HasComponent<TContractState>> {
        /// The max deposit allowed.
        /// Defaults (`Option::None`) to 2 ** 256 - 1.
        fn deposit_limit(
            self: @ComponentState<TContractState>, receiver: ContractAddress,
        ) -> Option<u256> {
            Option::None
        }

        /// The max mint allowed.
        /// Defaults (`Option::None`) to 2 ** 256 - 1.
        fn mint_limit(
            self: @ComponentState<TContractState>, receiver: ContractAddress,
        ) -> Option<u256> {
            Option::None
        }

        /// The max withdraw allowed.
        /// Defaults (`Option::None`) to the full asset balance of `owner` converted from shares.
        fn withdraw_limit(
            self: @ComponentState<TContractState>, owner: ContractAddress,
        ) -> Option<u256> {
            Option::None
        }

        /// The max redeem allowed.
        /// Defaults (`Option::None`) to the full asset balance of `owner`.
        fn redeem_limit(
            self: @ComponentState<TContractState>, owner: ContractAddress,
        ) -> Option<u256> {
            Option::None
        }
    }

    /// Allows contracts to hook logic into deposit and withdraw transactions.
    /// This is where contracts can transfer fees.
    ///
    /// NOTE: ERC4626 preview methods must be inclusive of any entry or exit fees.
    /// The `AdjustFeesTrait` will adjust these values accordingly; therefore,
    /// fees must be set in the `AdjustFeesTrait` if the using contract enforces
    /// entry or exit fees.
    ///
    /// CAUTION: Special care must be taken when calling external contracts in these hooks. In
    /// that case, consider implementing reentrancy protections. For example, in the
    /// `withdraw` flow, the `withdraw_limit` is checked *before* the `before_withdraw` hook
    /// is invoked. If this hook performs a reentrant call that invokes `withdraw` again, the
    /// subsequent check on `withdraw_limit` will be done before the first withdrawal’s core logic
    /// (e.g., burning shares and transferring assets) is executed. This could
    /// lead to bypassing withdrawal constraints or draining funds.
    ///
    /// See the example:
    /// https://github.com/OpenZeppelin/cairo-contracts/tree/main/packages/test_common/src/mocks/erc4626.cairo
    pub trait ERC4626HooksTrait<TContractState, +HasComponent<TContractState>> {
        /// Hooks into `InternalImpl::_withdraw`.
        /// Executes logic before burning shares and transferring assets.
<<<<<<< HEAD
        fn before_withdraw(
            ref self: ComponentState<TContractState>, 
            caller: ContractAddress,
            receiver: ContractAddress,
            owner: ContractAddress,
            assets: u256,
            shares: u256,
            fee: Option<Fee>,
        ) {}
        fn after_withdraw(
            ref self: ComponentState<TContractState>, 
            caller: ContractAddress,
            receiver: ContractAddress,
            owner: ContractAddress,
            assets: u256,
            shares: u256,
            fee: Option<Fee>,
        ) {}
        fn before_deposit(
            ref self: ComponentState<TContractState>,
            caller: ContractAddress,
            receiver: ContractAddress,
            assets: u256,
            shares: u256,
            fee: Option<Fee>,
        ) {}
=======
        fn before_withdraw(ref self: ComponentState<TContractState>, assets: u256, shares: u256) {}
        /// Hooks into `InternalImpl::_withdraw`.
        /// Executes logic after burning shares and transferring assets.
        fn after_withdraw(ref self: ComponentState<TContractState>, assets: u256, shares: u256) {}
        /// Hooks into `InternalImpl::_deposit`.
        /// Executes logic before transferring assets and minting shares.
        fn before_deposit(ref self: ComponentState<TContractState>, assets: u256, shares: u256) {}
>>>>>>> fd4f822e
        /// Hooks into `InternalImpl::_deposit`.
        /// Executes logic after transferring assets and minting shares.
        fn after_deposit(
            ref self: ComponentState<TContractState>,
            caller: ContractAddress,
            receiver: ContractAddress,
            assets: u256,
            shares: u256,
            fee: Option<Fee>,
        ) {}
    }

    //
    // External
    //

    #[embeddable_as(ERC4626Impl)]
    impl ERC4626<
        TContractState,
        +HasComponent<TContractState>,
        +FeeConfigTrait<TContractState>,
        impl Limit: LimitConfigTrait<TContractState>,
        impl Hooks: ERC4626HooksTrait<TContractState>,
        impl Immutable: ImmutableConfig,
        impl ERC20: ERC20Component::HasComponent<TContractState>,
        +ERC20Component::ERC20HooksTrait<TContractState>,
        +Drop<TContractState>,
    > of IERC4626<ComponentState<TContractState>> {
        /// Returns the address of the underlying token used for the Vault for accounting,
        /// depositing, and withdrawing.
        fn asset(self: @ComponentState<TContractState>) -> ContractAddress {
            self.ERC4626_asset.read()
        }

        /// Returns the total amount of the underlying asset that is “managed” by Vault.
        fn total_assets(self: @ComponentState<TContractState>) -> u256 {
            let this = starknet::get_contract_address();
            let asset_dispatcher = IERC20Dispatcher { contract_address: self.ERC4626_asset.read() };
            asset_dispatcher.balance_of(this)
        }

        /// Returns the amount of shares that the Vault would exchange for the amount of assets
        /// provided irrespective of slippage or fees.
        ///
        /// NOTE: As per the EIP-4626 spec, this may panic _only_ if there's an overflow
        /// from an unreasonably large input.
        fn convert_to_shares(self: @ComponentState<TContractState>, assets: u256) -> u256 {
            self._convert_to_shares(assets, Rounding::Floor)
        }

        /// Returns the amount of assets that the Vault would exchange for the amount of shares
        /// provided irrespective of slippage or fees.
        ///
        /// NOTE: As per the EIP-4626 spec, this may panic _only_ if there's an overflow
        /// from an unreasonably large input.
        fn convert_to_assets(self: @ComponentState<TContractState>, shares: u256) -> u256 {
            self._convert_to_assets(shares, Rounding::Floor)
        }

        /// Returns the maximum amount of the underlying asset that can be deposited into the Vault
        /// for the receiver, through a deposit call.
        ///
        /// The default max deposit value is 2 ** 256 - 1.
        /// This can be changed in the implementing contract by defining custom logic in
        /// `LimitConfigTrait::deposit_limit`.
        fn max_deposit(self: @ComponentState<TContractState>, receiver: ContractAddress) -> u256 {
            match Limit::deposit_limit(self, receiver) {
                Option::Some(limit) => limit,
                Option::None => Bounded::MAX,
            }
        }

        /// Allows an on-chain or off-chain user to simulate the effects of their deposit at the
        /// current block, given current on-chain conditions.
        ///
        /// The default deposit preview value is the full amount of shares.
        /// This can be changed to account for fees, for example, in the implementing contract by
        /// defining custom logic in `FeeConfigTrait::deduct_deposit_fee`.
        ///
        /// NOTE: `preview_deposit` must be inclusive of entry fees to be compliant with the
        /// EIP-4626 spec.
        fn preview_deposit(self: @ComponentState<TContractState>, assets: u256) -> u256 {
            self._preview_deposit(assets).shares
        }

        /// Mints Vault shares to `receiver` by depositing exactly `assets` of underlying tokens.
        /// Returns the amount of newly-minted shares.
        ///
        /// Requirements:
        ///
        /// - `assets` is less than or equal to the max deposit amount for `receiver`.
        ///
        /// Emits a `Deposit` event.
        fn deposit(
            ref self: ComponentState<TContractState>, assets: u256, receiver: ContractAddress,
        ) -> u256 {
            let max_assets = self.max_deposit(receiver);
            assert(assets <= max_assets, Errors::EXCEEDED_MAX_DEPOSIT);

            let Preview { assets, shares, fee } = self._preview_deposit(assets);
            let caller = starknet::get_caller_address();
            self._deposit(caller, receiver, assets, shares, fee);

            shares
        }

        /// Returns the maximum amount of the Vault shares that can be minted for `receiver` through
        /// a `mint` call.
        ///
        /// The default max mint value is 2 ** 256 - 1.
        /// This can be changed in the implementing contract by defining custom logic in
        /// `LimitConfigTrait::mint_limit`.
        fn max_mint(self: @ComponentState<TContractState>, receiver: ContractAddress) -> u256 {
            match Limit::mint_limit(self, receiver) {
                Option::Some(limit) => limit,
                Option::None => Bounded::MAX,
            }
        }

        /// Allows an on-chain or off-chain user to simulate the effects of their mint at the
        /// current block, given current on-chain conditions.
        ///
        /// The default mint preview value is the full amount of assets.
        /// This can be changed to account for fees, for example, in the implementing contract by
        /// defining custom logic in `FeeConfigTrait::add_mint_fee`.
        ///
        /// NOTE: `preview_mint` must be inclusive of entry fees to be compliant with the EIP-4626
        /// spec.
        fn preview_mint(self: @ComponentState<TContractState>, shares: u256) -> u256 {
            self._preview_mint(shares).assets
        }

        /// Mints exactly Vault `shares` to `receiver` by depositing amount of underlying tokens.
        /// Returns the amount deposited assets.
        ///
        /// Requirements:
        ///
        /// - `shares` is less than or equal to the max shares amount for `receiver`.
        ///
        /// Emits a `Deposit` event.
        fn mint(
            ref self: ComponentState<TContractState>, shares: u256, receiver: ContractAddress,
        ) -> u256 {
            let max_shares = self.max_mint(receiver);
            assert(shares <= max_shares, Errors::EXCEEDED_MAX_MINT);

            let Preview { assets, shares, fee } = self._preview_mint(shares);
            let caller = starknet::get_caller_address();
            self._deposit(caller, receiver, assets, shares, fee);

            assets
        }

        /// Returns the maximum amount of the underlying asset that can be withdrawn from the owner
        /// balance in the Vault, through a `withdraw` call.
        ///
        /// The default max withdraw value is the full balance of assets for `owner` (converted from
        /// shares).
        /// This can be changed in the implementing contract by defining custom logic in
        /// `LimitConfigTrait::withdraw_limit`.
        /// Do note that with customized limits, the maximum withdraw amount will either be
        /// the custom limit itself or ``owner``'s total asset balance, whichever value is less.
        fn max_withdraw(self: @ComponentState<TContractState>, owner: ContractAddress) -> u256 {
            let erc20_component = get_dep_component!(self, ERC20);
            let owner_shares = erc20_component.balance_of(owner);
            let total_owner_assets = self._convert_to_assets(owner_shares, Rounding::Floor);

            match Limit::withdraw_limit(self, owner) {
                Option::Some(limit) => {
                    if total_owner_assets < limit {
                        total_owner_assets
                    } else {
                        limit
                    }
                },
                Option::None => { total_owner_assets },
            }
        }

        /// Allows an on-chain or off-chain user to simulate the effects of their withdrawal at the
        /// current block, given current on-chain conditions.
        ///
        /// The default withdraw preview value is the full amount of shares.
        /// This can be changed to account for fees, for example, in the implementing contract by
        /// defining custom logic in `FeeConfigTrait::add_withdraw_fee`.
        ///
        /// NOTE: `preview_withdraw` must be inclusive of exit fees to be compliant with the
        /// EIP-4626 spec.
        fn preview_withdraw(self: @ComponentState<TContractState>, assets: u256) -> u256 {
            self._preview_withdraw(assets).shares
        }

        /// Burns shares from `owner` and sends exactly `assets` of underlying tokens to `receiver`.
        ///
        /// Requirements:
        ///
        /// - `assets` is less than or equal to the max withdraw amount of `owner`.
        ///
        /// Emits a `Withdraw` event.
        fn withdraw(
            ref self: ComponentState<TContractState>,
            assets: u256,
            receiver: ContractAddress,
            owner: ContractAddress,
        ) -> u256 {
            let max_assets = self.max_withdraw(owner);
            assert(assets <= max_assets, Errors::EXCEEDED_MAX_WITHDRAW);

            let Preview { assets, shares, fee } = self._preview_withdraw(assets);
            let caller = starknet::get_caller_address();
            self._withdraw(caller, receiver, owner, assets, shares, fee);

            shares
        }

        /// Returns the maximum amount of Vault shares that can be redeemed from the owner balance
        /// in the Vault, through a `redeem` call.
        ///
        /// The default max redeem value is the full balance of assets for `owner`.
        /// This can be changed in the implementing contract by defining custom logic in
        /// `LimitConfigTrait::redeem_limit`.
        /// Do note that with customized limits, the maximum redeem amount will either be
        /// the custom limit itself or ``owner``'s total asset balance, whichever value is less.
        fn max_redeem(self: @ComponentState<TContractState>, owner: ContractAddress) -> u256 {
            let erc20_component = get_dep_component!(self, ERC20);
            let owner_assets = erc20_component.balance_of(owner);

            match Limit::redeem_limit(self, owner) {
                Option::Some(limit) => { if owner_assets < limit {
                    owner_assets
                } else {
                    limit
                } },
                Option::None => { owner_assets },
            }
        }

        /// Allows an on-chain or off-chain user to simulate the effects of their redemption at the
        /// current block, given current on-chain conditions.
        ///
        /// The default redeem preview value is the full amount of assets.
        /// This can be changed to account for fees, for example, in the implementing contract by
        /// defining custom logic in `FeeConfigTrait::deduct_redeem_fee`.
        ///
        /// NOTE: `preview_redeem` must be inclusive of exit fees to be compliant with the EIP-4626
        /// spec.
        fn preview_redeem(self: @ComponentState<TContractState>, shares: u256) -> u256 {
            self._preview_redeem(shares).assets
        }

        /// Burns exactly `shares` from `owner` and sends assets of underlying tokens to `receiver`.
        ///
        /// Requirements:
        ///
        /// - `shares` is less than or equal to the max redeem amount of `owner`.
        ///
        /// Emits a `Withdraw` event.
        fn redeem(
            ref self: ComponentState<TContractState>,
            shares: u256,
            receiver: ContractAddress,
            owner: ContractAddress,
        ) -> u256 {
            let max_shares = self.max_redeem(owner);
            assert(shares <= max_shares, Errors::EXCEEDED_MAX_REDEEM);

            let Preview { assets, shares, fee } = self._preview_redeem(shares);
            let caller = starknet::get_caller_address();
            self._withdraw(caller, receiver, owner, assets, shares, fee);

            assets
        }
    }

    #[embeddable_as(ERC4626MetadataImpl)]
    impl ERC4626Metadata<
        TContractState,
        +HasComponent<TContractState>,
        impl Immutable: ImmutableConfig,
        impl ERC20: ERC20Component::HasComponent<TContractState>,
    > of IERC20Metadata<ComponentState<TContractState>> {
        /// Returns the name of the token.
        fn name(self: @ComponentState<TContractState>) -> ByteArray {
            let erc20_component = get_dep_component!(self, ERC20);
            erc20_component.ERC20_name.read()
        }

        /// Returns the ticker symbol of the token, usually a shorter version of the name.
        fn symbol(self: @ComponentState<TContractState>) -> ByteArray {
            let erc20_component = get_dep_component!(self, ERC20);
            erc20_component.ERC20_symbol.read()
        }

        /// Returns the cumulative number of decimals which includes both the underlying and offset
        /// decimals.
        /// Both of which must be defined in the `ImmutableConfig` inside the implementing contract.
        fn decimals(self: @ComponentState<TContractState>) -> u8 {
            Immutable::UNDERLYING_DECIMALS + Immutable::DECIMALS_OFFSET
        }
    }

    //
    // Internal
    //

    #[derive(Copy, Drop)]
    pub enum Fee {
        Assets: u256,
        Shares: u256,
    }

    /// TODO: - add doc
    #[derive(Drop)]
    pub struct Preview {
        assets: u256,
        shares: u256,
        fee: Option<Fee>,
    }

    #[generate_trait]
    pub impl InternalImpl<
        TContractState,
        +HasComponent<TContractState>,
        impl Hooks: ERC4626HooksTrait<TContractState>,
        impl Immutable: ImmutableConfig,
        impl ERC20: ERC20Component::HasComponent<TContractState>,
        impl FeeConfig: FeeConfigTrait<TContractState>,
        +LimitConfigTrait<TContractState>,
        +ERC20Component::ERC20HooksTrait<TContractState>,
        +Drop<TContractState>,
    > of InternalTrait<TContractState> {
        /// Validates the `ImmutableConfig` constants and sets the `asset_address` to the vault.
        /// This should be set in the contract's constructor.
        ///
        /// Requirements:
        ///
        /// - `asset_address` cannot be the zero address.
        fn initializer(ref self: ComponentState<TContractState>, asset_address: ContractAddress) {
            Immutable::validate();
            assert(asset_address.is_non_zero(), Errors::INVALID_ASSET_ADDRESS);
            self.ERC4626_asset.write(asset_address);
        }

        /// TODO: - add doc
        fn _preview_deposit(self: @ComponentState<TContractState>, assets: u256) -> Preview {
            let value_in_shares = self._convert_to_shares(assets, Rounding::Floor);
            let fee = FeeConfig::calculate_deposit_fee(self, assets, value_in_shares);
            let shares = match fee {
                Option::Some(fee) => match fee {
                    Fee::Assets(assets_fee) => self._convert_to_shares(assets - assets_fee, Rounding::Floor),
                    Fee::Shares(shares_fee) => value_in_shares - shares_fee,
                },
                Option::None => value_in_shares,
            };
            Preview { assets, shares, fee }
        }

        /// TODO: - add doc
        fn _preview_mint(self: @ComponentState<TContractState>, shares: u256) -> Preview {
            let value_in_assets = self._convert_to_assets(shares, Rounding::Ceil);
            let fee = FeeConfig::calculate_mint_fee(self, value_in_assets, shares);
            let assets = match fee {
                Option::Some(fee) => match fee {
                    Fee::Assets(assets_fee) => value_in_assets + assets_fee,
                    Fee::Shares(shares_fee) => self._convert_to_assets(shares + shares_fee, Rounding::Ceil),
                },
                Option::None => value_in_assets,
            };
            Preview { assets, shares, fee }
        }

        /// TODO: - add doc
        fn _preview_withdraw(self: @ComponentState<TContractState>, assets: u256) -> Preview {
            let value_in_shares = self._convert_to_shares(assets, Rounding::Ceil);
            let fee = FeeConfig::calculate_withdraw_fee(self, assets, value_in_shares);
            let shares = match fee {
                Option::Some(fee) => match fee {
                    Fee::Assets(assets_fee) => self._convert_to_shares(assets + assets_fee, Rounding::Ceil),
                    Fee::Shares(shares_fee) => value_in_shares + shares_fee,
                },
                Option::None => value_in_shares,
            };
            Preview { assets, shares, fee }
        }

        /// TODO: - add doc
        fn _preview_redeem(self: @ComponentState<TContractState>, shares: u256) -> Preview {
            let value_in_assets = self._convert_to_assets(shares, Rounding::Floor);
            let redeem_fee = FeeConfig::calculate_redeem_fee(self, value_in_assets, shares);
            let assets = match redeem_fee {
                Option::Some(fee) => match fee {
                    Fee::Assets(assets_fee) => value_in_assets - assets_fee,
                    Fee::Shares(shares_fee) => self._convert_to_assets(shares - shares_fee, Rounding::Floor),
                },
                Option::None => value_in_assets,
            };
            Preview { assets, shares, fee: redeem_fee }
        }

        /// Internal logic for `deposit` and `mint`.
        /// Transfers `assets` from `caller` to the Vault contract then mints `shares` to
        /// `receiver`.
        /// Fees can be transferred in the `ERC4626Hooks::after_deposit` hook which is executed
        /// after assets are transferred and shares are minted.
        ///
        /// Requirements:
        ///
        /// - `ERC20::transfer_from` must return true.
        ///
        /// Emits two `ERC20::Transfer` events (`ERC20::mint` and `ERC20::transfer_from`).
        /// Emits a `Deposit` event.
        fn _deposit(
            ref self: ComponentState<TContractState>,
            caller: ContractAddress,
            receiver: ContractAddress,
<<<<<<< HEAD
            assets_to_deposit: u256,
            shares_to_mint: u256,
            fee: Option<Fee>,
        ) {     
            // Before deposit hook
            Hooks::before_deposit(ref self, caller, receiver, assets_to_deposit, shares_to_mint, fee);
=======
            assets: u256,
            shares: u256,
        ) {
            // Before deposit hook
            Hooks::before_deposit(ref self, assets, shares);
>>>>>>> fd4f822e

            // Transfer assets first
            let this = starknet::get_contract_address();
            let asset_dispatcher = IERC20Dispatcher { contract_address: self.ERC4626_asset.read() };
            assert(
                asset_dispatcher.transfer_from(caller, this, assets_to_deposit),
                Errors::TOKEN_TRANSFER_FAILED,
            );

            // Mint shares after transferring assets
            let mut erc20_component = get_dep_component_mut!(ref self, ERC20);
            erc20_component.mint(receiver, shares_to_mint);
            self.emit(Deposit { sender: caller, owner: receiver, assets: assets_to_deposit, shares: shares_to_mint });

            // After deposit hook
            Hooks::after_deposit(ref self, caller, receiver, assets_to_deposit, shares_to_mint, fee);
        }

        /// Internal logic for `withdraw` and `redeem`.
        /// Burns `shares` from `owner` and then transfers `assets` to `receiver`.
        /// Fees can be transferred in the `ERC4626Hooks::before_withdraw` hook which is executed
        /// before shares are burned and assets are transferred.
        ///
        /// Requirements:
        ///
        /// - `ERC20::transfer` must return true.
        ///
        /// Emits two `ERC20::Transfer` events (`ERC20::burn` and `ERC20::transfer`).
        ///
        /// Emits a `Withdraw` event.
        fn _withdraw(
            ref self: ComponentState<TContractState>,
            caller: ContractAddress,
            receiver: ContractAddress,
            owner: ContractAddress,
            assets: u256,
            shares: u256,
            fee: Option<Fee>,
        ) {
            // Before withdraw hook
            Hooks::before_withdraw(ref self, caller, receiver, owner, assets, shares, fee);

            // Burn shares first
            let shares_to_burn = match fee {
                Option::None => shares,
                Option::Some(fee) => match fee {
                    Fee::Assets(_) => shares,
                    Fee::Shares(shares_fee) => shares - shares_fee,
                }
            };
            let mut erc20_component = get_dep_component_mut!(ref self, ERC20);
            if caller != owner {
                erc20_component._spend_allowance(owner, caller, shares_to_burn);
            }
            erc20_component.burn(owner, shares_to_burn);

            // Transfer assets after burn
            let asset_dispatcher = IERC20Dispatcher { contract_address: self.ERC4626_asset.read() };
            assert(asset_dispatcher.transfer(receiver, assets), Errors::TOKEN_TRANSFER_FAILED);

<<<<<<< HEAD
            self.emit(Withdraw { sender: caller, receiver, owner, assets: assets, shares });

            // After withdraw hook
            Hooks::after_withdraw(ref self, caller, receiver, owner, assets, shares, fee);
=======
            self.emit(Withdraw { sender: caller, receiver, owner, assets, shares });

            // After withdraw hook
            Hooks::after_withdraw(ref self, assets, shares);
>>>>>>> fd4f822e
        }

        /// Internal conversion function (from assets to shares) with support for `rounding`
        /// direction.
        fn _convert_to_shares(
            self: @ComponentState<TContractState>, assets: u256, rounding: Rounding,
        ) -> u256 {
            let erc20_component = get_dep_component!(self, ERC20);
            let total_supply = erc20_component.total_supply();

            math::u256_mul_div(
                assets,
                total_supply + 10_u256.pow(Immutable::DECIMALS_OFFSET.into()),
                self.total_assets() + 1,
                rounding,
            )
        }

        /// Internal conversion function (from shares to assets) with support for `rounding`
        /// direction.
        fn _convert_to_assets(
            self: @ComponentState<TContractState>, shares: u256, rounding: Rounding,
        ) -> u256 {
            let erc20_component = get_dep_component!(self, ERC20);
            let total_supply = erc20_component.total_supply();

            math::u256_mul_div(
                shares,
                self.total_assets() + 1,
                total_supply + 10_u256.pow(Immutable::DECIMALS_OFFSET.into()),
                rounding,
            )
        }
    }
}

//
// Default (empty) traits
//

pub impl ERC4626EmptyHooks<
    TContractState, +ERC4626Component::HasComponent<TContractState>,
> of ERC4626Component::ERC4626HooksTrait<TContractState> {}

pub impl ERC4626DefaultNoFees<
    TContractState, +ERC4626Component::HasComponent<TContractState>,
> of ERC4626Component::FeeConfigTrait<TContractState> {}

pub impl ERC4626DefaultNoLimits<
    TContractState, +ERC4626Component::HasComponent<TContractState>,
> of ERC4626Component::LimitConfigTrait<TContractState> {}

/// Implementation of the default `ERC4626Component::ImmutableConfig`.
///
/// See
/// https://github.com/starknet-io/SNIPs/blob/963848f0752bde75c7087c2446d83b7da8118b25/SNIPS/snip-107.md#defaultconfig-implementation
///
/// The default `UNDERLYING_DECIMALS` is set to `18`.
/// The default `DECIMALS_OFFSET` is set to `0`.
pub impl DefaultConfig of ERC4626Component::ImmutableConfig {
    const UNDERLYING_DECIMALS: u8 = ERC4626Component::DEFAULT_UNDERLYING_DECIMALS;
    const DECIMALS_OFFSET: u8 = ERC4626Component::DEFAULT_DECIMALS_OFFSET;
}

#[cfg(test)]
mod Test {
    use openzeppelin_test_common::mocks::erc4626::ERC4626Mock;
    use super::ERC4626Component::InternalImpl;
    use super::{ERC4626Component, ERC4626DefaultNoLimits, ERC4626DefaultNoFees};

    type ComponentState = ERC4626Component::ComponentState<ERC4626Mock::ContractState>;

    fn COMPONENT_STATE() -> ComponentState {
        ERC4626Component::component_state_for_testing()
    }

    // Invalid decimals
    impl InvalidImmutableConfig of ERC4626Component::ImmutableConfig {
        const UNDERLYING_DECIMALS: u8 = 255;
        const DECIMALS_OFFSET: u8 = 1;
    }

    #[test]
    #[should_panic(expected: 'ERC4626: decimals overflow')]
    fn test_initializer_invalid_config_panics() {
        let mut state = COMPONENT_STATE();
        let asset = 'ASSET'.try_into().unwrap();

        state.initializer(asset);
    }
}<|MERGE_RESOLUTION|>--- conflicted
+++ resolved
@@ -238,7 +238,6 @@
     pub trait ERC4626HooksTrait<TContractState, +HasComponent<TContractState>> {
         /// Hooks into `InternalImpl::_withdraw`.
         /// Executes logic before burning shares and transferring assets.
-<<<<<<< HEAD
         fn before_withdraw(
             ref self: ComponentState<TContractState>, 
             caller: ContractAddress,
@@ -248,6 +247,8 @@
             shares: u256,
             fee: Option<Fee>,
         ) {}
+        /// Hooks into `InternalImpl::_withdraw`.
+        /// Executes logic after burning shares and transferring assets.
         fn after_withdraw(
             ref self: ComponentState<TContractState>, 
             caller: ContractAddress,
@@ -257,6 +258,8 @@
             shares: u256,
             fee: Option<Fee>,
         ) {}
+        /// Hooks into `InternalImpl::_deposit`.
+        /// Executes logic before transferring assets and minting shares.
         fn before_deposit(
             ref self: ComponentState<TContractState>,
             caller: ContractAddress,
@@ -265,15 +268,6 @@
             shares: u256,
             fee: Option<Fee>,
         ) {}
-=======
-        fn before_withdraw(ref self: ComponentState<TContractState>, assets: u256, shares: u256) {}
-        /// Hooks into `InternalImpl::_withdraw`.
-        /// Executes logic after burning shares and transferring assets.
-        fn after_withdraw(ref self: ComponentState<TContractState>, assets: u256, shares: u256) {}
-        /// Hooks into `InternalImpl::_deposit`.
-        /// Executes logic before transferring assets and minting shares.
-        fn before_deposit(ref self: ComponentState<TContractState>, assets: u256, shares: u256) {}
->>>>>>> fd4f822e
         /// Hooks into `InternalImpl::_deposit`.
         /// Executes logic after transferring assets and minting shares.
         fn after_deposit(
@@ -689,36 +683,28 @@
             ref self: ComponentState<TContractState>,
             caller: ContractAddress,
             receiver: ContractAddress,
-<<<<<<< HEAD
-            assets_to_deposit: u256,
-            shares_to_mint: u256,
+            assets: u256,
+            shares: u256,
             fee: Option<Fee>,
         ) {     
             // Before deposit hook
-            Hooks::before_deposit(ref self, caller, receiver, assets_to_deposit, shares_to_mint, fee);
-=======
-            assets: u256,
-            shares: u256,
-        ) {
-            // Before deposit hook
-            Hooks::before_deposit(ref self, assets, shares);
->>>>>>> fd4f822e
+            Hooks::before_deposit(ref self, caller, receiver, assets, shares, fee);
 
             // Transfer assets first
             let this = starknet::get_contract_address();
             let asset_dispatcher = IERC20Dispatcher { contract_address: self.ERC4626_asset.read() };
             assert(
-                asset_dispatcher.transfer_from(caller, this, assets_to_deposit),
+                asset_dispatcher.transfer_from(caller, this, assets),
                 Errors::TOKEN_TRANSFER_FAILED,
             );
 
             // Mint shares after transferring assets
             let mut erc20_component = get_dep_component_mut!(ref self, ERC20);
-            erc20_component.mint(receiver, shares_to_mint);
-            self.emit(Deposit { sender: caller, owner: receiver, assets: assets_to_deposit, shares: shares_to_mint });
+            erc20_component.mint(receiver, shares);
+            self.emit(Deposit { sender: caller, owner: receiver, assets, shares });
 
             // After deposit hook
-            Hooks::after_deposit(ref self, caller, receiver, assets_to_deposit, shares_to_mint, fee);
+            Hooks::after_deposit(ref self, caller, receiver, assets, shares, fee);
         }
 
         /// Internal logic for `withdraw` and `redeem`.
@@ -763,17 +749,10 @@
             let asset_dispatcher = IERC20Dispatcher { contract_address: self.ERC4626_asset.read() };
             assert(asset_dispatcher.transfer(receiver, assets), Errors::TOKEN_TRANSFER_FAILED);
 
-<<<<<<< HEAD
-            self.emit(Withdraw { sender: caller, receiver, owner, assets: assets, shares });
+            self.emit(Withdraw { sender: caller, receiver, owner, assets, shares });
 
             // After withdraw hook
             Hooks::after_withdraw(ref self, caller, receiver, owner, assets, shares, fee);
-=======
-            self.emit(Withdraw { sender: caller, receiver, owner, assets, shares });
-
-            // After withdraw hook
-            Hooks::after_withdraw(ref self, assets, shares);
->>>>>>> fd4f822e
         }
 
         /// Internal conversion function (from assets to shares) with support for `rounding`
