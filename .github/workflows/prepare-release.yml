--- conflicted
+++ resolved
@@ -17,17 +17,11 @@
         CURRENT_VERSION=$(grep '^version = ' Scarb.toml | sed 's/version = "\(.*\)"/\1/')
         SCARB_VERSION=$(grep 'scarb-version = ' Scarb.toml | sed 's/scarb-version = "\(.*\)"/\1/')
         CAIRO_VERSION=$(grep 'cairo-version = ' Scarb.toml | sed 's/cairo-version = "\(.*\)"/\1/')
-<<<<<<< HEAD
-        echo "CURRENT_VERSION=$CURRENT_VERSION" >> $GITHUB_ENV
-        echo "SCARB_VERSION=$SCARB_VERSION" >> $GITHUB_ENV
-        echo "CAIRO_VERSION=$CAIRO_VERSION" >> $GITHUB_ENV
-=======
         {
           echo "CURRENT_VERSION=$CURRENT_VERSION"
           echo "SCARB_VERSION=$SCARB_VERSION"
           echo "CAIRO_VERSION=$CAIRO_VERSION"
         } >> "$GITHUB_ENV"
->>>>>>> 6601f24d
 
     - name: Extract new version number
       run: echo "NEW_VERSION=${GITHUB_REF#refs/heads/release-v}" >> "$GITHUB_ENV"
@@ -53,11 +47,7 @@
 
     - name: Update presets page
       run: |
-<<<<<<< HEAD
-        class_hash get --json | sed -e '1,4d' | python3 scripts/get_hashes_page.py $CAIRO_VERSION \
-=======
         class_hash get --json | sed -e '1,4d' | python3 scripts/get_hashes_page.py "$CAIRO_VERSION" \
->>>>>>> 6601f24d
           > ./docs/modules/ROOT/pages/utils/_class_hashes.adoc
 
     - name: Auto-commit changes
