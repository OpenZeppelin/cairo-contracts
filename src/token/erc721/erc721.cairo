--- conflicted
+++ resolved
@@ -516,7 +516,7 @@
         ) {
             assert(!to.is_zero(), Errors::INVALID_RECEIVER);
 
-            let previous_owner = self.update(to, token_id, Zeroable::zero());
+            let previous_owner = self.update(to, token_id, Zero::zero());
 
             assert(!previous_owner.is_zero(), Errors::INVALID_TOKEN_ID);
             assert(from == previous_owner, Errors::INVALID_SENDER);
@@ -536,11 +536,7 @@
         fn mint(ref self: ComponentState<TContractState>, to: ContractAddress, token_id: u256) {
             assert(!to.is_zero(), Errors::INVALID_RECEIVER);
 
-<<<<<<< HEAD
-            let previous_owner = self.update(to, token_id, Zeroable::zero());
-=======
-            let previous_owner = self._update(to, token_id, Zero::zero());
->>>>>>> 26d875fe
+            let previous_owner = self.update(to, token_id, Zero::zero());
 
             assert(previous_owner.is_zero(), Errors::ALREADY_MINTED);
         }
@@ -566,34 +562,10 @@
             token_id: u256,
             data: Span<felt252>
         ) {
-<<<<<<< HEAD
             self.transfer(from, to, token_id);
             assert(
                 _check_on_erc721_received(from, to, token_id, data), Errors::SAFE_TRANSFER_FAILED
             );
-=======
-            assert(!to.is_zero(), Errors::INVALID_RECEIVER);
-
-            let previous_owner = self._update(to, token_id, Zero::zero());
-
-            assert(!previous_owner.is_zero(), Errors::INVALID_TOKEN_ID);
-            assert(from == previous_owner, Errors::INVALID_SENDER);
-        }
-
-        /// Destroys `token_id`. The approval is cleared when the token is burned.
-        ///
-        /// This internal function does not check if the caller is authorized
-        /// to operate on the token.
-        ///
-        /// Requirements:
-        ///
-        /// - `token_id` exists.
-        ///
-        /// Emits a `Transfer` event.
-        fn _burn(ref self: ComponentState<TContractState>, token_id: u256) {
-            let previous_owner = self._update(Zero::zero(), token_id, Zero::zero());
-            assert(!previous_owner.is_zero(), Errors::INVALID_TOKEN_ID);
->>>>>>> 26d875fe
         }
 
         /// Mints `token_id` if `to` is either an account or `IERC721Receiver`.
@@ -632,7 +604,7 @@
         ///
         /// Emits a `Transfer` event.
         fn burn(ref self: ComponentState<TContractState>, token_id: u256) {
-            let previous_owner = self.update(Zeroable::zero(), token_id, Zeroable::zero());
+            let previous_owner = self.update(Zero::zero(), token_id, Zero::zero());
             assert(!previous_owner.is_zero(), Errors::INVALID_TOKEN_ID);
         }
 
