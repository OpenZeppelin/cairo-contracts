--- conflicted
+++ resolved
@@ -7,10 +7,7 @@
     use starknet::ContractAddress;
 
     component!(path: ERC721ReceiverComponent, storage: erc721_receiver, event: ERC721ReceiverEvent);
-<<<<<<< HEAD
-=======
     component!(path: SRC5Component, storage: src5, event: SRC5Event);
->>>>>>> 14486165
 
     // ERC721Receiver
     #[abi(embed_v0)]
