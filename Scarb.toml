--- conflicted
+++ resolved
@@ -1,13 +1,8 @@
 [package]
 name = "openzeppelin"
-<<<<<<< HEAD
 version = "0.8.0"
 edition = "2023_01"
-cairo-version = "2.4.2"
-=======
-version = "0.8.1"
-cairo-version = "2.4.1"
->>>>>>> ba4f528c
+cairo-version = "2.4.4"
 authors = ["OpenZeppelin Community <maintainers@openzeppelin.org>"]
 description = "OpenZeppelin Contracts written in Cairo for StarkNet, a decentralized ZK Rollup"
 documentation = "https://docs.openzeppelin.com/contracts-cairo"
@@ -17,18 +12,14 @@
 keywords = ["openzeppelin", "starknet", "cairo", "contracts", "security", "standards"]
 
 [dependencies]
-<<<<<<< HEAD
-starknet = "2.4.2"
-=======
-starknet = "2.4.1"
->>>>>>> ba4f528c
+starknet = "2.4.4"
 
 [lib]
 
 [[target.starknet-contract]]
 allowed-libfuncs-list.name = "experimental"
 sierra = true
-casm = false
+casm = true
 
 [tool.fmt]
 sort-module-level-items = true