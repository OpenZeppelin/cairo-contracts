--- conflicted
+++ resolved
@@ -13,26 +13,11 @@
 }
 
 #[starknet::interface]
-<<<<<<< HEAD
-trait ISRC6<TState> {
-    fn __execute__(self: @TState, calls: Array<Call>) -> Array<Span<felt252>>;
-    fn __validate__(self: @TState, calls: Array<Call>) -> felt252;
-    fn is_valid_signature(self: @TState, hash: felt252, signature: Array<felt252>) -> felt252;
-}
-
-#[starknet::interface]
 trait ISRC6CamelOnly<TState> {
     fn isValidSignature(self: @TState, hash: felt252, signature: Array<felt252>) -> felt252;
 }
 
 #[starknet::interface]
-=======
-trait ISRC6CamelOnly<TState> {
-    fn isValidSignature(self: @TState, hash: felt252, signature: Array<felt252>) -> felt252;
-}
-
-#[starknet::interface]
->>>>>>> f18fcdbe
 trait IDeclarer<TState> {
     fn __validate_declare__(self: @TState, class_hash: felt252) -> felt252;
 }