--- conflicted
+++ resolved
@@ -10,12 +10,9 @@
 
 ### Added
 
-<<<<<<< HEAD
 - ERC721Enumerable component (#983)
-=======
 - TimelockController component (#996)
 - HashCall implementation (#996)
->>>>>>> 557ed27c
 
 ### Changed
 
