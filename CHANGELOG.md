--- conflicted
+++ resolved
@@ -11,9 +11,7 @@
 ### Added
 
 - before_update and after_update hooks to ERC721Component (#978)
-<<<<<<< HEAD
 - ERC721Enumerable component (#983)
-=======
 - before_update and after_update hooks to ERC1155Component (#982)
 
 ### Changed (Breaking)
@@ -21,7 +19,6 @@
 - ERC721Component internal implementation to support transfer, mint, and burn flows going through an `_update` function (#978)
 - ERC721Component implementations now require an ERC721HooksTrait implementation in scope.
 - ERC1155Component implementations now require an ERC1155HooksTrait implementation in scope.
->>>>>>> e190e55c
 
 ## 0.12.0 (2024-04-21)
 
