<<<<<<< HEAD
// SPDX-License-Identifier: MIT
// OpenZeppelin Contracts for Cairo v0.7.0 (token/erc20/erc20.cairo)

/// # ERC20 Component
///
/// The ERC20 component provides an implementation of the IERC20 interface as well as
/// non-standard implementations that can be used to create an ERC20 contract. This
/// component is agnostic regarding how tokens are created, which means that developers
/// must create their own token distribution mechanism.
/// See [the documentation](https://docs.openzeppelin.com/contracts-cairo/0.7.0/guides/erc20-supply)
/// for examples.
#[starknet::component]
=======
//! SPDX-License-Identifier: MIT
//! OpenZeppelin Contracts for Cairo v0.8.0-beta.0 (token/erc20/erc20.cairo)
//!
//! # ERC20 Contract and Implementation
//!
//! This ERC20 contract includes both a library and a basic preset implementation.
//! The library is agnostic regarding how tokens are created; however,
//! the preset implementation sets the initial supply in the constructor.
//! A derived contract can use [_mint](_mint) to create a different supply mechanism.
#[starknet::contract]
>>>>>>> 4c95981a
mod ERC20 {
    use integer::BoundedInt;
    use openzeppelin::token::erc20::interface;
    use starknet::ContractAddress;
    use starknet::get_caller_address;

    #[storage]
    struct Storage {
        ERC20_name: felt252,
        ERC20_symbol: felt252,
        ERC20_total_supply: u256,
        ERC20_balances: LegacyMap<ContractAddress, u256>,
        ERC20_allowances: LegacyMap<(ContractAddress, ContractAddress), u256>,
    }

    #[event]
    #[derive(Drop, starknet::Event)]
    enum Event {
        Transfer: Transfer,
        Approval: Approval,
    }

    /// Emitted when tokens are moved from address `from` to address `to`.
    #[derive(Drop, starknet::Event)]
    struct Transfer {
        #[key]
        from: ContractAddress,
        #[key]
        to: ContractAddress,
        value: u256
    }

    /// Emitted when the allowance of a `spender` for an `owner` is set by a call
    /// to `approve`. `value` is the new allowance.
    #[derive(Drop, starknet::Event)]
    struct Approval {
        #[key]
        owner: ContractAddress,
        #[key]
        spender: ContractAddress,
        value: u256
    }

    mod Errors {
        const APPROVE_FROM_ZERO: felt252 = 'ERC20: approve from 0';
        const APPROVE_TO_ZERO: felt252 = 'ERC20: approve to 0';
        const TRANSFER_FROM_ZERO: felt252 = 'ERC20: transfer from 0';
        const TRANSFER_TO_ZERO: felt252 = 'ERC20: transfer to 0';
        const BURN_FROM_ZERO: felt252 = 'ERC20: burn from 0';
        const MINT_TO_ZERO: felt252 = 'ERC20: mint to 0';
    }

    //
    // External
    //

    #[embeddable_as(ERC20Impl)]
    impl ERC20<
        TContractState, +HasComponent<TContractState>
    > of interface::IERC20<ComponentState<TContractState>> {
        /// Returns the value of tokens in existence.
        fn total_supply(self: @ComponentState<TContractState>) -> u256 {
            self.ERC20_total_supply.read()
        }

        /// Returns the amount of tokens owned by `account`.
        fn balance_of(self: @ComponentState<TContractState>, account: ContractAddress) -> u256 {
            self.ERC20_balances.read(account)
        }

        /// Returns the remaining number of tokens that `spender` is
        /// allowed to spend on behalf of `owner` through `transfer_from`.
        /// This is zero by default.
        /// This value changes when `approve` or `transfer_from`
        /// are called.
        fn allowance(
            self: @ComponentState<TContractState>, owner: ContractAddress, spender: ContractAddress
        ) -> u256 {
            self.ERC20_allowances.read((owner, spender))
        }

        /// Moves `amount` tokens from the caller's token balance to `to`.
        /// Emits a `Transfer` event.
        fn transfer(
            ref self: ComponentState<TContractState>, recipient: ContractAddress, amount: u256
        ) -> bool {
            let sender = get_caller_address();
            self._transfer(sender, recipient, amount);
            true
        }

        /// Moves `amount` tokens from `from` to `to` using the allowance mechanism.
        /// `amount` is then deducted from the caller's allowance.
        /// Emits a `Transfer` event.
        fn transfer_from(
            ref self: ComponentState<TContractState>,
            sender: ContractAddress,
            recipient: ContractAddress,
            amount: u256
        ) -> bool {
            let caller = get_caller_address();
            self._spend_allowance(sender, caller, amount);
            self._transfer(sender, recipient, amount);
            true
        }

        /// Sets `amount` as the allowance of `spender` over the caller’s tokens.
        fn approve(
            ref self: ComponentState<TContractState>, spender: ContractAddress, amount: u256
        ) -> bool {
            let caller = get_caller_address();
            self._approve(caller, spender, amount);
            true
        }
    }

    #[embeddable_as(ERC20MetadataImpl)]
    impl ERC20Metadata<
        TContractState, +HasComponent<TContractState>
    > of interface::IERC20Metadata<ComponentState<TContractState>> {
        /// Returns the name of the token.
        fn name(self: @ComponentState<TContractState>) -> felt252 {
            self.ERC20_name.read()
        }

        /// Returns the ticker symbol of the token, usually a shorter version of the name.
        fn symbol(self: @ComponentState<TContractState>) -> felt252 {
            self.ERC20_symbol.read()
        }

        /// Returns the number of decimals used to get its user representation.
        fn decimals(self: @ComponentState<TContractState>) -> u8 {
            18
        }
    }

    #[embeddable_as(SafeAllowanceImpl)]
    impl SafeAllowance<
        TContractState, +HasComponent<TContractState>
    > of interface::ISafeAllowance<ComponentState<TContractState>> {
        /// Increases the allowance granted from the caller to `spender` by `added_value`.
        /// Emits an `Approval` event indicating the updated allowance.
        fn increase_allowance(
            ref self: ComponentState<TContractState>, spender: ContractAddress, added_value: u256
        ) -> bool {
            self._increase_allowance(spender, added_value)
        }

        /// Decreases the allowance granted from the caller to `spender` by `subtracted_value`.
        /// Emits an `Approval` event indicating the updated allowance.
        fn decrease_allowance(
            ref self: ComponentState<TContractState>,
            spender: ContractAddress,
            subtracted_value: u256
        ) -> bool {
            self._decrease_allowance(spender, subtracted_value)
        }
    }

    /// Adds camelCase support for `IERC20`.
    #[embeddable_as(ERC20CamelOnlyImpl)]
    impl ERC20CamelOnly<
        TContractState, +HasComponent<TContractState>
    > of interface::IERC20CamelOnly<ComponentState<TContractState>> {
        fn totalSupply(self: @ComponentState<TContractState>) -> u256 {
            self.total_supply()
        }

        fn balanceOf(self: @ComponentState<TContractState>, account: ContractAddress) -> u256 {
            self.balance_of(account)
        }

        fn transferFrom(
            ref self: ComponentState<TContractState>,
            sender: ContractAddress,
            recipient: ContractAddress,
            amount: u256
        ) -> bool {
            self.transfer_from(sender, recipient, amount)
        }
    }

    /// Adds camelCase support for `ISafeAllowance`.
    #[embeddable_as(SafeAllowanceCamelImpl)]
    impl SafeAllowanceCamel<
        TContractState, +HasComponent<TContractState>
    > of interface::ISafeAllowanceCamel<ComponentState<TContractState>> {
        fn increaseAllowance(
            ref self: ComponentState<TContractState>, spender: ContractAddress, addedValue: u256
        ) -> bool {
            self._increase_allowance(spender, addedValue)
        }

        fn decreaseAllowance(
            ref self: ComponentState<TContractState>,
            spender: ContractAddress,
            subtractedValue: u256
        ) -> bool {
            self._decrease_allowance(spender, subtractedValue)
        }
    }

    //
    // Internal
    //

    #[generate_trait]
    impl InternalImpl<
        TContractState, +HasComponent<TContractState>
    > of InternalTrait<TContractState> {
        /// Initializes the contract by setting the token name and symbol.
        /// To prevent reinitialization, this should only be used inside of a contract's constructor.
        fn initializer(ref self: ComponentState<TContractState>, name: felt252, symbol: felt252) {
            self.ERC20_name.write(name);
            self.ERC20_symbol.write(symbol);
        }

        /// Internal method that moves an `amount` of tokens from `from` to `to`.
        /// Emits a `Transfer` event.
        fn _transfer(
            ref self: ComponentState<TContractState>,
            sender: ContractAddress,
            recipient: ContractAddress,
            amount: u256
        ) {
            assert(!sender.is_zero(), Errors::TRANSFER_FROM_ZERO);
            assert(!recipient.is_zero(), Errors::TRANSFER_TO_ZERO);
            self.ERC20_balances.write(sender, self.ERC20_balances.read(sender) - amount);
            self.ERC20_balances.write(recipient, self.ERC20_balances.read(recipient) + amount);
            self.emit(Transfer { from: sender, to: recipient, value: amount });
        }

        /// Internal method that sets `amount` as the allowance of `spender` over the
        /// `owner`s tokens.
        /// Emits an `Approval` event.
        fn _approve(
            ref self: ComponentState<TContractState>,
            owner: ContractAddress,
            spender: ContractAddress,
            amount: u256
        ) {
            assert(!owner.is_zero(), Errors::APPROVE_FROM_ZERO);
            assert(!spender.is_zero(), Errors::APPROVE_TO_ZERO);
            self.ERC20_allowances.write((owner, spender), amount);
            self.emit(Approval { owner, spender, value: amount });
        }

        /// Creates a `value` amount of tokens and assigns them to `account`.
        /// Emits a `Transfer` event with `from` set to the zero address.
        fn _mint(
            ref self: ComponentState<TContractState>, recipient: ContractAddress, amount: u256
        ) {
            assert(!recipient.is_zero(), Errors::MINT_TO_ZERO);
            self.ERC20_total_supply.write(self.ERC20_total_supply.read() + amount);
            self.ERC20_balances.write(recipient, self.ERC20_balances.read(recipient) + amount);
            self.emit(Transfer { from: Zeroable::zero(), to: recipient, value: amount });
        }

        /// Destroys a `value` amount of tokens from `account`.
        /// Emits a `Transfer` event with `to` set to the zero address.
        fn _burn(ref self: ComponentState<TContractState>, account: ContractAddress, amount: u256) {
            assert(!account.is_zero(), Errors::BURN_FROM_ZERO);
            self.ERC20_total_supply.write(self.ERC20_total_supply.read() - amount);
            self.ERC20_balances.write(account, self.ERC20_balances.read(account) - amount);
            self.emit(Transfer { from: account, to: Zeroable::zero(), value: amount });
        }

        /// Internal method for the external `increase_allowance`.
        /// Emits an `Approval` event indicating the updated allowance.
        fn _increase_allowance(
            ref self: ComponentState<TContractState>, spender: ContractAddress, added_value: u256
        ) -> bool {
            let caller = get_caller_address();
            self
                ._approve(
                    caller, spender, self.ERC20_allowances.read((caller, spender)) + added_value
                );
            true
        }

        /// Internal method for the external `decrease_allowance`.
        /// Emits an `Approval` event indicating the updated allowance.
        fn _decrease_allowance(
            ref self: ComponentState<TContractState>,
            spender: ContractAddress,
            subtracted_value: u256
        ) -> bool {
            let caller = get_caller_address();
            self
                ._approve(
                    caller,
                    spender,
                    self.ERC20_allowances.read((caller, spender)) - subtracted_value
                );
            true
        }

        /// Updates `owner`s allowance for `spender` based on spent `amount`.
        /// Does not update the allowance value in case of infinite allowance.
        /// Possibly emits an `Approval` event.
        fn _spend_allowance(
            ref self: ComponentState<TContractState>,
            owner: ContractAddress,
            spender: ContractAddress,
            amount: u256
        ) {
            let current_allowance = self.ERC20_allowances.read((owner, spender));
            if current_allowance != BoundedInt::max() {
                self._approve(owner, spender, current_allowance - amount);
            }
        }
    }
}<|MERGE_RESOLUTION|>--- conflicted
+++ resolved
@@ -1,6 +1,5 @@
-<<<<<<< HEAD
 // SPDX-License-Identifier: MIT
-// OpenZeppelin Contracts for Cairo v0.7.0 (token/erc20/erc20.cairo)
+// OpenZeppelin Contracts for Cairo v0.8.0-beta.0 (token/erc20/erc20.cairo)
 
 /// # ERC20 Component
 ///
@@ -11,18 +10,6 @@
 /// See [the documentation](https://docs.openzeppelin.com/contracts-cairo/0.7.0/guides/erc20-supply)
 /// for examples.
 #[starknet::component]
-=======
-//! SPDX-License-Identifier: MIT
-//! OpenZeppelin Contracts for Cairo v0.8.0-beta.0 (token/erc20/erc20.cairo)
-//!
-//! # ERC20 Contract and Implementation
-//!
-//! This ERC20 contract includes both a library and a basic preset implementation.
-//! The library is agnostic regarding how tokens are created; however,
-//! the preset implementation sets the initial supply in the constructor.
-//! A derived contract can use [_mint](_mint) to create a different supply mechanism.
-#[starknet::contract]
->>>>>>> 4c95981a
 mod ERC20 {
     use integer::BoundedInt;
     use openzeppelin::token::erc20::interface;
