--- conflicted
+++ resolved
@@ -15,55 +15,6 @@
     enum Event {
         OwnershipTransferred: OwnershipTransferred
     }
-<<<<<<< HEAD
-
-    #[derive(Drop, starknet::Event)]
-    struct OwnershipTransferred {
-        previous_owner: ContractAddress,
-        new_owner: ContractAddress,
-    }
-
-    #[generate_trait]
-    impl InternalImpl of InternalTrait {
-        fn initializer(ref self: ContractState, owner: ContractAddress) {
-            self._transfer_ownership(owner);
-        }
-
-        fn owner(self: @ContractState) -> ContractAddress {
-            self._owner.read()
-        }
-
-        fn assert_only_owner(self: @ContractState) {
-            let owner: ContractAddress = self.owner();
-            let caller: ContractAddress = get_caller_address();
-            assert(!caller.is_zero(), 'Caller is the zero address');
-            assert(caller == owner, 'Caller is not the owner');
-        }
-
-        fn _transfer_ownership(ref self: ContractState, new_owner: ContractAddress) {
-            let previous_owner: ContractAddress = self.owner();
-            self._owner.write(new_owner);
-            self.emit(OwnershipTransferred { previous_owner, new_owner });
-        }
-    }
-
-    #[external(v0)]
-    impl OwnableImpl of interface::IOwnable<ContractState> {
-        fn owner(self: @ContractState) -> ContractAddress {
-            self.owner()
-        }
-
-        fn transfer_ownership(ref self: ContractState, new_owner: ContractAddress) {
-            assert(!new_owner.is_zero(), 'New owner is the zero address');
-            self.assert_only_owner();
-            self._transfer_ownership(new_owner);
-        }
-
-        fn renounce_ownership(ref self: ContractState) {
-            self.assert_only_owner();
-            self._transfer_ownership(Zeroable::zero());
-        }
-=======
 
     #[derive(Drop, starknet::Event)]
     struct OwnershipTransferred {
@@ -110,7 +61,6 @@
             self.assert_only_owner();
             self._transfer_ownership(Zeroable::zero());
         }
->>>>>>> a00a9d3e
     }
 
     #[external(v0)]
