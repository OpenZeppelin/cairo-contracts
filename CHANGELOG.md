--- conflicted
+++ resolved
@@ -13,11 +13,10 @@
 
 - SRC9 (Outside Execution) integration to account presets (#1201)
 
-<<<<<<< HEAD
 ### Changed
 
 - Remove `mut` from `data` param in `compute_hash_on_elements` (#1206)
-=======
+
 ### Changed (Breaking)
 
 - Add `verifying_contract` member to the `Delegation` struct used in Votes `delegate_by_sig` (#1214)
@@ -25,7 +24,6 @@
 - VotingUnitsTrait moved from `openzeppelin_governance::votes::votes` to `openzeppelin_governance::votes::VotesComponent` (#1214)
 - VestingComponent `release` function won't emit an event or attempt to transfer when the amount is zero (#1209)
 - Bump snforge_std to v0.33.0 (#1203)
->>>>>>> 4c0e16f7
 
 ## 0.19.0 (2024-11-08)
 
