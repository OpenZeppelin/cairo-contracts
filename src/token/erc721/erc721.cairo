//! SPDX-License-Identifier: MIT
//! OpenZeppelin Contracts for Cairo v0.7.0 (token/erc721/erc721.cairo)
//!
//! # ERC721 Contract and Implementation
//!
//! This ERC721 contract includes both a library and a basic preset implementation
//! which includes the IERC721Metadata implementation.
#[starknet::contract]
mod ERC721 {
    use array::SpanTrait;
    use openzeppelin::account;
    use openzeppelin::introspection::dual_src5::DualCaseSRC5;
    use openzeppelin::introspection::dual_src5::DualCaseSRC5Trait;
    use openzeppelin::introspection::interface::ISRC5;
    use openzeppelin::introspection::interface::ISRC5Camel;
    use openzeppelin::introspection::src5;
    use openzeppelin::token::erc721::dual721_receiver::DualCaseERC721Receiver;
    use openzeppelin::token::erc721::dual721_receiver::DualCaseERC721ReceiverTrait;
    use openzeppelin::token::erc721::interface;
    use option::OptionTrait;
    use starknet::ContractAddress;
    use starknet::get_caller_address;
    use zeroable::Zeroable;

    #[storage]
    struct Storage {
        _name: felt252,
        _symbol: felt252,
        _owners: LegacyMap<u256, ContractAddress>,
        _balances: LegacyMap<ContractAddress, u256>,
        _token_approvals: LegacyMap<u256, ContractAddress>,
        _operator_approvals: LegacyMap<(ContractAddress, ContractAddress), bool>,
        _token_uri: LegacyMap<u256, felt252>,
    }

    #[event]
    #[derive(Drop, starknet::Event)]
    enum Event {
        Transfer: Transfer,
        Approval: Approval,
        ApprovalForAll: ApprovalForAll
    }

    /// Emitted when `token_id` token is transferred from `from` to `to`.
    #[derive(Drop, starknet::Event)]
    struct Transfer {
        from: ContractAddress,
        to: ContractAddress,
        token_id: u256
    }

    /// Emitted when `owner` enables `approved` to manage the `token_id` token.
    #[derive(Drop, starknet::Event)]
    struct Approval {
        owner: ContractAddress,
        approved: ContractAddress,
        token_id: u256
    }

    /// Emitted when `owner` enables or disables (approved) `operator` to manage
    /// all of its assets.
    #[derive(Drop, starknet::Event)]
    struct ApprovalForAll {
        owner: ContractAddress,
        operator: ContractAddress,
        approved: bool
    }

    /// Initializes the state of the ERC721 contract. This includes setting the
    /// NFT name and symbol.
    #[constructor]
    fn constructor(
        ref self: ContractState,
        name: felt252,
        symbol: felt252,
        recipient: ContractAddress,
        token_id: u256
    ) {
        self.initializer(name, symbol);
        self._mint(recipient, token_id);
    }

    //
    // External
    //

    #[external(v0)]
    impl SRC5Impl of ISRC5<ContractState> {
        /// Checks if the contract supports a specific interface as defined by
        /// `interface_id`.
        /// See: https://github.com/starknet-io/SNIPs/blob/main/SNIPS/snip-5.md
        fn supports_interface(self: @ContractState, interface_id: felt252) -> bool {
            let unsafe_state = src5::SRC5::unsafe_new_contract_state();
            src5::SRC5::SRC5Impl::supports_interface(@unsafe_state, interface_id)
        }
    }

    #[external(v0)]
    impl SRC5CamelImpl of ISRC5Camel<ContractState> {
        /// Camel case support.
        /// See [supports_interface](supports_interface).
        fn supportsInterface(self: @ContractState, interfaceId: felt252) -> bool {
            let unsafe_state = src5::SRC5::unsafe_new_contract_state();
            src5::SRC5::SRC5CamelImpl::supportsInterface(@unsafe_state, interfaceId)
        }
    }

    #[external(v0)]
    impl ERC721MetadataImpl of interface::IERC721Metadata<ContractState> {
        /// Returns the NFT name.
        fn name(self: @ContractState) -> felt252 {
            self._name.read()
        }

        /// Returns the NFT symbol.
        fn symbol(self: @ContractState) -> felt252 {
            self._symbol.read()
        }

        /// Returns the Uniform Resource Identifier (URI) for the `token_id` token.
        /// If the URI is not set for the `token_id`, the return value will be `0`.
        fn token_uri(self: @ContractState, token_id: u256) -> felt252 {
            assert(self._exists(token_id), 'ERC721: invalid token ID');
            self._token_uri.read(token_id)
        }
    }

    #[external(v0)]
    impl ERC721MetadataCamelOnlyImpl of interface::IERC721MetadataCamelOnly<ContractState> {
<<<<<<< HEAD
        /// Camel case support.
        /// See [token_uri](token_uri).
        fn tokenUri(self: @ContractState, tokenId: u256) -> felt252 {
=======
        fn tokenURI(self: @ContractState, tokenId: u256) -> felt252 {
>>>>>>> adac09f7
            assert(self._exists(tokenId), 'ERC721: invalid token ID');
            self._token_uri.read(tokenId)
        }
    }

    #[external(v0)]
    impl ERC721Impl of interface::IERC721<ContractState> {
        /// Returns the number of NFTs owned by `account`.
        fn balance_of(self: @ContractState, account: ContractAddress) -> u256 {
            assert(!account.is_zero(), 'ERC721: invalid account');
            self._balances.read(account)
        }

        /// Returns the owner address of `token_id`.
        fn owner_of(self: @ContractState, token_id: u256) -> ContractAddress {
            self._owner_of(token_id)
        }

        /// Returns the address approved for `token_id`.
        fn get_approved(self: @ContractState, token_id: u256) -> ContractAddress {
            assert(self._exists(token_id), 'ERC721: invalid token ID');
            self._token_approvals.read(token_id)
        }

        /// Query if `operator` is an authorized operator for `owner`.
        fn is_approved_for_all(
            self: @ContractState, owner: ContractAddress, operator: ContractAddress
        ) -> bool {
            self._operator_approvals.read((owner, operator))
        }

        /// Change or reaffirm the approved address for an NFT.
        /// Emits an [Approval](Approval) event.
        fn approve(ref self: ContractState, to: ContractAddress, token_id: u256) {
            let owner = self._owner_of(token_id);

            let caller = get_caller_address();
            assert(
                owner == caller || ERC721Impl::is_approved_for_all(@self, owner, caller),
                'ERC721: unauthorized caller'
            );
            self._approve(to, token_id);
        }

        /// Enable or disable approval for `operator` to manage all of the
        /// caller's assets.
        /// Emits an [Approval](Approval) event.
        fn set_approval_for_all(
            ref self: ContractState, operator: ContractAddress, approved: bool
        ) {
            self._set_approval_for_all(get_caller_address(), operator, approved)
        }

        /// Transfer ownership of `token_id` from `from` to `to`.
        /// Emits a [Transfer](Transfer) event.
        fn transfer_from(
            ref self: ContractState, from: ContractAddress, to: ContractAddress, token_id: u256
        ) {
            assert(
                self._is_approved_or_owner(get_caller_address(), token_id),
                'ERC721: unauthorized caller'
            );
            self._transfer(from, to, token_id);
        }

        /// Safely transfer ownership of `token_id` from `from` to `to`, checking first
        /// that `to` is aware of the ERC721 protocol to prevent tokens being locked
        /// forever.
        /// Emits a [Transfer](Transfer) event.
        fn safe_transfer_from(
            ref self: ContractState,
            from: ContractAddress,
            to: ContractAddress,
            token_id: u256,
            data: Span<felt252>
        ) {
            assert(
                self._is_approved_or_owner(get_caller_address(), token_id),
                'ERC721: unauthorized caller'
            );
            self._safe_transfer(from, to, token_id, data);
        }
    }

    #[external(v0)]
    impl ERC721CamelOnlyImpl of interface::IERC721CamelOnly<ContractState> {
        /// Camel case support.
        /// See [balance_of](balance_of).
        fn balanceOf(self: @ContractState, account: ContractAddress) -> u256 {
            ERC721Impl::balance_of(self, account)
        }

        /// Camel case support.
        /// See [owner_of](owner_of).
        fn ownerOf(self: @ContractState, tokenId: u256) -> ContractAddress {
            ERC721Impl::owner_of(self, tokenId)
        }

        /// Camel case support.
        /// See [get_approved](get_approved).
        fn getApproved(self: @ContractState, tokenId: u256) -> ContractAddress {
            ERC721Impl::get_approved(self, tokenId)
        }

        /// Camel case support.
        /// See [is_approved_for_all](is_approved_for_all).
        fn isApprovedForAll(
            self: @ContractState, owner: ContractAddress, operator: ContractAddress
        ) -> bool {
            ERC721Impl::is_approved_for_all(self, owner, operator)
        }

        /// Camel case support.
        /// See [set_approval_for_all](set_approval_for_all).
        fn setApprovalForAll(ref self: ContractState, operator: ContractAddress, approved: bool) {
            ERC721Impl::set_approval_for_all(ref self, operator, approved)
        }

        /// Camel case support.
        /// See [transfer_from](transfer_from).
        fn transferFrom(
            ref self: ContractState, from: ContractAddress, to: ContractAddress, tokenId: u256
        ) {
            ERC721Impl::transfer_from(ref self, from, to, tokenId)
        }

        /// Camel case support.
        /// See [safe_transfer_from](safe_transfer_from).
        fn safeTransferFrom(
            ref self: ContractState,
            from: ContractAddress,
            to: ContractAddress,
            tokenId: u256,
            data: Span<felt252>
        ) {
            ERC721Impl::safe_transfer_from(ref self, from, to, tokenId, data)
        }
    }

    //
    // Internal
    //

    #[generate_trait]
    impl InternalImpl of InternalTrait {
        /// Initializes the contract by setting the token name and symbol.
        /// This should be used inside the contract's constructor.
        fn initializer(ref self: ContractState, name_: felt252, symbol_: felt252) {
            self._name.write(name_);
            self._symbol.write(symbol_);

            let mut unsafe_state = src5::SRC5::unsafe_new_contract_state();
            src5::SRC5::InternalImpl::register_interface(ref unsafe_state, interface::IERC721_ID);
            src5::SRC5::InternalImpl::register_interface(
                ref unsafe_state, interface::IERC721_METADATA_ID
            );
        }

        /// Returns the owner address of `token_id`.
        fn _owner_of(self: @ContractState, token_id: u256) -> ContractAddress {
            let owner = self._owners.read(token_id);
            match owner.is_zero() {
                bool::False(()) => owner,
                bool::True(()) => panic_with_felt252('ERC721: invalid token ID')
            }
        }

        /// Returns whether `token_id` exists.
        fn _exists(self: @ContractState, token_id: u256) -> bool {
            !self._owners.read(token_id).is_zero()
        }

        /// Returns whether `spender` is allowed to manage `token_id`.
        fn _is_approved_or_owner(
            self: @ContractState, spender: ContractAddress, token_id: u256
        ) -> bool {
            let owner = self._owner_of(token_id);
            let is_approved_for_all = ERC721Impl::is_approved_for_all(self, owner, spender);
            owner == spender
                || is_approved_for_all
                || spender == ERC721Impl::get_approved(self, token_id)
        }

        /// Internal function that changes or reaffirms the approved address for an NFT.
        /// Emits an [Approval[(Approval) event.
        fn _approve(ref self: ContractState, to: ContractAddress, token_id: u256) {
            let owner = self._owner_of(token_id);
            assert(owner != to, 'ERC721: approval to owner');

            self._token_approvals.write(token_id, to);
            self.emit(Approval { owner, approved: to, token_id });
        }

        /// Internal function that enables or disables approval for `operator`
        /// to manage all of the `owner` assets.
        /// Emits an [Approval[(Approval) event.
        fn _set_approval_for_all(
            ref self: ContractState,
            owner: ContractAddress,
            operator: ContractAddress,
            approved: bool
        ) {
            assert(owner != operator, 'ERC721: self approval');
            self._operator_approvals.write((owner, operator), approved);
            self.emit(ApprovalForAll { owner, operator, approved });
        }

        /// Internal function that mints `token_id` and transfers it to `to`.
        /// Emits a [Transfer](Transfer) event.
        fn _mint(ref self: ContractState, to: ContractAddress, token_id: u256) {
            assert(!to.is_zero(), 'ERC721: invalid receiver');
            assert(!self._exists(token_id), 'ERC721: token already minted');

            self._balances.write(to, self._balances.read(to) + 1);
            self._owners.write(token_id, to);

            self.emit(Transfer { from: Zeroable::zero(), to, token_id });
        }

        /// Internal function that transfers `token_id` from `from` to `to`.
        /// Emits a [Transfer](Transfer) event.
        fn _transfer(
            ref self: ContractState, from: ContractAddress, to: ContractAddress, token_id: u256
        ) {
            assert(!to.is_zero(), 'ERC721: invalid receiver');
            let owner = self._owner_of(token_id);
            assert(from == owner, 'ERC721: wrong sender');

            // Implicit clear approvals, no need to emit an event
            self._token_approvals.write(token_id, Zeroable::zero());

            self._balances.write(from, self._balances.read(from) - 1);
            self._balances.write(to, self._balances.read(to) + 1);
            self._owners.write(token_id, to);

            self.emit(Transfer { from, to, token_id });
        }

        /// Internal function that destroys `token_id`. The approval is cleared when
        /// the token is burned.
        /// This internal function does not check if the sender is authorized
        /// to operate on the token.
        /// Emits a [Transfer](Transfer) event.
        fn _burn(ref self: ContractState, token_id: u256) {
            let owner = self._owner_of(token_id);

            // Implicit clear approvals, no need to emit an event
            self._token_approvals.write(token_id, Zeroable::zero());

            self._balances.write(owner, self._balances.read(owner) - 1);
            self._owners.write(token_id, Zeroable::zero());

            self.emit(Transfer { from: owner, to: Zeroable::zero(), token_id });
        }

        /// Internal function that safely mints `token_id` and transfers it to `to`.
        /// If `to` is not an account contract, `to` must support IERC721Receiver;
        /// otherwise, the transaction will fail.
        /// Emits a [Transfer](Transfer) event.
        fn _safe_mint(
            ref self: ContractState, to: ContractAddress, token_id: u256, data: Span<felt252>
        ) {
            self._mint(to, token_id);
            assert(
                _check_on_erc721_received(Zeroable::zero(), to, token_id, data),
                'ERC721: safe mint failed'
            );
        }

        /// Internal function that safely transfers `token_id` token from `from` to `to`,
        /// checking first that contract recipients are aware of the ERC721 protocol to
        /// prevent tokens from being forever locked.
        /// Emits a [Transfer](Transfer) event.
        fn _safe_transfer(
            ref self: ContractState,
            from: ContractAddress,
            to: ContractAddress,
            token_id: u256,
            data: Span<felt252>
        ) {
            self._transfer(from, to, token_id);
            assert(
                _check_on_erc721_received(from, to, token_id, data), 'ERC721: safe transfer failed'
            );
        }

        /// Sets the `token_uri` of `token_id`.
        fn _set_token_uri(ref self: ContractState, token_id: u256, token_uri: felt252) {
            assert(self._exists(token_id), 'ERC721: invalid token ID');
            self._token_uri.write(token_id, token_uri)
        }
    }

    #[internal]
    /// Internal function that checks if `to` either is an account contract or
    /// has registered support for the ERC721 interface through SRC-5.
    /// The transaction does not execute if both cases are false.
    fn _check_on_erc721_received(
        from: ContractAddress, to: ContractAddress, token_id: u256, data: Span<felt252>
    ) -> bool {
        if (DualCaseSRC5 { contract_address: to }
            .supports_interface(interface::IERC721_RECEIVER_ID)) {
            DualCaseERC721Receiver { contract_address: to }
                .on_erc721_received(
                    get_caller_address(), from, token_id, data
                ) == interface::IERC721_RECEIVER_ID
        } else {
            DualCaseSRC5 { contract_address: to }.supports_interface(account::interface::ISRC6_ID)
        }
    }
}<|MERGE_RESOLUTION|>--- conflicted
+++ resolved
@@ -127,13 +127,9 @@
 
     #[external(v0)]
     impl ERC721MetadataCamelOnlyImpl of interface::IERC721MetadataCamelOnly<ContractState> {
-<<<<<<< HEAD
         /// Camel case support.
         /// See [token_uri](token_uri).
-        fn tokenUri(self: @ContractState, tokenId: u256) -> felt252 {
-=======
         fn tokenURI(self: @ContractState, tokenId: u256) -> felt252 {
->>>>>>> adac09f7
             assert(self._exists(tokenId), 'ERC721: invalid token ID');
             self._token_uri.read(tokenId)
         }
