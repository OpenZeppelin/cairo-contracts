--- conflicted
+++ resolved
@@ -13,15 +13,8 @@
 keywords = ["openzeppelin", "starknet", "cairo", "contracts", "security", "standards"]
 
 [dependencies]
-<<<<<<< HEAD
-starknet = "2.6.4"
+starknet = "2.7.0-rc.2"
 snforge_std = { git = "https://github.com/foundry-rs/starknet-foundry.git", tag = "v0.26.0" }
-=======
-starknet = "2.7.0-rc.2"
-
-[dev-dependencies]
-cairo_test = "2.7.0-rc.2"
->>>>>>> 557ed27c
 
 [lib]
 
