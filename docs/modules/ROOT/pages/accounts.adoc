:test-signers: https://github.com/OpenZeppelin/cairo-contracts/blob/release-v0.6.1/tests/signers.py
:snip-5: https://github.com/starknet-io/SNIPs/blob/main/SNIPS/snip-5.md
:snip-6: https://github.com/ericnordelo/SNIPs/blob/feat/standard-account/SNIPS/snip-6.md
:counterfactual: xref:/guides/deployment.adoc[Counterfactual Deployments]

= Accounts

Unlike Ethereum where accounts are derived from a private key, all Starknet accounts are contracts. This means there's no Externally Owned Account (EOA)
concept on Starknet.

Instead, the network features native account abstraction and signature validation happens at the contract level.

For a general overview of account abstraction, see
https://docs.starknet.io/documentation/architecture_and_concepts/Accounts/introduction/[Starknet's documentation].
A more detailed discussion on the topic can be found in
https://community.starknet.io/t/starknet-account-abstraction-model-part-1/781[Starknet Shaman's forum].

TIP: For detailed information on the usage and implementation check the xref:/api/account.adoc[API Reference] section.

== Standard Account Interface

Accounts in Starknet are smart contracts, and so they can be deployed and interacted
with like any other contract, and can be extended to implement any custom logic. However, an account is a special type
of contract that is used to validate and execute transactions. For this reason, it must implement a set of entrypoints
that the protocol uses for this execution flow. The {snip-6}[SNIP-6] proposal defines a standard interface for accounts,
supporting this execution flow and interoperability with DApps in the ecosystem.

=== ISRC6 Interface

[,javascript]
----
/// Represents a call to a target contract function.
struct Call {
    to: ContractAddress,
    selector: felt252,
    calldata: Array<felt252>
}

/// Standard Account Interface
trait ISRC6 {
    /// Executes a transaction through the account.
    fn __execute__(calls: Array<Call>) -> Array<Span<felt252>>;

    /// Asserts whether the transaction is valid to be executed.
    fn __validate__(calls: Array<Call>) -> felt252;
<<<<<<< HEAD

    /// Asserts whether a given signature for a given hash is valid.
    fn is_valid_signature(hash: felt252, signature: Array<felt252>) -> felt252;
}
----

{snip-6}[SNIP-6] adds the `is_valid_signature` method. This method is not used by the protocol, but it's useful for
DApps to verify the validity of signatures, supporting features like Sign In with Starknet.

SNIP-6 also defines that compliant accounts must implement the SRC5 interface following {snip-5}[SNIP-5], as
a mechanism for detecting whether a contract is an account or not through introspection.

=== ISRC5 Interface

[,javascript]
----
/// Standard Interface Detection
trait ISRC5 {
    /// Queries if a contract implements a given interface.
    fn supports_interface(interface_id: felt252) -> bool;
}
----

{snip-6}[SNIP-6] compliant accounts must return `true` when queried for the ISRC6 interface Id.

TIP: Check the xref:introspection.adoc[Introspection] section for more information about the {snip-5}[SNIP-5].
=======

    /// Asserts whether a given signature for a given hash is valid.
    fn is_valid_signature(hash: felt252, signature: Array<felt252>) -> felt252;
}
----

{snip-6}[SNIP-6] adds the `is_valid_signature` method. This method is not used by the protocol, but it's useful for
DApps to verify the validity of signatures, supporting features like Sign In with Starknet.

SNIP-6 also defines that compliant accounts must implement the SRC5 interface following {snip-5}[SNIP-5], as
a mechanism for detecting whether a contract is an account or not through introspection.

=== ISRC5 Interface

[,javascript]
----
/// Standard Interface Detection
trait ISRC5 {
    /// Queries if a contract implements a given interface.
    fn supports_interface(interface_id: felt252) -> bool;
}
----

{snip-6}[SNIP-6] compliant accounts must return `true` when queried for the ISRC6 interface Id.
>>>>>>> 7373daa4

Even though these interfaces are not enforced by the protocol, it's recommended to implement them for enabling
interoperability with the ecosystem.


== Protocol-level methods

In this section we will describe the methods that the protocol uses for abstracting the accounts. The first two
are required for enabling accounts to be used for executing transactions. The rest are optional:

1. `\\__validate__` verifies the validity of the transaction to be executed. This is usually used to validate signatures,
<<<<<<< HEAD
but following the account abstraction design, the entrypoint implementation can be customized to feature any
validation mechanism.
=======
but the entrypoint implementation can be customized to feature any validation mechanism https://docs.starknet.io/documentation/architecture_and_concepts/Accounts/validate_and_execute/#validate_limitations[with some limitations].
>>>>>>> 7373daa4

2. `\\__execute__` executes the transaction if the validation is successful.

3. `\\__validate_declare__` optional entrypoint similar to `\\__validate__` but for transactions
meant to declare other contracts.

4. `\\__validate_deploy__` optional entrypoint similar to `\\__validate__` but meant for {counterfactual}.

<<<<<<< HEAD
NOTE: Even though these entrypoints _can_ be called directly at the contract level, they are not designed for that,
but to be called by the Starknet OS in the transaction execution flow.
=======
NOTE: Although these entrypoints are available to the protocol for its regular transaction flow, they can also be called like any other method.
>>>>>>> 7373daa4

== Deploying an account

In Starknet there are two ways of deploying smart contracts: using the `deploy_syscall` and doing
counterfactual deployments.
The former can be easily done with the xref:udc.adoc[Universal Deployer Contract (UDC)], a contract that
wraps and exposes the `deploy_syscall` to provide arbitrary deployments through regular contract calls.
But if you don't have an account to invoke it, you will probably want to use the latter.

To do counterfactual deployments, you need to implement another protocol-level entrypoint named
`\\__validate_deploy__`. You can check the {counterfactual} guide to learn how.<|MERGE_RESOLUTION|>--- conflicted
+++ resolved
@@ -43,7 +43,6 @@
 
     /// Asserts whether the transaction is valid to be executed.
     fn __validate__(calls: Array<Call>) -> felt252;
-<<<<<<< HEAD
 
     /// Asserts whether a given signature for a given hash is valid.
     fn is_valid_signature(hash: felt252, signature: Array<felt252>) -> felt252;
@@ -69,37 +68,8 @@
 
 {snip-6}[SNIP-6] compliant accounts must return `true` when queried for the ISRC6 interface Id.
 
-TIP: Check the xref:introspection.adoc[Introspection] section for more information about the {snip-5}[SNIP-5].
-=======
-
-    /// Asserts whether a given signature for a given hash is valid.
-    fn is_valid_signature(hash: felt252, signature: Array<felt252>) -> felt252;
-}
-----
-
-{snip-6}[SNIP-6] adds the `is_valid_signature` method. This method is not used by the protocol, but it's useful for
-DApps to verify the validity of signatures, supporting features like Sign In with Starknet.
-
-SNIP-6 also defines that compliant accounts must implement the SRC5 interface following {snip-5}[SNIP-5], as
-a mechanism for detecting whether a contract is an account or not through introspection.
-
-=== ISRC5 Interface
-
-[,javascript]
-----
-/// Standard Interface Detection
-trait ISRC5 {
-    /// Queries if a contract implements a given interface.
-    fn supports_interface(interface_id: felt252) -> bool;
-}
-----
-
-{snip-6}[SNIP-6] compliant accounts must return `true` when queried for the ISRC6 interface Id.
->>>>>>> 7373daa4
-
 Even though these interfaces are not enforced by the protocol, it's recommended to implement them for enabling
 interoperability with the ecosystem.
-
 
 == Protocol-level methods
 
@@ -107,12 +77,7 @@
 are required for enabling accounts to be used for executing transactions. The rest are optional:
 
 1. `\\__validate__` verifies the validity of the transaction to be executed. This is usually used to validate signatures,
-<<<<<<< HEAD
-but following the account abstraction design, the entrypoint implementation can be customized to feature any
-validation mechanism.
-=======
 but the entrypoint implementation can be customized to feature any validation mechanism https://docs.starknet.io/documentation/architecture_and_concepts/Accounts/validate_and_execute/#validate_limitations[with some limitations].
->>>>>>> 7373daa4
 
 2. `\\__execute__` executes the transaction if the validation is successful.
 
@@ -121,12 +86,7 @@
 
 4. `\\__validate_deploy__` optional entrypoint similar to `\\__validate__` but meant for {counterfactual}.
 
-<<<<<<< HEAD
-NOTE: Even though these entrypoints _can_ be called directly at the contract level, they are not designed for that,
-but to be called by the Starknet OS in the transaction execution flow.
-=======
 NOTE: Although these entrypoints are available to the protocol for its regular transaction flow, they can also be called like any other method.
->>>>>>> 7373daa4
 
 == Deploying an account
 
