import pytest
<<<<<<< HEAD
from utils import TestSigner, contract_path, State, Account
=======
from starkware.starknet.testing.starknet import Starknet
from utils import (
    TestSigner,
    ZERO_ADDRESS,
    assert_event_emitted,
    get_contract_def,
    cached_contract
)
>>>>>>> cf85bbd8


signer = TestSigner(123456789987654321)


@pytest.fixture(scope='module')
<<<<<<< HEAD
async def ownable_factory():
    starknet = await State.init()
    owner = await Account.deploy(signer.public_key)

=======
def contract_defs():
    return (
        get_contract_def('openzeppelin/account/Account.cairo'),
        get_contract_def('tests/mocks/Ownable.cairo')
    )


@pytest.fixture(scope='module')
async def ownable_init(contract_defs):
    account_def, ownable_def = contract_defs
    starknet = await Starknet.empty()
    owner = await starknet.deploy(
        contract_def=account_def,
        constructor_calldata=[signer.public_key]
    )
>>>>>>> cf85bbd8
    ownable = await starknet.deploy(
        contract_def=ownable_def,
        constructor_calldata=[owner.contract_address]
    )
    return starknet.state, ownable, owner


@pytest.fixture
def ownable_factory(contract_defs, ownable_init):
    account_def, ownable_def = contract_defs
    state, ownable, owner = ownable_init
    _state = state.copy()
    owner = cached_contract(_state, account_def, owner)
    ownable = cached_contract(_state, ownable_def, ownable)
    return ownable, owner


@pytest.mark.asyncio
async def test_constructor(ownable_factory):
    ownable, owner = ownable_factory
    expected = await ownable.owner().call()
    assert expected.result.owner == owner.contract_address


@pytest.mark.asyncio
async def test_transferOwnership(ownable_factory):
    ownable, owner = ownable_factory
    new_owner = 123
    await signer.send_transaction(owner, ownable.contract_address, 'transferOwnership', [new_owner])
    executed_info = await ownable.owner().call()
    assert executed_info.result == (new_owner,)


@pytest.mark.asyncio
async def test_transferOwnership_emits_event(ownable_factory):
    ownable, owner = ownable_factory
    new_owner = 123
    tx_exec_info = await signer.send_transaction(owner, ownable.contract_address, 'transferOwnership', [new_owner])

    assert_event_emitted(
        tx_exec_info,
        from_address=ownable.contract_address,
        name='OwnershipTransferred',
        data=[
            owner.contract_address,
            new_owner
        ]
    )


@pytest.mark.asyncio
async def test_renounceOwnership(ownable_factory):
    ownable, owner = ownable_factory
    await signer.send_transaction(owner, ownable.contract_address, 'renounceOwnership', [])
    executed_info = await ownable.owner().call()
    assert executed_info.result == (ZERO_ADDRESS,)


@pytest.mark.asyncio
async def test_renounceOwnership_emits_event(ownable_factory):
    ownable, owner = ownable_factory
    tx_exec_info = await signer.send_transaction(owner, ownable.contract_address, 'renounceOwnership', [])

    assert_event_emitted(
        tx_exec_info,
        from_address=ownable.contract_address,
        name='OwnershipTransferred',
        data=[
            owner.contract_address,
            ZERO_ADDRESS
        ]
    )<|MERGE_RESOLUTION|>--- conflicted
+++ resolved
@@ -1,44 +1,30 @@
 import pytest
-<<<<<<< HEAD
-from utils import TestSigner, contract_path, State, Account
-=======
-from starkware.starknet.testing.starknet import Starknet
 from utils import (
     TestSigner,
     ZERO_ADDRESS,
     assert_event_emitted,
     get_contract_def,
-    cached_contract
+    cached_contract,
+    State, 
+    Account
 )
->>>>>>> cf85bbd8
 
 
 signer = TestSigner(123456789987654321)
 
-
 @pytest.fixture(scope='module')
-<<<<<<< HEAD
-async def ownable_factory():
-    starknet = await State.init()
-    owner = await Account.deploy(signer.public_key)
-
-=======
 def contract_defs():
     return (
-        get_contract_def('openzeppelin/account/Account.cairo'),
+        Account.get_def,
         get_contract_def('tests/mocks/Ownable.cairo')
     )
 
 
 @pytest.fixture(scope='module')
 async def ownable_init(contract_defs):
-    account_def, ownable_def = contract_defs
-    starknet = await Starknet.empty()
-    owner = await starknet.deploy(
-        contract_def=account_def,
-        constructor_calldata=[signer.public_key]
-    )
->>>>>>> cf85bbd8
+    _, ownable_def = contract_defs
+    starknet = await State.init()
+    owner = await Account.deploy(signer.public_key)
     ownable = await starknet.deploy(
         contract_def=ownable_def,
         constructor_calldata=[owner.contract_address]
