// pub(crate) mod erc1155;
pub(crate) mod erc20;
<<<<<<< HEAD
// pub(crate) mod erc721;
=======
// pub(crate) mod erc721;
>>>>>>> 3cd9ed9d
<|MERGE_RESOLUTION|>--- conflicted
+++ resolved
@@ -1,7 +1,3 @@
 // pub(crate) mod erc1155;
 pub(crate) mod erc20;
-<<<<<<< HEAD
-// pub(crate) mod erc721;
-=======
-// pub(crate) mod erc721;
->>>>>>> 3cd9ed9d
+// pub(crate) mod erc721;