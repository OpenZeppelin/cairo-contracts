--- conflicted
+++ resolved
@@ -1,9 +1,5 @@
-<<<<<<< HEAD
 mod access;
-=======
-// mod access;
 mod account;
->>>>>>> 27514b17
 mod introspection;
 mod mocks;
 mod security;
