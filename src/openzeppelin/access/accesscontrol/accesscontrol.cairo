#[contract]
mod AccessControl {
    use openzeppelin::access::accesscontrol::interface;
    use openzeppelin::introspection::src5;
    use starknet::ContractAddress;
    use starknet::get_caller_address;

    struct Storage {
        role_admin: LegacyMap<felt252, felt252>,
        role_members: LegacyMap<(felt252, ContractAddress), bool>,
    }

    /// Emitted when `account` is granted `role`.
    ///
    /// `sender` is the account that originated the contract call, an admin role
    /// bearer (except if `_grant_role` is called during initialization from the constructor).
    #[event]
    fn RoleGranted(role: felt252, account: ContractAddress, sender: ContractAddress) {}

    /// Emitted when `account` is revoked `role`.
    ///
    /// `sender` is the account that originated the contract call:
    ///   - If using `revoke_role`, it is the admin role bearer.
    ///   - If using `renounce_role`, it is the role bearer (i.e. `account`).
    #[event]
    fn RoleRevoked(role: felt252, account: ContractAddress, sender: ContractAddress) {}

    /// Emitted when `new_admin_role` is set as `role`'s admin role, replacing `previous_admin_role`
    ///
    /// `DEFAULT_ADMIN_ROLE` is the starting admin for all roles, despite
    /// {RoleAdminChanged} not being emitted signaling this.
    #[event]
    fn RoleAdminChanged(role: felt252, previous_admin_role: felt252, new_admin_role: felt252) {}

    impl ISRC5Impl of src5::ISRC5 {
        fn supports_interface(interface_id: felt252) -> bool {
            src5::SRC5::supports_interface(interface_id)
        }
    }

<<<<<<< HEAD
=======
    impl ISRC5CamelImpl of src5::ISRC5Camel {
        fn supportsInterface(interfaceId: felt252) -> bool {
            src5::SRC5::supportsInterface(interfaceId)
        }
    }

>>>>>>> b44f7dc5
    impl AccessControlImpl of interface::IAccessControl {
        fn has_role(role: felt252, account: ContractAddress) -> bool {
            role_members::read((role, account))
        }

        fn get_role_admin(role: felt252) -> felt252 {
            role_admin::read(role)
        }

        fn grant_role(role: felt252, account: ContractAddress) {
            let admin = get_role_admin(role);
            assert_only_role(admin);
            _grant_role(role, account);
        }

        fn revoke_role(role: felt252, account: ContractAddress) {
            let admin: felt252 = get_role_admin(role);
            assert_only_role(admin);
            _revoke_role(role, account);
        }

        fn renounce_role(role: felt252, account: ContractAddress) {
            let caller: ContractAddress = get_caller_address();
            assert(caller == account, 'Can only renounce role for self');
            _revoke_role(role, account);
        }
    }

    impl AccessControlCamelImpl of interface::IAccessControlCamel {
        fn hasRole(role: felt252, account: ContractAddress) -> bool {
            AccessControlImpl::has_role(role, account)
        }

        fn getRoleAdmin(role: felt252) -> felt252 {
            AccessControlImpl::get_role_admin(role)
        }

        fn grantRole(role: felt252, account: ContractAddress) {
            AccessControlImpl::grant_role(role, account);
        }

        fn revokeRole(role: felt252, account: ContractAddress) {
            AccessControlImpl::revoke_role(role, account);
        }

        fn renounceRole(role: felt252, account: ContractAddress) {
            AccessControlImpl::renounce_role(role, account);
        }
    }

    //
    // View
    //

    #[view]
    fn supports_interface(interface_id: felt252) -> bool {
        ISRC5Impl::supports_interface(interface_id)
<<<<<<< HEAD
=======
    }

    #[view]
    fn supportsInterface(interfaceId: felt252) -> bool {
        ISRC5CamelImpl::supportsInterface(interfaceId)
>>>>>>> b44f7dc5
    }

    #[view]
    fn has_role(role: felt252, account: ContractAddress) -> bool {
        AccessControlImpl::has_role(role, account)
    }

    #[view]
    fn hasRole(role: felt252, account: ContractAddress) -> bool {
        AccessControlCamelImpl::hasRole(role, account)
    }

    #[view]
    fn get_role_admin(role: felt252) -> felt252 {
        AccessControlImpl::get_role_admin(role)
    }

    #[view]
    fn getRoleAdmin(role: felt252) -> felt252 {
        AccessControlCamelImpl::getRoleAdmin(role)
    }

    //
    // External
    //

    #[external]
    fn grant_role(role: felt252, account: ContractAddress) {
        AccessControlImpl::grant_role(role, account);
    }

    #[external]
    fn grantRole(role: felt252, account: ContractAddress) {
        AccessControlCamelImpl::grantRole(role, account);
    }

    #[external]
    fn revoke_role(role: felt252, account: ContractAddress) {
        AccessControlImpl::revoke_role(role, account);
    }

    #[external]
    fn revokeRole(role: felt252, account: ContractAddress) {
        AccessControlCamelImpl::revokeRole(role, account);
    }

    #[external]
    fn renounce_role(role: felt252, account: ContractAddress) {
        AccessControlImpl::renounce_role(role, account);
    }

    #[external]
    fn renounceRole(role: felt252, account: ContractAddress) {
        AccessControlCamelImpl::renounceRole(role, account);
    }

    //
    // Internals
    //

    #[internal]
    fn initializer() {
        src5::SRC5::register_interface(interface::IACCESSCONTROL_ID);
    }

    #[internal]
    fn assert_only_role(role: felt252) {
        let caller: ContractAddress = get_caller_address();
        let authorized: bool = has_role(role, caller);
        assert(authorized, 'Caller is missing role');
    }

    //
    // WARNING
    // The following internal methods are unprotected and should not be used
    // outside of a contract's constructor.
    //

    #[internal]
    fn _grant_role(role: felt252, account: ContractAddress) {
        if !has_role(role, account) {
            let caller: ContractAddress = get_caller_address();
            role_members::write((role, account), true);
            RoleGranted(role, account, caller);
        }
    }

    #[internal]
    fn _revoke_role(role: felt252, account: ContractAddress) {
        if has_role(role, account) {
            let caller: ContractAddress = get_caller_address();
            role_members::write((role, account), false);
            RoleRevoked(role, account, caller);
        }
    }

    #[internal]
    fn _set_role_admin(role: felt252, admin_role: felt252) {
        let previous_admin_role: felt252 = get_role_admin(role);
        role_admin::write(role, admin_role);
        RoleAdminChanged(role, previous_admin_role, admin_role);
    }
}<|MERGE_RESOLUTION|>--- conflicted
+++ resolved
@@ -38,15 +38,12 @@
         }
     }
 
-<<<<<<< HEAD
-=======
     impl ISRC5CamelImpl of src5::ISRC5Camel {
         fn supportsInterface(interfaceId: felt252) -> bool {
             src5::SRC5::supportsInterface(interfaceId)
         }
     }
 
->>>>>>> b44f7dc5
     impl AccessControlImpl of interface::IAccessControl {
         fn has_role(role: felt252, account: ContractAddress) -> bool {
             role_members::read((role, account))
@@ -104,14 +101,11 @@
     #[view]
     fn supports_interface(interface_id: felt252) -> bool {
         ISRC5Impl::supports_interface(interface_id)
-<<<<<<< HEAD
-=======
     }
 
     #[view]
     fn supportsInterface(interfaceId: felt252) -> bool {
         ISRC5CamelImpl::supportsInterface(interfaceId)
->>>>>>> b44f7dc5
     }
 
     #[view]
