--- conflicted
+++ resolved
@@ -1,9 +1,5 @@
 // SPDX-License-Identifier: MIT
-<<<<<<< HEAD
 // OpenZeppelin Contracts for Cairo v2.0.0
-=======
-// OpenZeppelin Contracts for Cairo v2.0.0-alpha.1
->>>>>>> 8eaed3ef
 // (token/src/erc20/extensions/erc4626/erc4626.cairo)
 
 /// # ERC4626 Component
