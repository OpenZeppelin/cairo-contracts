# SPDX-License-Identifier: MIT
# OpenZeppelin Contracts for Cairo v0.1.0 (token/erc721/ERC721_Mintable_Burnable.cairo)

%lang starknet

from starkware.cairo.common.cairo_builtins import HashBuiltin, SignatureBuiltin
from starkware.cairo.common.uint256 import Uint256

<<<<<<< HEAD
from openzeppelin.token.erc721.library import ERC721
=======
from openzeppelin.token.erc721.library import (
    ERC721_name,
    ERC721_symbol,
    ERC721_balanceOf,
    ERC721_ownerOf,
    ERC721_getApproved,
    ERC721_isApprovedForAll,
    ERC721_tokenURI,

    ERC721_initializer,
    ERC721_approve,
    ERC721_setApprovalForAll,
    ERC721_transferFrom,
    ERC721_safeTransferFrom,
    ERC721_mint,
    ERC721_burn,
    ERC721_only_token_owner,
    ERC721_setTokenURI
)

>>>>>>> cf85bbd8
from openzeppelin.introspection.ERC165 import ERC165

from openzeppelin.access.ownable import Ownable

#
# Constructor
#

@constructor
func constructor{
        syscall_ptr : felt*,
        pedersen_ptr : HashBuiltin*,
        range_check_ptr
    }(
        name: felt,
        symbol: felt,
        owner: felt
    ):
<<<<<<< HEAD
    ERC721.constructor(name, symbol)
    Ownable_initializer(owner)
=======
    ERC721_initializer(name, symbol)
    Ownable.initializer(owner)
>>>>>>> cf85bbd8
    return ()
end

#
# Getters
#

@view
func supportsInterface{
        syscall_ptr : felt*,
        pedersen_ptr : HashBuiltin*,
        range_check_ptr
    }(interfaceId: felt) -> (success: felt):
    let (success) = ERC165.supports_interface(interfaceId)
    return (success)
end

@view
func name{
        syscall_ptr : felt*,
        pedersen_ptr : HashBuiltin*,
        range_check_ptr
    }() -> (name: felt):
    let (name) = ERC721.name()
    return (name)
end

@view
func symbol{
        syscall_ptr : felt*,
        pedersen_ptr : HashBuiltin*,
        range_check_ptr
    }() -> (symbol: felt):
    let (symbol) = ERC721.symbol()
    return (symbol)
end

@view
func balanceOf{
        syscall_ptr : felt*,
        pedersen_ptr : HashBuiltin*,
        range_check_ptr
    }(owner: felt) -> (balance: Uint256):
    let (balance: Uint256) = ERC721.balance_of(owner)
    return (balance)
end

@view
func ownerOf{
        syscall_ptr : felt*,
        pedersen_ptr : HashBuiltin*,
        range_check_ptr
    }(tokenId: Uint256) -> (owner: felt):
    let (owner: felt) = ERC721.owner_of(tokenId)
    return (owner)
end

@view
func getApproved{
        syscall_ptr : felt*,
        pedersen_ptr : HashBuiltin*,
        range_check_ptr
    }(tokenId: Uint256) -> (approved: felt):
    let (approved: felt) = ERC721.get_approved(tokenId)
    return (approved)
end

@view
func isApprovedForAll{
        syscall_ptr : felt*,
        pedersen_ptr : HashBuiltin*,
        range_check_ptr
    }(owner: felt, operator: felt) -> (isApproved: felt):
    let (isApproved: felt) = ERC721.is_approved_for_all(owner, operator)
    return (isApproved)
end

@view
func tokenURI{
        syscall_ptr: felt*,
        pedersen_ptr: HashBuiltin*,
        range_check_ptr
    }(tokenId: Uint256) -> (tokenURI: felt):
    let (tokenURI: felt) = ERC721.token_uri(tokenId)
    return (tokenURI)
end

@view
func owner{
        syscall_ptr : felt*,
        pedersen_ptr : HashBuiltin*,
        range_check_ptr
    }() -> (owner: felt):
    let (owner: felt) = Ownable.owner()
    return (owner)
end

#
# Externals
#

@external
func approve{
        pedersen_ptr: HashBuiltin*,
        syscall_ptr: felt*,
        range_check_ptr
    }(to: felt, tokenId: Uint256):
    ERC721.approve(to, tokenId)
    return ()
end

@external
func setApprovalForAll{
        syscall_ptr: felt*,
        pedersen_ptr: HashBuiltin*,
        range_check_ptr
    }(operator: felt, approved: felt):
    ERC721.set_approval_for_all(operator, approved)
    return ()
end

@external
func transferFrom{
        pedersen_ptr: HashBuiltin*,
        syscall_ptr: felt*,
        range_check_ptr
    }(
        from_: felt,
        to: felt,
        tokenId: Uint256
    ):
    ERC721.transfer_from(from_, to, tokenId)
    return ()
end

@external
func safeTransferFrom{
        pedersen_ptr: HashBuiltin*,
        syscall_ptr: felt*,
        range_check_ptr
    }(
        from_: felt,
        to: felt,
        tokenId: Uint256,
        data_len: felt,
        data: felt*
    ):
    ERC721.safe_transfer_from(from_, to, tokenId, data_len, data)
    return ()
end

@external
func mint{
        pedersen_ptr: HashBuiltin*,
        syscall_ptr: felt*,
<<<<<<< HEAD
        range_check_ptr
    }(to: felt, tokenId: Uint256):
    Ownable_only_owner()
    ERC721._mint(to, tokenId)
=======
        range_check_ptr
    }(to: felt, tokenId: Uint256):
    Ownable.assert_only_owner()
    ERC721_mint(to, tokenId)
    return ()
end

@external
func burn{
        pedersen_ptr: HashBuiltin*,
        syscall_ptr: felt*,
        range_check_ptr
    }(tokenId: Uint256):
    ERC721_only_token_owner(tokenId)
    ERC721_burn(tokenId)
    return ()
end

@external
func setTokenURI{
        pedersen_ptr: HashBuiltin*,
        syscall_ptr: felt*,
        range_check_ptr
    }(tokenId: Uint256, tokenURI: felt):
    Ownable.assert_only_owner()
    ERC721_setTokenURI(tokenId, tokenURI)
>>>>>>> cf85bbd8
    return ()
end

@external
<<<<<<< HEAD
func burn{
        pedersen_ptr: HashBuiltin*,
        syscall_ptr: felt*,
        range_check_ptr
    }(tokenId: Uint256):
    ERC721._only_token_owner(tokenId)
    ERC721._burn(tokenId)
=======
func transferOwnership{
        syscall_ptr: felt*,
        pedersen_ptr: HashBuiltin*,
        range_check_ptr
    }(newOwner: felt):
    Ownable.transfer_ownership(newOwner)
>>>>>>> cf85bbd8
    return ()
end

@external
<<<<<<< HEAD
func setTokenURI{
        pedersen_ptr: HashBuiltin*,
        syscall_ptr: felt*,
        range_check_ptr
    }(tokenId: Uint256, tokenURI: felt):
    Ownable_only_owner()
    ERC721._set_token_uri(tokenId, tokenURI)
=======
func renounceOwnership{
        syscall_ptr: felt*,
        pedersen_ptr: HashBuiltin*,
        range_check_ptr
    }():
    Ownable.renounce_ownership()
>>>>>>> cf85bbd8
    return ()
end<|MERGE_RESOLUTION|>--- conflicted
+++ resolved
@@ -6,30 +6,7 @@
 from starkware.cairo.common.cairo_builtins import HashBuiltin, SignatureBuiltin
 from starkware.cairo.common.uint256 import Uint256
 
-<<<<<<< HEAD
 from openzeppelin.token.erc721.library import ERC721
-=======
-from openzeppelin.token.erc721.library import (
-    ERC721_name,
-    ERC721_symbol,
-    ERC721_balanceOf,
-    ERC721_ownerOf,
-    ERC721_getApproved,
-    ERC721_isApprovedForAll,
-    ERC721_tokenURI,
-
-    ERC721_initializer,
-    ERC721_approve,
-    ERC721_setApprovalForAll,
-    ERC721_transferFrom,
-    ERC721_safeTransferFrom,
-    ERC721_mint,
-    ERC721_burn,
-    ERC721_only_token_owner,
-    ERC721_setTokenURI
-)
-
->>>>>>> cf85bbd8
 from openzeppelin.introspection.ERC165 import ERC165
 
 from openzeppelin.access.ownable import Ownable
@@ -48,13 +25,8 @@
         symbol: felt,
         owner: felt
     ):
-<<<<<<< HEAD
     ERC721.constructor(name, symbol)
-    Ownable_initializer(owner)
-=======
-    ERC721_initializer(name, symbol)
     Ownable.initializer(owner)
->>>>>>> cf85bbd8
     return ()
 end
 
@@ -210,16 +182,10 @@
 func mint{
         pedersen_ptr: HashBuiltin*,
         syscall_ptr: felt*,
-<<<<<<< HEAD
-        range_check_ptr
-    }(to: felt, tokenId: Uint256):
-    Ownable_only_owner()
-    ERC721._mint(to, tokenId)
-=======
         range_check_ptr
     }(to: felt, tokenId: Uint256):
     Ownable.assert_only_owner()
-    ERC721_mint(to, tokenId)
+    ERC721._mint(to, tokenId)
     return ()
 end
 
@@ -229,8 +195,19 @@
         syscall_ptr: felt*,
         range_check_ptr
     }(tokenId: Uint256):
-    ERC721_only_token_owner(tokenId)
-    ERC721_burn(tokenId)
+    ERC721._only_token_owner(tokenId)
+    ERC721._burn(tokenId)
+    return ()
+end
+
+@external
+func setTokenURI{
+        pedersen_ptr: HashBuiltin*,
+        syscall_ptr: felt*,
+        range_check_ptr
+    }(tokenId: Uint256, tokenURI: felt):
+    Ownable.assert_only_owner()
+    ERC721._set_token_uri(tokenId, tokenURI)
     return ()
 end
 
@@ -242,46 +219,25 @@
     }(tokenId: Uint256, tokenURI: felt):
     Ownable.assert_only_owner()
     ERC721_setTokenURI(tokenId, tokenURI)
->>>>>>> cf85bbd8
-    return ()
-end
-
-@external
-<<<<<<< HEAD
-func burn{
-        pedersen_ptr: HashBuiltin*,
-        syscall_ptr: felt*,
-        range_check_ptr
-    }(tokenId: Uint256):
-    ERC721._only_token_owner(tokenId)
-    ERC721._burn(tokenId)
-=======
+    return ()
+end
+
+@external
 func transferOwnership{
         syscall_ptr: felt*,
         pedersen_ptr: HashBuiltin*,
         range_check_ptr
     }(newOwner: felt):
     Ownable.transfer_ownership(newOwner)
->>>>>>> cf85bbd8
-    return ()
-end
-
-@external
-<<<<<<< HEAD
-func setTokenURI{
-        pedersen_ptr: HashBuiltin*,
-        syscall_ptr: felt*,
-        range_check_ptr
-    }(tokenId: Uint256, tokenURI: felt):
-    Ownable_only_owner()
-    ERC721._set_token_uri(tokenId, tokenURI)
-=======
+    return ()
+end
+
+@external
 func renounceOwnership{
         syscall_ptr: felt*,
         pedersen_ptr: HashBuiltin*,
         range_check_ptr
     }():
     Ownable.renounce_ownership()
->>>>>>> cf85bbd8
     return ()
 end