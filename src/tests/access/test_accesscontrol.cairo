use openzeppelin::access::accesscontrol::AccessControl::AccessControlCamelImpl;
use openzeppelin::access::accesscontrol::AccessControl::AccessControlImpl;
use openzeppelin::access::accesscontrol::AccessControl::InternalImpl;
use openzeppelin::access::accesscontrol::AccessControl::RoleAdminChanged;
use openzeppelin::access::accesscontrol::AccessControl::RoleGranted;
use openzeppelin::access::accesscontrol::AccessControl::RoleRevoked;
use openzeppelin::access::accesscontrol::AccessControl;
use openzeppelin::access::accesscontrol::DEFAULT_ADMIN_ROLE;
use openzeppelin::access::accesscontrol::interface::IACCESSCONTROL_ID;
use openzeppelin::tests::utils::constants::{
    ADMIN, AUTHORIZED, OTHER, OTHER_ADMIN, ROLE, OTHER_ROLE, ZERO
};
use openzeppelin::tests::utils;
use option::OptionTrait;
use starknet::ContractAddress;
use starknet::contract_address_const;
use starknet::testing;

//
// Setup
//

fn STATE() -> AccessControl::ContractState {
    AccessControl::contract_state_for_testing()
}

fn setup() -> AccessControl::ContractState {
    let mut state = STATE();
    InternalImpl::_grant_role(ref state, DEFAULT_ADMIN_ROLE, ADMIN());
    testing::pop_log_raw(ZERO());
    state
}

//
// initializer
//

#[test]
#[available_gas(2000000)]
fn test_initializer() {
    let mut state = STATE();
    InternalImpl::initializer(ref state);
    assert(
        AccessControl::SRC5Impl::supports_interface(@state, IACCESSCONTROL_ID),
        'Should support own interface'
    );
}
//
// supports_interface & supportsInterface
//

#[test]
#[available_gas(2000000)]
fn test_supports_interface() {
    let mut state = STATE();
    InternalImpl::initializer(ref state);
    assert(
        AccessControl::SRC5Impl::supports_interface(@state, IACCESSCONTROL_ID),
        'Should support own interface'
    );
}

#[test]
#[available_gas(2000000)]
fn test_supportsInterface() {
    let mut state = STATE();
    InternalImpl::initializer(ref state);
    assert(
        AccessControl::SRC5CamelImpl::supportsInterface(@state, IACCESSCONTROL_ID),
        'Should support own interface'
    );
}

//
// has_role & hasRole
//

#[test]
#[available_gas(2000000)]
fn test_has_role() {
    let mut state = setup();
    assert(!AccessControlImpl::has_role(@state, ROLE, AUTHORIZED()), 'should not have role');
    InternalImpl::_grant_role(ref state, ROLE, AUTHORIZED());
    assert(AccessControlImpl::has_role(@state, ROLE, AUTHORIZED()), 'should have role');
}

#[test]
#[available_gas(2000000)]
fn test_hasRole() {
    let mut state = setup();
    assert(!AccessControlCamelImpl::hasRole(@state, ROLE, AUTHORIZED()), 'should not have role');
    InternalImpl::_grant_role(ref state, ROLE, AUTHORIZED());
    assert(AccessControlCamelImpl::hasRole(@state, ROLE, AUTHORIZED()), 'should have role');
}


//
// assert_only_role
//

#[test]
#[available_gas(2000000)]
fn test_assert_only_role() {
    let mut state = setup();
    testing::set_caller_address(ADMIN());
    AccessControlImpl::grant_role(ref state, ROLE, AUTHORIZED());

    testing::set_caller_address(AUTHORIZED());
    InternalImpl::assert_only_role(@state, ROLE);
}

#[test]
#[available_gas(2000000)]
#[should_panic(expected: ('Caller is missing role', ))]
fn test_assert_only_role_unauthorized() {
    let state = setup();
    testing::set_caller_address(OTHER());
    InternalImpl::assert_only_role(@state, ROLE);
}

#[test]
#[available_gas(2000000)]
#[should_panic(expected: ('Caller is missing role', ))]
fn test_assert_only_role_unauthorized_when_authorized_for_another_role() {
    let mut state = setup();
    AccessControlImpl::grant_role(ref state, ROLE, AUTHORIZED());

    testing::set_caller_address(AUTHORIZED());
    InternalImpl::assert_only_role(@state, OTHER_ROLE);
}

//
// grant_role & grantRole
//

#[test]
#[available_gas(2000000)]
fn test_grant_role() {
    let mut state = setup();
    testing::set_caller_address(ADMIN());
    AccessControlImpl::grant_role(ref state, ROLE, AUTHORIZED());

    assert_event_role_granted(ROLE, AUTHORIZED(), ADMIN());
    assert(AccessControlImpl::has_role(@state, ROLE, AUTHORIZED()), 'Role should be granted');
}

#[test]
#[available_gas(2000000)]
fn test_grantRole() {
    let mut state = setup();
    testing::set_caller_address(ADMIN());
    AccessControlCamelImpl::grantRole(ref state, ROLE, AUTHORIZED());

    assert_event_role_granted(ROLE, AUTHORIZED(), ADMIN());
    assert(AccessControlCamelImpl::hasRole(@state, ROLE, AUTHORIZED()), 'Role should be granted');
}

#[test]
#[available_gas(2000000)]
fn test_grant_role_multiple_times_for_granted_role() {
    let mut state = setup();
    testing::set_caller_address(ADMIN());

    AccessControlImpl::grant_role(ref state, ROLE, AUTHORIZED());
    AccessControlImpl::grant_role(ref state, ROLE, AUTHORIZED());
    assert(AccessControlImpl::has_role(@state, ROLE, AUTHORIZED()), 'Role should still be granted');
}

#[test]
#[available_gas(2000000)]
fn test_grantRole_multiple_times_for_granted_role() {
    let mut state = setup();
    testing::set_caller_address(ADMIN());

    AccessControlCamelImpl::grantRole(ref state, ROLE, AUTHORIZED());
    AccessControlCamelImpl::grantRole(ref state, ROLE, AUTHORIZED());
    assert(
        AccessControlCamelImpl::hasRole(@state, ROLE, AUTHORIZED()), 'Role should still be granted'
    );
}

#[test]
#[available_gas(2000000)]
#[should_panic(expected: ('Caller is missing role', ))]
fn test_grant_role_unauthorized() {
    let mut state = setup();
    testing::set_caller_address(AUTHORIZED());
    AccessControlImpl::grant_role(ref state, ROLE, AUTHORIZED());
}

#[test]
#[available_gas(2000000)]
#[should_panic(expected: ('Caller is missing role', ))]
fn test_grantRole_unauthorized() {
    let mut state = setup();
    testing::set_caller_address(AUTHORIZED());
    AccessControlCamelImpl::grantRole(ref state, ROLE, AUTHORIZED());
}

//
// revoke_role & revokeRole
//

#[test]
#[available_gas(2000000)]
fn test_revoke_role_for_role_not_granted() {
    let mut state = setup();
    testing::set_caller_address(ADMIN());
    AccessControlImpl::revoke_role(ref state, ROLE, AUTHORIZED());
}

#[test]
#[available_gas(2000000)]
fn test_revokeRole_for_role_not_granted() {
    let mut state = setup();
    testing::set_caller_address(ADMIN());
    AccessControlCamelImpl::revokeRole(ref state, ROLE, AUTHORIZED());
}

#[test]
#[available_gas(2000000)]
fn test_revoke_role_for_granted_role() {
    let mut state = setup();
    testing::set_caller_address(ADMIN());

    AccessControlImpl::grant_role(ref state, ROLE, AUTHORIZED());
    testing::pop_log_raw(ZERO());

    AccessControlImpl::revoke_role(ref state, ROLE, AUTHORIZED());

    assert_event_role_revoked(ROLE, AUTHORIZED(), ADMIN());
    assert(!AccessControlImpl::has_role(@state, ROLE, AUTHORIZED()), 'Role should be revoked');
}

#[test]
#[available_gas(2000000)]
fn test_revokeRole_for_granted_role() {
    let mut state = setup();
    testing::set_caller_address(ADMIN());

    AccessControlCamelImpl::grantRole(ref state, ROLE, AUTHORIZED());
    testing::pop_log_raw(ZERO());

    AccessControlCamelImpl::revokeRole(ref state, ROLE, AUTHORIZED());

    assert_event_role_revoked(ROLE, AUTHORIZED(), ADMIN());
    assert(!AccessControlCamelImpl::hasRole(@state, ROLE, AUTHORIZED()), 'Role should be revoked');
}

#[test]
#[available_gas(2000000)]
fn test_revoke_role_multiple_times_for_granted_role() {
    let mut state = setup();
    testing::set_caller_address(ADMIN());

    AccessControlImpl::grant_role(ref state, ROLE, AUTHORIZED());
    AccessControlImpl::revoke_role(ref state, ROLE, AUTHORIZED());
    AccessControlImpl::revoke_role(ref state, ROLE, AUTHORIZED());
    assert(
        !AccessControlImpl::has_role(@state, ROLE, AUTHORIZED()), 'Role should still be revoked'
    );
}

#[test]
#[available_gas(2000000)]
fn test_revokeRole_multiple_times_for_granted_role() {
    let mut state = setup();
    testing::set_caller_address(ADMIN());

    AccessControlCamelImpl::grantRole(ref state, ROLE, AUTHORIZED());
    AccessControlCamelImpl::revokeRole(ref state, ROLE, AUTHORIZED());
    AccessControlCamelImpl::revokeRole(ref state, ROLE, AUTHORIZED());
    assert(
        !AccessControlCamelImpl::hasRole(@state, ROLE, AUTHORIZED()), 'Role should still be revoked'
    );
}

#[test]
#[available_gas(2000000)]
#[should_panic(expected: ('Caller is missing role', ))]
fn test_revoke_role_unauthorized() {
    let mut state = setup();
    testing::set_caller_address(OTHER());
    AccessControlImpl::revoke_role(ref state, ROLE, AUTHORIZED());
}

#[test]
#[available_gas(2000000)]
#[should_panic(expected: ('Caller is missing role', ))]
fn test_revokeRole_unauthorized() {
    let mut state = setup();
    testing::set_caller_address(OTHER());
    AccessControlCamelImpl::revokeRole(ref state, ROLE, AUTHORIZED());
}

//
// renounce_role & renounceRole
//

#[test]
#[available_gas(2000000)]
fn test_renounce_role_for_role_not_granted() {
    let mut state = setup();
    testing::set_caller_address(AUTHORIZED());
    AccessControlImpl::renounce_role(ref state, ROLE, AUTHORIZED());
}

#[test]
#[available_gas(2000000)]
fn test_renounceRole_for_role_not_granted() {
    let mut state = setup();
    testing::set_caller_address(AUTHORIZED());
    AccessControlCamelImpl::renounceRole(ref state, ROLE, AUTHORIZED());
}

#[test]
#[available_gas(2000000)]
fn test_renounce_role_for_granted_role() {
    let mut state = setup();
    testing::set_caller_address(ADMIN());

    AccessControlImpl::grant_role(ref state, ROLE, AUTHORIZED());
    testing::pop_log_raw(ZERO());

    testing::set_caller_address(AUTHORIZED());
    AccessControlImpl::renounce_role(ref state, ROLE, AUTHORIZED());

    assert_event_role_revoked(ROLE, AUTHORIZED(), AUTHORIZED());
    assert(!AccessControlImpl::has_role(@state, ROLE, AUTHORIZED()), 'Role should be renounced');
}

#[test]
#[available_gas(2000000)]
fn test_renounceRole_for_granted_role() {
    let mut state = setup();
    testing::set_caller_address(ADMIN());

    AccessControlCamelImpl::grantRole(ref state, ROLE, AUTHORIZED());
    testing::pop_log_raw(ZERO());

    testing::set_caller_address(AUTHORIZED());
    AccessControlCamelImpl::renounceRole(ref state, ROLE, AUTHORIZED());

    assert_event_role_revoked(ROLE, AUTHORIZED(), AUTHORIZED());
    assert(
        !AccessControlCamelImpl::hasRole(@state, ROLE, AUTHORIZED()), 'Role should be renounced'
    );
}

#[test]
#[available_gas(2000000)]
fn test_renounce_role_multiple_times_for_granted_role() {
    let mut state = setup();
    testing::set_caller_address(ADMIN());
    AccessControlImpl::grant_role(ref state, ROLE, AUTHORIZED());

    testing::set_caller_address(AUTHORIZED());
    AccessControlImpl::renounce_role(ref state, ROLE, AUTHORIZED());
    AccessControlImpl::renounce_role(ref state, ROLE, AUTHORIZED());
    assert(
        !AccessControlImpl::has_role(@state, ROLE, AUTHORIZED()), 'Role should still be renounced'
    );
}

#[test]
#[available_gas(2000000)]
fn test_renounceRole_multiple_times_for_granted_role() {
    let mut state = setup();
    testing::set_caller_address(ADMIN());
    AccessControlCamelImpl::grantRole(ref state, ROLE, AUTHORIZED());

    testing::set_caller_address(AUTHORIZED());
    AccessControlCamelImpl::renounceRole(ref state, ROLE, AUTHORIZED());
    AccessControlCamelImpl::renounceRole(ref state, ROLE, AUTHORIZED());
    assert(
        !AccessControlCamelImpl::hasRole(@state, ROLE, AUTHORIZED()),
        'Role should still be renounced'
    );
}

#[test]
#[available_gas(2000000)]
#[should_panic(expected: ('Can only renounce role for self', ))]
fn test_renounce_role_unauthorized() {
    let mut state = setup();
    testing::set_caller_address(ADMIN());
    AccessControlImpl::grant_role(ref state, ROLE, AUTHORIZED());

    testing::set_caller_address(ZERO());
    AccessControlImpl::renounce_role(ref state, ROLE, AUTHORIZED());
}

#[test]
#[available_gas(2000000)]
#[should_panic(expected: ('Can only renounce role for self', ))]
fn test_renounceRole_unauthorized() {
    let mut state = setup();
    testing::set_caller_address(ADMIN());
    AccessControlCamelImpl::grantRole(ref state, ROLE, AUTHORIZED());

    // Admin is unauthorized caller
    AccessControlCamelImpl::renounceRole(ref state, ROLE, AUTHORIZED());
}

//
// _set_role_admin
//

#[test]
#[available_gas(2000000)]
fn test__set_role_admin() {
    let mut state = setup();
    assert(
        AccessControlImpl::get_role_admin(@state, ROLE) == DEFAULT_ADMIN_ROLE,
        'ROLE admin default should be 0'
    );
    InternalImpl::_set_role_admin(ref state, ROLE, OTHER_ROLE);

    assert_event_role_admin_changed(ROLE, DEFAULT_ADMIN_ROLE, OTHER_ROLE);
    assert(
        AccessControlImpl::get_role_admin(@state, ROLE) == OTHER_ROLE,
        'ROLE admin should be OTHER_ROLE'
    );
}

#[test]
#[available_gas(2000000)]
fn test_new_admin_can_grant_roles() {
    let mut state = setup();
    InternalImpl::_set_role_admin(ref state, ROLE, OTHER_ROLE);

    testing::set_caller_address(ADMIN());
    AccessControlImpl::grant_role(ref state, OTHER_ROLE, OTHER_ADMIN());

    testing::set_caller_address(OTHER_ADMIN());
    AccessControlImpl::grant_role(ref state, ROLE, AUTHORIZED());
    assert(AccessControlImpl::has_role(@state, ROLE, AUTHORIZED()), 'AUTHORIZED should have ROLE');
}

#[test]
#[available_gas(2000000)]
fn test_new_admin_can_revoke_roles() {
    let mut state = setup();
    InternalImpl::_set_role_admin(ref state, ROLE, OTHER_ROLE);

    testing::set_caller_address(ADMIN());
    AccessControlImpl::grant_role(ref state, OTHER_ROLE, OTHER_ADMIN());

    testing::set_caller_address(OTHER_ADMIN());
    AccessControlImpl::grant_role(ref state, ROLE, AUTHORIZED());
    AccessControlImpl::revoke_role(ref state, ROLE, AUTHORIZED());
    assert(
        !AccessControlImpl::has_role(@state, ROLE, AUTHORIZED()), 'AUTHORIZED should not have ROLE'
    );
}

#[test]
#[available_gas(2000000)]
#[should_panic(expected: ('Caller is missing role', ))]
fn test_previous_admin_cannot_grant_roles() {
    let mut state = setup();
    InternalImpl::_set_role_admin(ref state, ROLE, OTHER_ROLE);
    testing::set_caller_address(ADMIN());
    AccessControlImpl::grant_role(ref state, ROLE, AUTHORIZED());
}

#[test]
#[available_gas(2000000)]
#[should_panic(expected: ('Caller is missing role', ))]
fn test_previous_admin_cannot_revoke_roles() {
    let mut state = setup();
    InternalImpl::_set_role_admin(ref state, ROLE, OTHER_ROLE);
    testing::set_caller_address(ADMIN());
    AccessControlImpl::revoke_role(ref state, ROLE, AUTHORIZED());
}

//
// Default admin
//

#[test]
#[available_gas(2000000)]
fn test_other_role_admin_is_the_default_admin_role() {
    let state = setup();
    assert(
        AccessControlImpl::get_role_admin(@state, OTHER_ROLE) == DEFAULT_ADMIN_ROLE,
        'Should be DEFAULT_ADMIN_ROLE'
    );
}

#[test]
#[available_gas(2000000)]
fn test_default_admin_role_is_its_own_admin() {
    let state = setup();
    assert(
        AccessControlImpl::get_role_admin(@state, DEFAULT_ADMIN_ROLE) == DEFAULT_ADMIN_ROLE,
        'Should be DEFAULT_ADMIN_ROLE'
    );
}

//
// Helpers
//

fn assert_event_role_revoked(role: felt252, account: ContractAddress, sender: ContractAddress) {
    let event = utils::pop_log::<RoleRevoked>(ZERO()).unwrap();
    assert(event.role == role, 'Invalid `role`');
    assert(event.account == account, 'Invalid `account`');
    assert(event.sender == sender, 'Invalid `sender`');
    utils::assert_no_events_left(ZERO());
}

fn assert_event_role_granted(role: felt252, account: ContractAddress, sender: ContractAddress) {
<<<<<<< HEAD
    let event = testing::pop_log::<RoleGranted>(ZERO()).unwrap();
=======
    let event = utils::pop_log::<RoleGranted>(ZERO()).unwrap();
>>>>>>> 4473243b
    assert(event.role == role, 'Invalid `role`');
    assert(event.account == account, 'Invalid `account`');
    assert(event.sender == sender, 'Invalid `sender`');
    utils::assert_no_events_left(ZERO());
}

fn assert_event_role_admin_changed(
    role: felt252, previous_admin_role: felt252, new_admin_role: felt252
) {
    let event = utils::pop_log::<RoleAdminChanged>(ZERO()).unwrap();
    assert(event.role == role, 'Invalid `role`');
    assert(event.previous_admin_role == previous_admin_role, 'Invalid `previous_admin_role`');
    assert(event.new_admin_role == new_admin_role, 'Invalid `new_admin_role`');
    utils::assert_no_events_left(ZERO());
}<|MERGE_RESOLUTION|>--- conflicted
+++ resolved
@@ -511,11 +511,7 @@
 }
 
 fn assert_event_role_granted(role: felt252, account: ContractAddress, sender: ContractAddress) {
-<<<<<<< HEAD
-    let event = testing::pop_log::<RoleGranted>(ZERO()).unwrap();
-=======
     let event = utils::pop_log::<RoleGranted>(ZERO()).unwrap();
->>>>>>> 4473243b
     assert(event.role == role, 'Invalid `role`');
     assert(event.account == account, 'Invalid `account`');
     assert(event.sender == sender, 'Invalid `sender`');
