--- conflicted
+++ resolved
@@ -68,33 +68,18 @@
 #[starknet::contract]
 mod Contract {
     use openzeppelin::account::interface;
-<<<<<<< HEAD
     use openzeppelin::introspection::interface::ISRC5DispatcherTrait;
     use openzeppelin::introspection::interface::ISRC5Dispatcher;
     use openzeppelin::introspection::src5::SRC5;
-=======
->>>>>>> 8093edab
     use starknet::ContractAddress;
 
     #[storage]
     struct Storage {}
 
     #[external(v0)]
-<<<<<<< HEAD
-    fn target_is_account(ref self: ContractState, target: ContractAddress) {
+    fn query_is_account(self: @ContractState, target: ContractAddress) -> bool {
         let dispatcher = ISRC5Dispatcher { contract_address: target };
         dispatcher.supports_interface(interface::ISRC6_ID)
-=======
-    fn query_is_account(self: @ContractState, target: ContractAddress) -> bool {
-        let args = array![interface::ISRC6_ID];
-        let selector = selector!("supports_interface");
-
-        let mut is_account_raw = starknet::call_contract_syscall(target, selector, args.span())
-            .unwrap();
-        let is_account = Serde::<bool>::deserialize(ref is_account_raw).unwrap();
-
-        (...)
->>>>>>> 8093edab
     }
 }
 ----
