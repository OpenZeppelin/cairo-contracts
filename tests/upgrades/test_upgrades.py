--- conflicted
+++ resolved
@@ -1,5 +1,4 @@
 import pytest
-from starkware.starknet.testing.starknet import Starknet
 from signers import MockSigner
 from utils import (
     State,
@@ -21,17 +20,10 @@
 
 @pytest.fixture(scope='module')
 def contract_classes():
-<<<<<<< HEAD
     account_cls = Account.get_class
-    v1_cls = get_contract_class('tests/mocks/upgrades_v1_mock.cairo')
-    v2_cls = get_contract_class('tests/mocks/upgrades_v2_mock.cairo')
-    proxy_cls = get_contract_class('openzeppelin/upgrades/Proxy.cairo')
-=======
-    account_cls = get_contract_class('Account')
     v1_cls = get_contract_class('upgrades_v1_mock')
     v2_cls = get_contract_class('upgrades_v2_mock')
     proxy_cls = get_contract_class('Proxy')
->>>>>>> 5b616cf3
 
     return account_cls, v1_cls, v2_cls, proxy_cls
 
@@ -296,7 +288,7 @@
     await assert_revert_entry_point(
         signer.send_transaction(
             admin, proxy.contract_address, 'getValue2', []
-        ), 
+        ),
         invalid_selector='getValue2'
     )
 
