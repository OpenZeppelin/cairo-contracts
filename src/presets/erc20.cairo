--- conflicted
+++ resolved
@@ -10,18 +10,12 @@
 /// For more complex or custom contracts, use Wizard for Cairo
 /// https://wizard.openzeppelin.com/cairo
 #[starknet::contract]
-<<<<<<< HEAD
 mod ERC20Upgradeable {
     use openzeppelin::access::ownable::OwnableComponent;
-    use openzeppelin::token::erc20::ERC20Component;
+    use openzeppelin::token::erc20::{ERC20Component, ERC20HooksEmptyImpl};
     use openzeppelin::upgrades::UpgradeableComponent;
     use openzeppelin::upgrades::interface::IUpgradeable;
     use starknet::{ContractAddress, ClassHash};
-=======
-mod ERC20 {
-    use openzeppelin::token::erc20::{ERC20Component, ERC20HooksEmptyImpl};
-    use starknet::ContractAddress;
->>>>>>> ec99fc38
 
     component!(path: OwnableComponent, storage: ownable, event: OwnableEvent);
     component!(path: ERC20Component, storage: erc20, event: ERC20Event);
@@ -36,12 +30,9 @@
     #[abi(embed_v0)]
     impl ERC20MixinImpl = ERC20Component::ERC20MixinImpl<ContractState>;
     impl ERC20InternalImpl = ERC20Component::InternalImpl<ContractState>;
-<<<<<<< HEAD
 
     // Upgradeable
     impl UpgradeableInternalImpl = UpgradeableComponent::InternalImpl<ContractState>;
-=======
->>>>>>> ec99fc38
 
     #[storage]
     struct Storage {
