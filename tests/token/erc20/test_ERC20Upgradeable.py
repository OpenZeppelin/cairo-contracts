--- conflicted
+++ resolved
@@ -1,14 +1,9 @@
 import pytest
 from signers import MockSigner
 from utils import (
-<<<<<<< HEAD
-    to_uint, sub_uint, str_to_felt, assert_revert,
+    to_uint, sub_uint, str_to_felt, assert_revert, TRUE,
     get_contract_class, cached_contract, State, Account,
     get_selector_from_name
-=======
-    to_uint, sub_uint, str_to_felt, assert_revert, TRUE,
-    get_contract_class, cached_contract, State, Account
->>>>>>> b764660d
 )
 
 
@@ -99,8 +94,8 @@
         )
 
         # check values
-        expected = [NAME, SYMBOL, DECIMALS, *INIT_SUPPLY]
-        assert execution_info.result.response == expected
+        expected = [5, NAME, SYMBOL, DECIMALS, *INIT_SUPPLY]
+        assert execution_info.call_info.retdata == expected
 
 
     @pytest.mark.asyncio
@@ -128,54 +123,13 @@
         )
 
         expected = [
+            6,                                      # number of return values
             *sub_uint(INIT_SUPPLY, AMOUNT),         # balanceOf admin
             *AMOUNT,                                # balanceOf USER
             *INIT_SUPPLY                            # totalSupply
         ]
-<<<<<<< HEAD
 
-        assert execution_info.result.response == expected
-=======
-    )
-
-    # check values
-    expected = [5, NAME, SYMBOL, DECIMALS, *INIT_SUPPLY]
-    assert execution_info.call_info.retdata == expected
-
-
-@pytest.mark.asyncio
-async def test_upgrade(after_initializer):
-    admin, _, proxy, _, token_v2 = after_initializer
-
-    # transfer
-    await signer.send_transaction(
-        admin, proxy.contract_address, 'transfer', [USER, *AMOUNT]
-    )
-
-    # upgrade
-    await signer.send_transaction(
-        admin, proxy.contract_address, 'upgrade', [token_v2.class_hash]
-    )
-
-    # fetch values
-    execution_info = await signer.send_transactions(
-        admin,
-        [
-            (proxy.contract_address, 'balanceOf', [admin.contract_address]),
-            (proxy.contract_address, 'balanceOf', [USER]),
-            (proxy.contract_address, 'totalSupply', [])
-        ]
-    )
-
-    expected = [
-        6,                                      # number of return values
-        *sub_uint(INIT_SUPPLY, AMOUNT),         # balanceOf admin
-        *AMOUNT,                                # balanceOf USER
-        *INIT_SUPPLY                            # totalSupply
-    ]
-
-    assert execution_info.call_info.retdata == expected
->>>>>>> b764660d
+        assert execution_info.call_info.retdata == expected
 
 
     @pytest.mark.asyncio
@@ -188,47 +142,40 @@
             reverted_with="Proxy: caller is not admin"
         )
 
-<<<<<<< HEAD
         # should upgrade from admin
         await signer.send_transaction(
             admin, proxy.contract_address, 'upgrade', [token_v2.class_hash]
         )
-=======
-    # should upgrade from admin
-    await signer.send_transaction(
-        admin, proxy.contract_address, 'upgrade', [token_v2.class_hash]
-    )
 
 
-@pytest.mark.asyncio
-async def test_upgrade_transferFrom(after_initializer):
-    admin, non_admin, proxy, _, _ = after_initializer
+    @pytest.mark.asyncio
+    async def test_upgrade_transferFrom(self, token_factory):
+        admin, non_admin, proxy, _, _ = token_factory
 
-    # approve
-    await signer.send_transaction(
-        admin, proxy.contract_address, 'approve', [
-            non_admin.contract_address,
-            *AMOUNT
-        ]
-    )
-
-    # transferFrom
-    return_bool = await signer.send_transaction(
-        non_admin, proxy.contract_address, 'transferFrom', [
-            admin.contract_address,
-            non_admin.contract_address,
-            *AMOUNT
-        ]
-    )
-    assert return_bool.call_info.retdata[1] == TRUE
-
-    # should fail
-    await assert_revert(signer.send_transaction(
-        non_admin, proxy.contract_address, 'transferFrom', [
-            admin.contract_address,
-            non_admin.contract_address,
-            *AMOUNT
+        # approve
+        await signer.send_transaction(
+            admin, proxy.contract_address, 'approve', [
+                non_admin.contract_address,
+                *AMOUNT
             ]
         )
-    )
->>>>>>> b764660d
+
+        # transferFrom
+        return_bool = await signer.send_transaction(
+            non_admin, proxy.contract_address, 'transferFrom', [
+                admin.contract_address,
+                non_admin.contract_address,
+                *AMOUNT
+            ]
+        )
+        assert return_bool.call_info.retdata[1] == TRUE
+
+        # should fail
+        await assert_revert(signer.send_transaction(
+            non_admin, proxy.contract_address, 'transferFrom', [
+                admin.contract_address,
+                non_admin.contract_address,
+                *AMOUNT
+                ]
+            )
+        )