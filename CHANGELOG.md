--- conflicted
+++ resolved
@@ -16,15 +16,12 @@
 ### Changed
 
 - Bump scarb to v2.4.4 (#853)
-<<<<<<< HEAD
+- Bump scarb to v2.5.3 (#898)
 - OwnershipTransferred event args are indexed (#809)
-=======
-- Bump scarb to v2.5.3 (#898)
   
 ### Removed
 
 - Non standard increase_allowance and decrease_allowance functions in ERC20 contract (#881)
->>>>>>> 2815498b
 
 ## 0.8.1 (2024-01-23)
 
