mod constants;

use starknet::ContractAddress;
use starknet::SyscallResultTrait;
use starknet::testing;

fn deploy(contract_class_hash: felt252, calldata: Array<felt252>) -> ContractAddress {
    let (address, _) = starknet::deploy_syscall(
        contract_class_hash.try_into().unwrap(), 0, calldata.span(), false
    )
        .unwrap_syscall();
    address
}

<<<<<<< HEAD
/// Pop the earliest unpopped logged event enum for the contract and checks
/// there's no more keys or data left on the event, preventing unaccounted params.
=======
fn deploy_with_salt(
    contract_class_hash: felt252, calldata: Array<felt252>, salt: felt252
) -> ContractAddress {
    let (address, _) = starknet::deploy_syscall(
        contract_class_hash.try_into().unwrap(), salt, calldata.span(), false
    )
        .unwrap_syscall();
    address
}

/// Pop the earliest unpopped logged event for the contract as the requested type
/// and checks there's no more keys or data left on the event, preventing unaccounted params.
>>>>>>> 2e573094
///
/// CAUTION: If the event enum contains two `flat` events with the same structure (member types),
/// this function will always match the first event, even when the second one is emitted.
fn pop_log<T, +Drop<T>, +starknet::Event<T>>(address: ContractAddress) -> Option<T> {
    let (mut keys, mut data) = testing::pop_log_raw(address)?;

    let ret = starknet::Event::deserialize(ref keys, ref data);
    assert!(data.is_empty(), "Event has extra data");
    assert!(keys.is_empty(), "Event has extra keys");
    ret
}

/// Asserts that `expected_keys` exactly matches the indexed keys from `event`.
///
/// `expected_keys` must include all indexed event keys for `event` in the order
/// that they're defined.
///
/// If the event is not flattened, the first key will be the event member name
/// e.g. selector!("EnumMemberName").
fn assert_indexed_keys<T, +Drop<T>, +starknet::Event<T>>(event: T, expected_keys: Span<felt252>) {
    let mut keys = array![];
    let mut data = array![];

    event.append_keys_and_data(ref keys, ref data);
    assert!(expected_keys == keys.span());
}

fn assert_no_events_left(address: ContractAddress) {
    assert!(testing::pop_log_raw(address).is_none(), "Events remaining on queue");
}

fn drop_event(address: ContractAddress) {
    let _ = testing::pop_log_raw(address);
}

fn drop_events(address: ContractAddress, count: felt252) {
    let mut _count = count;
    loop {
        if _count == 0 {
            break;
        }
        drop_event(address);
        _count -= 1;
    }
}<|MERGE_RESOLUTION|>--- conflicted
+++ resolved
@@ -12,10 +12,6 @@
     address
 }
 
-<<<<<<< HEAD
-/// Pop the earliest unpopped logged event enum for the contract and checks
-/// there's no more keys or data left on the event, preventing unaccounted params.
-=======
 fn deploy_with_salt(
     contract_class_hash: felt252, calldata: Array<felt252>, salt: felt252
 ) -> ContractAddress {
@@ -26,9 +22,8 @@
     address
 }
 
-/// Pop the earliest unpopped logged event for the contract as the requested type
-/// and checks there's no more keys or data left on the event, preventing unaccounted params.
->>>>>>> 2e573094
+/// Pop the earliest unpopped logged event enum for the contract and checks
+/// there's no more keys or data left on the event, preventing unaccounted params.
 ///
 /// CAUTION: If the event enum contains two `flat` events with the same structure (member types),
 /// this function will always match the first event, even when the second one is emitted.
