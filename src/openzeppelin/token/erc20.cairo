use starknet::ContractAddress;

trait IERC20 {
    fn name() -> felt252;
    fn symbol() -> felt252;
    fn decimals() -> u8;
    fn total_supply() -> u256;
    fn balance_of(account: ContractAddress) -> u256;
    fn allowance(owner: ContractAddress, spender: ContractAddress) -> u256;
    fn transfer(recipient: ContractAddress, amount: u256) -> bool;
    fn transfer_from(sender: ContractAddress, recipient: ContractAddress, amount: u256) -> bool;
    fn approve(spender: ContractAddress, amount: u256) -> bool;
}

#[contract]
mod ERC20 {
    use super::IERC20;
    use integer::BoundedInt;
<<<<<<< HEAD
    use starknet::{ContractAddress, contract_address::ContractAddressZeroable, get_caller_address};
=======
    use starknet::ContractAddress;
    use starknet::get_caller_address;
>>>>>>> e48a6829
    use zeroable::Zeroable;

    struct Storage {
        _name: felt252,
        _symbol: felt252,
        _total_supply: u256,
        _balances: LegacyMap<ContractAddress, u256>,
        _allowances: LegacyMap<(ContractAddress, ContractAddress), u256>,
    }

    #[event]
    fn Transfer(from: ContractAddress, to: ContractAddress, value: u256) {}

    #[event]
    fn Approval(owner: ContractAddress, spender: ContractAddress, value: u256) {}

    impl ERC20 of IERC20 {
        fn name() -> felt252 {
            _name::read()
        }

        fn symbol() -> felt252 {
            _symbol::read()
        }

        fn decimals() -> u8 {
            18_u8
        }

        fn total_supply() -> u256 {
            _total_supply::read()
        }

        fn balance_of(account: ContractAddress) -> u256 {
            _balances::read(account)
        }

        fn allowance(owner: ContractAddress, spender: ContractAddress) -> u256 {
            _allowances::read((owner, spender))
        }

        fn transfer(recipient: ContractAddress, amount: u256) -> bool {
            let sender = get_caller_address();
            _transfer(sender, recipient, amount);
            true
        }

        fn transfer_from(
            sender: ContractAddress, recipient: ContractAddress, amount: u256
        ) -> bool {
            let caller = get_caller_address();
            _spend_allowance(sender, caller, amount);
            _transfer(sender, recipient, amount);
            true
        }

        fn approve(spender: ContractAddress, amount: u256) -> bool {
            let caller = get_caller_address();
            _approve(caller, spender, amount);
            true
        }
    }

    #[constructor]
    fn constructor(
        name: felt252, symbol: felt252, initial_supply: u256, recipient: ContractAddress
    ) {
        initializer(name, symbol);
        _mint(recipient, initial_supply);
    }

    #[view]
    fn name() -> felt252 {
        ERC20::name()
    }

    #[view]
    fn symbol() -> felt252 {
        ERC20::symbol()
    }

    #[view]
    fn decimals() -> u8 {
        ERC20::decimals()
    }

    #[view]
    fn total_supply() -> u256 {
        ERC20::total_supply()
    }

    #[view]
    fn balance_of(account: ContractAddress) -> u256 {
        ERC20::balance_of(account)
    }

    #[view]
    fn allowance(owner: ContractAddress, spender: ContractAddress) -> u256 {
        ERC20::allowance(owner, spender)
    }

    #[external]
    fn transfer(recipient: ContractAddress, amount: u256) -> bool {
        ERC20::transfer(recipient, amount)
    }

    #[external]
    fn transfer_from(sender: ContractAddress, recipient: ContractAddress, amount: u256) -> bool {
        ERC20::transfer_from(sender, recipient, amount)
    }

    #[external]
    fn approve(spender: ContractAddress, amount: u256) -> bool {
        ERC20::approve(spender, amount)
    }

    #[external]
    fn increase_allowance(spender: ContractAddress, added_value: u256) -> bool {
        _increase_allowance(spender, added_value)
    }

    #[external]
    fn decrease_allowance(spender: ContractAddress, subtracted_value: u256) -> bool {
        _decrease_allowance(spender, subtracted_value)
    }

    ///
    /// Internals
    ///

    #[internal]
    fn initializer(name_: felt252, symbol_: felt252) {
        _name::write(name_);
        _symbol::write(symbol_);
    }

    #[internal]
    fn _increase_allowance(spender: ContractAddress, added_value: u256) -> bool {
        let caller = get_caller_address();
        _approve(caller, spender, _allowances::read((caller, spender)) + added_value);
        true
    }

    #[internal]
    fn _decrease_allowance(spender: ContractAddress, subtracted_value: u256) -> bool {
        let caller = get_caller_address();
        _approve(caller, spender, _allowances::read((caller, spender)) - subtracted_value);
        true
    }

    #[internal]
    fn _mint(recipient: ContractAddress, amount: u256) {
        assert(!recipient.is_zero(), 'ERC20: mint to 0');
        _total_supply::write(_total_supply::read() + amount);
        _balances::write(recipient, _balances::read(recipient) + amount);
        Transfer(Zeroable::zero(), recipient, amount);
    }

    #[internal]
    fn _burn(account: ContractAddress, amount: u256) {
        assert(!account.is_zero(), 'ERC20: burn from 0');
        _total_supply::write(_total_supply::read() - amount);
        _balances::write(account, _balances::read(account) - amount);
        Transfer(account, Zeroable::zero(), amount);
    }

    #[internal]
    fn _approve(owner: ContractAddress, spender: ContractAddress, amount: u256) {
        assert(!owner.is_zero(), 'ERC20: approve from 0');
        assert(!spender.is_zero(), 'ERC20: approve to 0');
        _allowances::write((owner, spender), amount);
        Approval(owner, spender, amount);
    }

    #[internal]
    fn _transfer(sender: ContractAddress, recipient: ContractAddress, amount: u256) {
        assert(!sender.is_zero(), 'ERC20: transfer from 0');
        assert(!recipient.is_zero(), 'ERC20: transfer to 0');
        _balances::write(sender, _balances::read(sender) - amount);
        _balances::write(recipient, _balances::read(recipient) + amount);
        Transfer(sender, recipient, amount);
    }

    #[internal]
    fn _spend_allowance(owner: ContractAddress, spender: ContractAddress, amount: u256) {
        let current_allowance = _allowances::read((owner, spender));
        if current_allowance != BoundedInt::max() {
            _approve(owner, spender, current_allowance - amount);
        }
    }
}<|MERGE_RESOLUTION|>--- conflicted
+++ resolved
@@ -16,12 +16,8 @@
 mod ERC20 {
     use super::IERC20;
     use integer::BoundedInt;
-<<<<<<< HEAD
-    use starknet::{ContractAddress, contract_address::ContractAddressZeroable, get_caller_address};
-=======
     use starknet::ContractAddress;
     use starknet::get_caller_address;
->>>>>>> e48a6829
     use zeroable::Zeroable;
 
     struct Storage {
