%lang starknet

from starkware.cairo.common.registers import get_fp_and_pc
from starkware.starknet.common.syscalls import get_contract_address
from starkware.cairo.common.signature import verify_ecdsa_signature
from starkware.cairo.common.cairo_builtins import HashBuiltin, SignatureBuiltin
from starkware.starknet.common.syscalls import call_contract, get_caller_address, get_tx_signature
from starkware.cairo.common.hash import hash2
from starkware.cairo.common.hash_state import (
    hash_init, hash_finalize, hash_update, hash_update_single
)

from contracts.ERC165_base import (
    ERC165_supports_interface, 
    ERC165_register_interface
) 

#
# Structs
#

struct Message:
    member sender: felt
    member to: felt
    member selector: felt
    member calldata: felt*
    member calldata_size: felt
    member nonce: felt
end

#
# Storage
#

@storage_var
func current_nonce() -> (res: felt):
end

@storage_var
func public_key() -> (res: felt):
end

#
# Guards
#

@view
func assert_only_self{
        syscall_ptr : felt*, 
        pedersen_ptr : HashBuiltin*,
        range_check_ptr
    }():
    let (self) = get_contract_address()
    let (caller) = get_caller_address()
    assert self = caller
    return ()
end

#
# Getters
#

@view
func get_public_key{
        syscall_ptr : felt*,
        pedersen_ptr : HashBuiltin*,
        range_check_ptr
    }() -> (res: felt):
    let (res) = public_key.read()
    return (res=res)
end

@view
func get_nonce{
        syscall_ptr : felt*, 
        pedersen_ptr : HashBuiltin*,
        range_check_ptr
    }() -> (res: felt):
    let (res) = current_nonce.read()
    return (res=res)
end

@view
func supportsInterface{
        syscall_ptr: felt*, 
        pedersen_ptr: HashBuiltin*,
        range_check_ptr
    } (interfaceId: felt) -> (success: felt):
    let (success) = ERC165_supports_interface(interfaceId)
    return (success)
end

#
# Setters
#

@external
func set_public_key{
        syscall_ptr : felt*, 
        pedersen_ptr : HashBuiltin*,
        ecdsa_ptr: SignatureBuiltin*,
        range_check_ptr
    }(
        new_public_key: felt,
        signature_len: felt,
        signature: felt*
    ):
    assert_only_self()
    _set_public_key(new_public_key, signature_len, signature)
    return ()
end

#
# Constructor
#

@constructor
func constructor{
        syscall_ptr : felt*, 
        pedersen_ptr : HashBuiltin*,
        ecdsa_ptr: SignatureBuiltin*,
        range_check_ptr
<<<<<<< HEAD
    }(_public_key: felt):
    public_key.write(_public_key)
    # Account magic value derived from ERC165 calculation of IAccount
    ERC165_register_interface(0x50b70dcb)
    return()
=======
    }(
        _public_key: felt,
        signature_len: felt,
        signature: felt*
    ):
    _set_public_key(_public_key, signature_len, signature)
    return ()
>>>>>>> 7cef9606
end

#
# Public functions
#

@view
func is_valid_signature{
        syscall_ptr : felt*, 
        pedersen_ptr : HashBuiltin*,
        range_check_ptr, 
        ecdsa_ptr: SignatureBuiltin*
    }(
        hash: felt,
        signature_len: felt,
        signature: felt*
    ) -> ():
    let (_public_key) = public_key.read()

    # This interface expects a signature pointer and length to make
    # no assumption about signature validation schemes.
    # But this implementation does, and it expects a (sig_r, sig_s) pair.
    let sig_r = signature[0]
    let sig_s = signature[1]

    verify_ecdsa_signature(
        message=hash,
        public_key=_public_key,
        signature_r=sig_r,
        signature_s=sig_s)

    return ()
end

@external
func execute{
        syscall_ptr : felt*, 
        pedersen_ptr : HashBuiltin*,
        ecdsa_ptr: SignatureBuiltin*,
        range_check_ptr
    }(
        to: felt,
        selector: felt,
        calldata_len: felt,
        calldata: felt*,
        nonce: felt
    ) -> (response_len: felt, response: felt*):
    alloc_locals

    let (__fp__, _) = get_fp_and_pc()
    let (_address) = get_contract_address()
    let (_current_nonce) = current_nonce.read()

    # validate nonce
    assert _current_nonce = nonce

    local message: Message = Message(
        _address,
        to,
        selector,
        calldata,
        calldata_size=calldata_len,
        _current_nonce
    )

    # validate transaction
    let (hash) = hash_message(&message)
    let (signature_len, signature) = get_tx_signature()
    is_valid_signature(hash, signature_len, signature)

    # bump nonce
    current_nonce.write(_current_nonce + 1)

    # execute call
    let response = call_contract(
        contract_address=message.to,
        function_selector=message.selector,
        calldata_size=message.calldata_size,
        calldata=message.calldata
    )

    return (response_len=response.retdata_size, response=response.retdata)
end

#
# Private functions
#

func _set_public_key{
        syscall_ptr : felt*, 
        pedersen_ptr : HashBuiltin*,
        ecdsa_ptr: SignatureBuiltin*,
        range_check_ptr
    }(
        new_public_key: felt,
        signature_len: felt,
        signature: felt*
    ):
    # first we set it so `is_valid_signature` can pick it up
    public_key.write(new_public_key)

    let hash_ptr = pedersen_ptr
    with hash_ptr:
        # check key ownership of the key to prevent spoofing
        # validate a signature on this contract address to prevent replays
        let (self) = get_contract_address()
        let (identity_hash) = hash2(self, 0)
        is_valid_signature(identity_hash, signature_len, signature)
        return ()
    end
end

func hash_message{pedersen_ptr : HashBuiltin*}(message: Message*) -> (res: felt):
    alloc_locals
    # we need to make `res_calldata` local
    # to prevent the reference from being revoked
    let (local res_calldata) = hash_calldata(message.calldata, message.calldata_size)
    let hash_ptr = pedersen_ptr
    with hash_ptr:
        let (hash_state_ptr) = hash_init()
        # first three iterations are 'sender', 'to', and 'selector'
        let (hash_state_ptr) = hash_update(
            hash_state_ptr, 
            message, 
            3
        )
        let (hash_state_ptr) = hash_update_single(
            hash_state_ptr, res_calldata)
        let (hash_state_ptr) = hash_update_single(
            hash_state_ptr, message.nonce)
        let (res) = hash_finalize(hash_state_ptr)
        let pedersen_ptr = hash_ptr
        return (res=res)
    end
end

func hash_calldata{pedersen_ptr: HashBuiltin*}(
        calldata: felt*,
        calldata_size: felt
    ) -> (res: felt):
    let hash_ptr = pedersen_ptr
    with hash_ptr:
        let (hash_state_ptr) = hash_init()
        let (hash_state_ptr) = hash_update(
            hash_state_ptr,
            calldata,
            calldata_size
        )
        let (res) = hash_finalize(hash_state_ptr)
        let pedersen_ptr = hash_ptr
        return (res=res)
    end
end<|MERGE_RESOLUTION|>--- conflicted
+++ resolved
@@ -120,13 +120,6 @@
         pedersen_ptr : HashBuiltin*,
         ecdsa_ptr: SignatureBuiltin*,
         range_check_ptr
-<<<<<<< HEAD
-    }(_public_key: felt):
-    public_key.write(_public_key)
-    # Account magic value derived from ERC165 calculation of IAccount
-    ERC165_register_interface(0x50b70dcb)
-    return()
-=======
     }(
         _public_key: felt,
         signature_len: felt,
@@ -134,7 +127,6 @@
     ):
     _set_public_key(_public_key, signature_len, signature)
     return ()
->>>>>>> 7cef9606
 end
 
 #
