--- conflicted
+++ resolved
@@ -21,13 +21,8 @@
 ----
 $ scarb --version
 
-<<<<<<< HEAD
 scarb 2.9.4 (d3be9ebe1 2025-02-19)
 cairo: 2.9.4 (https://crates.io/crates/cairo-lang-compiler/2.9.4)
-=======
-scarb 2.9.2 (5070ff374 2024-12-11)
-cairo: 2.9.2 (https://crates.io/crates/cairo-lang-compiler/2.9.2)
->>>>>>> 32dd529c
 sierra: 1.6.0
 ----
 
@@ -63,11 +58,7 @@
 [,text]
 ----
 [dependencies]
-<<<<<<< HEAD
 openzeppelin = "1.0.0"
-=======
-openzeppelin = "0.20.0"
->>>>>>> 32dd529c
 ----
 
 The previous example would import the entire library. We can also add each package as a separate dependency to
@@ -76,8 +67,8 @@
 [,text]
 ----
 [dependencies]
-openzeppelin_access = "0.20.0"
-openzeppelin_token = "0.20.0"
+openzeppelin_access = "1.0.0"
+openzeppelin_token = "1.0.0"
 ----
 
 == Basic usage
