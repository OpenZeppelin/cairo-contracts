mod test_erc20;
<<<<<<< HEAD
mod test_pausable;
mod mocks;
=======
mod test_initializable;
>>>>>>> 91dcad30
<|MERGE_RESOLUTION|>--- conflicted
+++ resolved
@@ -1,7 +1,4 @@
 mod test_erc20;
-<<<<<<< HEAD
 mod test_pausable;
-mod mocks;
-=======
 mod test_initializable;
->>>>>>> 91dcad30
+mod mocks;