import pytest
from signers import MockSigner
from nile.utils import (
    str_to_felt, MAX_UINT256, TRUE, assert_revert, to_uint, sub_uint, add_uint
)
from utils import (
<<<<<<< HEAD
    get_contract_class, cached_contract, State, Account
=======
    MAX_UINT256, get_contract_class, cached_contract, TRUE,
    assert_revert, assert_event_emitted, assert_events_emitted, to_uint,
    sub_uint, add_uint, ZERO_ADDRESS, State, Account
>>>>>>> 0d571ac7
)
from ERC721BaseSuite import ERC721Base, NAME, SYMBOL, NONEXISTENT_TOKEN, DATA, RECIPIENT
from access.OwnableBaseSuite import OwnableBase


signer = MockSigner(123456789987654321)


# random token IDs
TOKENS = [
    to_uint(5042), to_uint(793), to_uint(321), MAX_UINT256, to_uint(8)
]
TOKEN = TOKENS[0]
# total tokens as uint
TOTAL_TOKENS = to_uint(len(TOKENS))
# selector id
ENUMERABLE_INTERFACE_ID = 0x780e9d63


@pytest.fixture(scope='module')
def contract_classes():
    account_cls = Account.get_class
    erc721_cls = get_contract_class('ERC721EnumerableMintableBurnable')
    erc721_holder_cls = get_contract_class('ERC721Holder')
    unsupported_cls = get_contract_class('Initializable')

    return account_cls, erc721_cls, erc721_holder_cls, unsupported_cls


@pytest.fixture(scope='module')
async def erc721_init(contract_classes):
    account_cls, erc721_cls, erc721_holder_cls, unsupported_cls = contract_classes
    starknet = await State.init()
    account1 = await Account.deploy(signer.public_key)
    account2 = await Account.deploy(signer.public_key)
    erc721 = await starknet.deploy(
        contract_class=erc721_cls,
        constructor_calldata=[
            NAME,                       # name
            SYMBOL,                     # symbol
            account1.contract_address   # owner
        ]
    )
    erc721_holder = await starknet.deploy(
        contract_class=erc721_holder_cls,
        constructor_calldata=[]
    )
    unsupported = await starknet.deploy(
        contract_class=unsupported_cls,
        constructor_calldata=[]
    )
    return (
        starknet.state,
        account1,
        account2,
        erc721,
        erc721_holder,
        unsupported,
    )


@pytest.fixture
def contract_factory(contract_classes, erc721_init):
    account_cls, erc721_cls, erc721_holder_cls, unsupported_cls = contract_classes
    state, account1, account2, erc721, erc721_holder, unsupported = erc721_init
    _state = state.copy()
    account1 = cached_contract(_state, account_cls, account1)
    account2 = cached_contract(_state, account_cls, account2)
    erc721 = cached_contract(_state, erc721_cls, erc721)
    erc721_holder = cached_contract(_state, erc721_holder_cls, erc721_holder)
    unsupported = cached_contract(_state, unsupported_cls, unsupported)

    return erc721, account1, account2, erc721_holder, unsupported


@pytest.fixture
async def erc721_minted(contract_factory):
    erc721, account, account2, erc721_holder, unsupported = contract_factory
    # mint tokens to account
    for token in TOKENS:
        await signer.send_transaction(
            account, erc721.contract_address, 'mint', [
                account.contract_address, *token]
        )

    return erc721, account, account2, erc721_holder, unsupported


class TestERC721EnumerableMintableBurnable(ERC721Base, OwnableBase):
    #
    # supportsInterface
    #

    @pytest.mark.asyncio
    async def test_supportsInterface(self, contract_factory):
        erc721, *_ = contract_factory

        execution_info = await erc721.supportsInterface(ENUMERABLE_INTERFACE_ID).execute()
        assert execution_info.result == (TRUE,)

    #
    # totalSupply
    #

    @pytest.mark.asyncio
    async def test_totalSupply(self, erc721_minted):
        erc721, *_ = erc721_minted

        execution_info = await erc721.totalSupply().execute()
        assert execution_info.result == (TOTAL_TOKENS,)


    #
    # tokenOfOwnerByIndex
    #


    @pytest.mark.asyncio
    async def test_tokenOfOwnerByIndex(self, erc721_minted):
        erc721, account, *_ = erc721_minted

        # check index
        for i in range(0, len(TOKENS)):
            execution_info = await erc721.tokenOfOwnerByIndex(
                account.contract_address, to_uint(i)).execute()
            assert execution_info.result == (TOKENS[i],)


    @pytest.mark.asyncio
    async def test_tokenOfOwnerByIndex_greater_than_supply(self, erc721_minted):
        erc721, account, *_ = erc721_minted

        tokens_plus_one = add_uint(TOTAL_TOKENS, to_uint(1))

        await assert_revert(
            erc721.tokenOfOwnerByIndex(
                account.contract_address, tokens_plus_one).execute(),
            reverted_with="ERC721Enumerable: owner index out of bounds"
        )


    @pytest.mark.asyncio
    async def test_tokenOfOwnerByIndex_owner_with_no_tokens(self, erc721_minted):
        erc721, *_ = erc721_minted

        await assert_revert(
            erc721.tokenOfOwnerByIndex(RECIPIENT, to_uint(1)).execute(),
            reverted_with="ERC721Enumerable: owner index out of bounds"
        )


    @pytest.mark.asyncio
    async def test_tokenOfOwnerByIndex_transfer_all_tokens(self, erc721_minted):
        erc721, account, other, *_ = erc721_minted

        # transfer all tokens
        for token in TOKENS:
            await signer.send_transaction(
                account, erc721.contract_address, 'transferFrom', [
                    account.contract_address,
                    other.contract_address,
                    *token
                ]
            )

        execution_info = await erc721.balanceOf(other.contract_address).execute()
        assert execution_info.result == (TOTAL_TOKENS,)

        for i in range(0, len(TOKENS)):
            execution_info = await erc721.tokenOfOwnerByIndex(other.contract_address, to_uint(i)).execute()
            assert execution_info.result == (TOKENS[i],)

        execution_info = await erc721.balanceOf(account.contract_address).execute()
        assert execution_info.result == (to_uint(0),)

        # check that queries to old owner's token ownership reverts since index is less
        # than the target's balance
        await assert_revert(erc721.tokenOfOwnerByIndex(
            account.contract_address, to_uint(0)).execute(),
            reverted_with="ERC721Enumerable: owner index out of bounds"
        )


    @pytest.mark.asyncio
    async def test_tokenOfOwnerByIndex_safe_transfer_all_tokens(self, erc721_minted):
        erc721, account, other, *_ = erc721_minted

        # safe transfer all tokens
        for token in TOKENS:
            await signer.send_transaction(
                account, erc721.contract_address, 'safeTransferFrom', [
                    account.contract_address,
                    other.contract_address,
                    *token,
                    len(DATA),
                    *DATA
                ]
            )

        execution_info = await erc721.balanceOf(other.contract_address).execute()
        assert execution_info.result == (TOTAL_TOKENS,)

        for i in range(0, len(TOKENS)):
            execution_info = await erc721.tokenOfOwnerByIndex(other.contract_address, to_uint(i)).execute()
            assert execution_info.result == (TOKENS[i],)

        execution_info = await erc721.balanceOf(account.contract_address).execute()
        assert execution_info.result == (to_uint(0),)

        # check that queries to old owner's token ownership reverts since index is less
        # than the target's balance
        await assert_revert(erc721.tokenOfOwnerByIndex(
            account.contract_address, to_uint(0)).execute(),
            reverted_with="ERC721Enumerable: owner index out of bounds"
        )


    #
    # tokenByIndex
    #


    @pytest.mark.asyncio
    async def test_tokenByIndex(self, erc721_minted):
        erc721, *_ = erc721_minted

        for i in range(0, len(TOKENS)):
            execution_info = await erc721.tokenByIndex(to_uint(i)).execute()
            assert execution_info.result == (TOKENS[i],)


    @pytest.mark.asyncio
    async def test_tokenByIndex_greater_than_supply(self, erc721_minted):
        erc721, *_ = erc721_minted

        await assert_revert(
            erc721.tokenByIndex(to_uint(5)).execute(),
            reverted_with="ERC721Enumerable: global index out of bounds"
        )


    @pytest.mark.asyncio
    async def test_tokenByIndex_burn_last_token(self, erc721_minted):
        erc721, account, *_ = erc721_minted

        tokens_minus_one = sub_uint(TOTAL_TOKENS, to_uint(1))

        # burn last token
        await signer.send_transaction(
            account, erc721.contract_address, 'burn', [
                *TOKENS[4]]
        )

        execution_info = await erc721.totalSupply().execute()
        assert execution_info.result == (tokens_minus_one,)

        for i in range(0, 4):
            execution_info = await erc721.tokenByIndex(to_uint(i)).execute()
            assert execution_info.result == (TOKENS[i],)

        await assert_revert(
            erc721.tokenByIndex(tokens_minus_one).execute(),
            reverted_with="ERC721Enumerable: global index out of bounds"
        )


    @pytest.mark.asyncio
    async def test_tokenByIndex_burn_first_token(self, erc721_minted):
        erc721, account, *_ = erc721_minted

        # burn first token
        await signer.send_transaction(
            account, erc721.contract_address, 'burn', [
                *TOKENS[0]]
        )

        # TOKEN[0] should be burnt and TOKEN[4] should be swapped
        # to TOKEN[0]'s index
        new_token_order = [TOKENS[4], TOKENS[1], TOKENS[2], TOKENS[3]]
        for i in range(0, 3):
            execution_info = await erc721.tokenByIndex(to_uint(i)).execute()
            assert execution_info.result == (new_token_order[i],)


    @pytest.mark.asyncio
    async def test_tokenByIndex_burn_and_mint(self, erc721_minted):
        erc721, account, *_ = erc721_minted

        for token in TOKENS:
            await signer.send_transaction(
                account, erc721.contract_address, 'burn', [
                    *token]
            )

        execution_info = await erc721.totalSupply().execute()
        assert execution_info.result == (to_uint(0),)

        await assert_revert(
            erc721.tokenByIndex(to_uint(0)).execute(),
            reverted_with="ERC721Enumerable: global index out of bounds"
        )

        # mint new tokens
        for token in TOKENS:
            await signer.send_transaction(
                account, erc721.contract_address, 'mint', [
                    account.contract_address, *token]
            )

        for i in range(0, len(TOKENS)):
            execution_info = await erc721.tokenByIndex(to_uint(i)).execute()
            assert execution_info.result == (TOKENS[i],)

    #
    # mint
    #

    @pytest.mark.asyncio
    async def test_mint_emits_event(self, contract_factory):
        erc721, account, _, _, _ = contract_factory

        # mint token to account
        tx_exec_info = await signer.send_transaction(
            account, erc721.contract_address, 'mint', [
                account.contract_address, *TOKEN]
        )

        assert_event_emitted(
            tx_exec_info,
            from_address=erc721.contract_address,
            name='Transfer',
            data=[
                ZERO_ADDRESS,
                account.contract_address,
                *TOKEN
            ]
        )


    @pytest.mark.asyncio
    async def test_mint(self, erc721_minted):
        erc721, account, *_ = erc721_minted

        # checks balance
        execution_info = await erc721.balanceOf(account.contract_address).execute()
        assert execution_info.result == (to_uint(5),)

        # checks that account owns correct tokens
        for token in TOKENS:
            execution_info = await erc721.ownerOf(token).execute()
            assert execution_info.result == (account.contract_address,)


    @pytest.mark.asyncio
    async def test_mint_duplicate_token_id(self, erc721_minted):
        erc721, account, *_ = erc721_minted

        # minting duplicate token_id should fail
        await assert_revert(signer.send_transaction(
            account, erc721.contract_address, 'mint', [
                account.contract_address,
                *TOKEN
            ]),
            reverted_with="ERC721: token already minted"
        )


    @pytest.mark.asyncio
    async def test_mint_to_zero_address(self, erc721_minted):
        erc721, account, *_ = erc721_minted

        # minting to zero address should fail
        await assert_revert(signer.send_transaction(
            account, erc721.contract_address, 'mint', [
                ZERO_ADDRESS,
                *NONEXISTENT_TOKEN
            ]),
            reverted_with="ERC721: balance query for the zero address"
        )


    @pytest.mark.asyncio
    async def test_mint_approve_should_be_zero_address(self, erc721_minted):
        erc721, *_ = erc721_minted

        # approved address should be zero for newly minted tokens
        for token in TOKENS:
            execution_info = await erc721.getApproved(token).execute()
            assert execution_info.result == (0,)


    @pytest.mark.asyncio
    async def test_mint_by_not_owner(self, contract_factory):
        erc721, _, not_owner, _, _ = contract_factory

        # minting from not_owner should fail
        await assert_revert(signer.send_transaction(
            not_owner, erc721.contract_address, 'mint', [
                not_owner.contract_address,
                *TOKENS[0]
            ]),
            reverted_with="Ownable: caller is not the owner"
        )


    #
    # burn
    #


    @pytest.mark.asyncio
    async def test_burn(self, erc721_minted):
        erc721, account, *_ = erc721_minted

        execution_info = await erc721.balanceOf(account.contract_address).execute()
        previous_balance = execution_info.result.balance

        # burn token
        await signer.send_transaction(
            account, erc721.contract_address, 'burn', [*TOKEN]
        )

        # account balance should subtract one
        execution_info = await erc721.balanceOf(account.contract_address).execute()
        assert execution_info.result.balance == sub_uint(
            previous_balance, to_uint(1)
        )

        # approve should be cleared to zero, therefore,
        # 'getApproved()' call should fail
        await assert_revert(
            erc721.getApproved(TOKEN).execute(),
            reverted_with="ERC721: approved query for nonexistent token"
        )

        # 'token_to_burn' owner should be zero; therefore,
        # 'ownerOf()' call should fail
        await assert_revert(
            erc721.ownerOf(TOKEN).execute(),
            reverted_with="ERC721: owner query for nonexistent token"
        )


    @pytest.mark.asyncio
    async def test_burn_emits_event(self, erc721_minted):
        erc721, account, *_ = erc721_minted

        # mint token to account
        tx_exec_info = await signer.send_transaction(
            account, erc721.contract_address, 'burn', [
                *TOKEN
            ]
        )

        # events
        assert_events_emitted(
            tx_exec_info,
            [
                [0, erc721.contract_address, 'Approval', [
                    account.contract_address, ZERO_ADDRESS, *TOKEN]],
                [1, erc721.contract_address, 'Transfer', [
                    account.contract_address, ZERO_ADDRESS, *TOKEN]]
            ]
        )


    @pytest.mark.asyncio
    async def test_burn_nonexistent_token(self, erc721_minted):
        erc721, account, *_ = erc721_minted

        await assert_revert(signer.send_transaction(
            account, erc721.contract_address, 'burn', [
                *NONEXISTENT_TOKEN
            ]),
            reverted_with="ERC721: owner query for nonexistent token"
        )


    @pytest.mark.asyncio
    async def test_burn_unowned_token(self, erc721_minted):
        erc721, account, other, *_ = erc721_minted

        # other should not be able to burn account's token
        await assert_revert(
            signer.send_transaction(
                other, erc721.contract_address, 'burn', [*TOKEN]
            ),
            reverted_with="ERC721: caller is not the token owner"
        )

        # account can burn their own token
        await signer.send_transaction(
            account, erc721.contract_address, 'burn', [*TOKEN]
        )


    @pytest.mark.asyncio
    async def test_burn_from_zero_address(self, erc721_minted):
        erc721, *_ = erc721_minted

        await assert_revert(
            erc721.burn(TOKEN).execute(),
            reverted_with="ERC721: caller is not the token owner"
        )<|MERGE_RESOLUTION|>--- conflicted
+++ resolved
@@ -1,18 +1,15 @@
 import pytest
 from signers import MockSigner
 from nile.utils import (
-    str_to_felt, MAX_UINT256, TRUE, assert_revert, to_uint, sub_uint, add_uint
+    MAX_UINT256, ZERO_ADDRESS, TRUE, assert_revert, to_uint, sub_uint, add_uint
 )
 from utils import (
-<<<<<<< HEAD
-    get_contract_class, cached_contract, State, Account
-=======
-    MAX_UINT256, get_contract_class, cached_contract, TRUE,
-    assert_revert, assert_event_emitted, assert_events_emitted, to_uint,
-    sub_uint, add_uint, ZERO_ADDRESS, State, Account
->>>>>>> 0d571ac7
+    get_contract_class, cached_contract, assert_event_emitted,
+    assert_events_emitted, State, Account
 )
-from ERC721BaseSuite import ERC721Base, NAME, SYMBOL, NONEXISTENT_TOKEN, DATA, RECIPIENT
+from ERC721BaseSuite import (
+    ERC721Base, NAME, SYMBOL, NONEXISTENT_TOKEN, DATA, RECIPIENT
+)
 from access.OwnableBaseSuite import OwnableBase
 
 
