--- conflicted
+++ resolved
@@ -2,11 +2,7 @@
 mod account;
 mod introspection;
 mod security;
-<<<<<<< HEAD
+mod tests;
 mod token;
 mod upgrades;
-=======
->>>>>>> a00a9d3e
-mod tests;
-mod token;
 mod utils;