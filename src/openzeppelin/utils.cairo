<<<<<<< HEAD
mod constants;
mod universal_deployer;
=======
use array::ArrayTrait;
use array::SpanTrait;
use box::BoxTrait;
use option::OptionTrait;
mod constants;
mod serde;

#[inline(always)]
fn check_gas() {
    match gas::withdraw_gas() {
        Option::Some(_) => {},
        Option::None(_) => {
            let mut data = ArrayTrait::new();
            data.append('Out of gas');
            panic(data);
        },
    }
}
>>>>>>> d86eb738
<|MERGE_RESOLUTION|>--- conflicted
+++ resolved
@@ -1,12 +1,9 @@
-<<<<<<< HEAD
-mod constants;
-mod universal_deployer;
-=======
 use array::ArrayTrait;
 use array::SpanTrait;
 use box::BoxTrait;
 use option::OptionTrait;
 mod constants;
+mod universal_deployer;
 mod serde;
 
 #[inline(always)]
@@ -19,5 +16,4 @@
             panic(data);
         },
     }
-}
->>>>>>> d86eb738
+}