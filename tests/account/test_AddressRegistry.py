--- conflicted
+++ resolved
@@ -11,13 +11,8 @@
 @pytest.fixture(scope='module')
 async def registry_factory():
     # contract classes
-<<<<<<< HEAD
-    registry_cls = get_contract_class("openzeppelin/account/AddressRegistry.cairo")
+    registry_cls = get_contract_class("AddressRegistry")
     account_cls = Account.get_class
-=======
-    registry_cls = get_contract_class("AddressRegistry")
-    account_cls = get_contract_class('Account')
->>>>>>> 5b616cf3
 
     # deployments
     starknet = await State.init()
