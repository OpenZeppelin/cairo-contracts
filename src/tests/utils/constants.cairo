--- conflicted
+++ resolved
@@ -22,7 +22,6 @@
 // QUERY_OFFSET + MIN_TRANSACTION_VERSION
 const QUERY_VERSION: felt252 = 0x100000000000000000000000000000001;
 
-<<<<<<< HEAD
 fn NAME() -> ByteArray {
     "NAME"
 }
@@ -33,14 +32,14 @@
 
 fn URI() -> ByteArray {
     "URI"
-=======
+}
+
 fn ETH_PUBKEY() -> EthPublicKey {
     secp256k1_get_point_from_x_syscall(3, false).unwrap().unwrap()
 }
 
 fn NEW_ETH_PUBKEY() -> EthPublicKey {
     secp256k1_get_point_from_x_syscall(4, false).unwrap().unwrap()
->>>>>>> 2815498b
 }
 
 fn ADMIN() -> ContractAddress {
