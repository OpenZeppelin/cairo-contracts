import pytest
from starkware.starknet.testing.starknet import Starknet
from signers import MockSigner
from utils import assert_revert, get_contract_class, cached_contract, TRUE


signer = MockSigner(123456789987654321)
other = MockSigner(987654321123456789)

IACCOUNT_ID = 0xf10dbd44


@pytest.fixture(scope='module')
<<<<<<< HEAD
def contract_defs():
    account_def = get_contract_def('openzeppelin/account/presets/Account.cairo')
    init_def = get_contract_def("tests/mocks/Initializable.cairo")
    attacker_def = get_contract_def("tests/mocks/AccountReentrancy.cairo")
=======
def contract_classes():
    account_cls = get_contract_class('Account')
    init_cls = get_contract_class("Initializable")
    attacker_cls = get_contract_class("account_reentrancy")
>>>>>>> 19d00169

    return account_cls, init_cls, attacker_cls


@pytest.fixture(scope='module')
async def account_init(contract_classes):
    account_cls, init_cls, attacker_cls = contract_classes
    starknet = await Starknet.empty()

    account1 = await starknet.deploy(
        contract_class=account_cls,
        constructor_calldata=[signer.public_key]
    )
    account2 = await starknet.deploy(
        contract_class=account_cls,
        constructor_calldata=[signer.public_key]
    )
    initializable1 = await starknet.deploy(
        contract_class=init_cls,
        constructor_calldata=[],
    )
    initializable2 = await starknet.deploy(
        contract_class=init_cls,
        constructor_calldata=[],
    )
    attacker = await starknet.deploy(
        contract_class=attacker_cls,
        constructor_calldata=[],
    )

    return starknet.state, account1, account2, initializable1, initializable2, attacker


@pytest.fixture
def account_factory(contract_classes, account_init):
    account_cls, init_cls, attacker_cls = contract_classes
    state, account1, account2, initializable1, initializable2, attacker = account_init
    _state = state.copy()
    account1 = cached_contract(_state, account_cls, account1)
    account2 = cached_contract(_state, account_cls, account2)
    initializable1 = cached_contract(_state, init_cls, initializable1)
    initializable2 = cached_contract(_state, init_cls, initializable2)
    attacker = cached_contract(_state, attacker_cls, attacker)

    return account1, account2, initializable1, initializable2, attacker


@pytest.mark.asyncio
async def test_constructor(account_factory):
    account, *_ = account_factory

    execution_info = await account.get_public_key().call()
    assert execution_info.result == (signer.public_key,)

    execution_info = await account.supportsInterface(IACCOUNT_ID).call()
    assert execution_info.result == (TRUE,)


@pytest.mark.asyncio
async def test_execute(account_factory):
    account, _, initializable, *_ = account_factory

    execution_info = await initializable.initialized().call()
    assert execution_info.result == (0,)

    await signer.send_transactions(account, [(initializable.contract_address, 'initialize', [])])

    execution_info = await initializable.initialized().call()
    assert execution_info.result == (1,)


@pytest.mark.asyncio
async def test_multicall(account_factory):
    account, _, initializable_1, initializable_2, _ = account_factory

    execution_info = await initializable_1.initialized().call()
    assert execution_info.result == (0,)
    execution_info = await initializable_2.initialized().call()
    assert execution_info.result == (0,)

    await signer.send_transactions(
        account,
        [
            (initializable_1.contract_address, 'initialize', []),
            (initializable_2.contract_address, 'initialize', [])
        ]
    )

    execution_info = await initializable_1.initialized().call()
    assert execution_info.result == (1,)
    execution_info = await initializable_2.initialized().call()
    assert execution_info.result == (1,)


@pytest.mark.asyncio
async def test_return_value(account_factory):
    account, _, initializable, *_ = account_factory

    # initialize, set `initialized = 1`
    await signer.send_transactions(account, [(initializable.contract_address, 'initialize', [])])

    read_info = await signer.send_transactions(account, [(initializable.contract_address, 'initialized', [])])
    call_info = await initializable.initialized().call()
    (call_result, ) = call_info.result
    assert read_info.result.response == [call_result]  # 1


@ pytest.mark.asyncio
async def test_nonce(account_factory):
    account, _, initializable, *_ = account_factory

    # bump nonce
    await signer.send_transactions(account, [(initializable.contract_address, 'initialized', [])])

    execution_info = await account.get_nonce().call()
    current_nonce = execution_info.result.res

    # lower nonce
    await assert_revert(
        signer.send_transactions(account, [(initializable.contract_address, 'initialize', [])], current_nonce - 1),
        reverted_with="Account: nonce is invalid"
    )

    # higher nonce
    await assert_revert(
        signer.send_transactions(account, [(initializable.contract_address, 'initialize', [])], current_nonce + 1),
        reverted_with="Account: nonce is invalid"
    )

    # right nonce
    await signer.send_transactions(account, [(initializable.contract_address, 'initialize', [])], current_nonce)

    execution_info = await initializable.initialized().call()
    assert execution_info.result == (1,)


@pytest.mark.asyncio
async def test_public_key_setter(account_factory):
    account, *_ = account_factory

    execution_info = await account.get_public_key().call()
    assert execution_info.result == (signer.public_key,)

    # set new pubkey
    await signer.send_transactions(account, [(account.contract_address, 'set_public_key', [other.public_key])])

    execution_info = await account.get_public_key().call()
    assert execution_info.result == (other.public_key,)


@pytest.mark.asyncio
async def test_public_key_setter_different_account(account_factory):
    account, bad_account, *_ = account_factory

    # set new pubkey
    await assert_revert(
        signer.send_transactions(
            bad_account,
            [(account.contract_address, 'set_public_key', [other.public_key])]
        ),
        reverted_with="Account: caller is not this account"
    )


@pytest.mark.asyncio
async def test_account_takeover_with_reentrant_call(account_factory):
    account, _, _, _, attacker = account_factory

    await assert_revert(
        signer.send_transaction(account, attacker.contract_address, 'account_takeover', []),
        reverted_with="Account: no reentrant call"
    )
    
    execution_info = await account.get_public_key().call()
    assert execution_info.result == (signer.public_key,)<|MERGE_RESOLUTION|>--- conflicted
+++ resolved
@@ -11,17 +11,10 @@
 
 
 @pytest.fixture(scope='module')
-<<<<<<< HEAD
-def contract_defs():
-    account_def = get_contract_def('openzeppelin/account/presets/Account.cairo')
-    init_def = get_contract_def("tests/mocks/Initializable.cairo")
-    attacker_def = get_contract_def("tests/mocks/AccountReentrancy.cairo")
-=======
 def contract_classes():
     account_cls = get_contract_class('Account')
     init_cls = get_contract_class("Initializable")
-    attacker_cls = get_contract_class("account_reentrancy")
->>>>>>> 19d00169
+    attacker_cls = get_contract_class("AccountReentrancy")
 
     return account_cls, init_cls, attacker_cls
 
