--- conflicted
+++ resolved
@@ -550,14 +550,9 @@
             data
         )
 
-<<<<<<< HEAD
-        assert selector = IERC721_RECEIVER_ID
-=======
-        # ERC721_RECEIVER_ID
         with_attr error_message("ERC721: transfer to non ERC721Receiver implementer"):
-            assert selector = 0x150b7a02
+            assert selector = IERC721_RECEIVER_ID
         end
->>>>>>> 083eb36c
         return (TRUE)
     end
 
