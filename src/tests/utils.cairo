mod constants;

use array::ArrayTrait;
use array::SpanTrait;
use core::result::ResultTrait;
use option::OptionTrait;
use starknet::class_hash::Felt252TryIntoClassHash;
<<<<<<< HEAD
=======
use starknet::ContractAddress;
>>>>>>> 457b98b1
use starknet::testing;
use traits::TryInto;

fn deploy(contract_class_hash: felt252, calldata: Array<felt252>) -> ContractAddress {
    let (address, _) = starknet::deploy_syscall(
        contract_class_hash.try_into().unwrap(), 0, calldata.span(), false
    )
        .unwrap();
    address
}

/// Pop the earliest unpopped logged event for the contract as the requested type
<<<<<<< HEAD
/// and checks there's no more data left on the event, preventing unaccounted params.
=======
/// and checks there's no more data left on the event, preventing missing extra params.
>>>>>>> 457b98b1
/// Indexed event members are currently not supported, so they are ignored.
fn pop_log<T, impl TDrop: Drop<T>, impl TEvent: starknet::Event<T>>(
    address: ContractAddress
) -> Option<T> {
    let (mut keys, mut data) = testing::pop_log_raw(address)?;
    let ret = starknet::Event::deserialize(ref keys, ref data);
    assert(data.is_empty(), 'Event has extra data');
    ret
}

fn assert_no_events_left(address: ContractAddress) {
    assert(testing::pop_log_raw(address).is_none(), 'Events remaining on queue');
<<<<<<< HEAD
}

fn drop_event(address: ContractAddress) {
    testing::pop_log_raw(address);
=======
>>>>>>> 457b98b1
}<|MERGE_RESOLUTION|>--- conflicted
+++ resolved
@@ -5,10 +5,7 @@
 use core::result::ResultTrait;
 use option::OptionTrait;
 use starknet::class_hash::Felt252TryIntoClassHash;
-<<<<<<< HEAD
-=======
 use starknet::ContractAddress;
->>>>>>> 457b98b1
 use starknet::testing;
 use traits::TryInto;
 
@@ -21,11 +18,7 @@
 }
 
 /// Pop the earliest unpopped logged event for the contract as the requested type
-<<<<<<< HEAD
 /// and checks there's no more data left on the event, preventing unaccounted params.
-=======
-/// and checks there's no more data left on the event, preventing missing extra params.
->>>>>>> 457b98b1
 /// Indexed event members are currently not supported, so they are ignored.
 fn pop_log<T, impl TDrop: Drop<T>, impl TEvent: starknet::Event<T>>(
     address: ContractAddress
@@ -38,11 +31,8 @@
 
 fn assert_no_events_left(address: ContractAddress) {
     assert(testing::pop_log_raw(address).is_none(), 'Events remaining on queue');
-<<<<<<< HEAD
 }
 
 fn drop_event(address: ContractAddress) {
     testing::pop_log_raw(address);
-=======
->>>>>>> 457b98b1
 }