import pytest
from starkware.starknet.testing.starknet import Starknet
from utils import (
    assert_revert, get_contract_class
)

INITIAL_COUNTER = 0


@pytest.fixture(scope='module')
async def reentrancy_mock():
    starknet = await Starknet.empty()
<<<<<<< HEAD
    contract = await starknet.deploy("tests/mocks/ReentrancyMock.cairo", constructor_calldata=[INITIAL_COUNTER])
=======
    contract = await starknet.deploy(
        contract_class=get_contract_class("reentrancy_mock"),
        constructor_calldata=[INITIAL_COUNTER]
    )
>>>>>>> 19d00169

    return contract, starknet


@pytest.mark.asyncio
async def test_reentrancy_guard_deploy(reentrancy_mock):
    contract, _ = reentrancy_mock
    response = await contract.current_count().call()

    assert response.result == (INITIAL_COUNTER,)


@pytest.mark.asyncio
async def test_reentrancy_guard_remote_callback(reentrancy_mock):
    contract, starknet = reentrancy_mock
    attacker = await starknet.deploy("tests/mocks/ReentrancyAttackerMock.cairo")
    # should not allow remote callback
    await assert_revert(
        contract.count_and_call(attacker.contract_address).invoke(),
        reverted_with="ReentrancyGuard: reentrant call"
    )


@pytest.mark.asyncio
async def test_reentrancy_guard_local_recursion(reentrancy_mock):
    contract, _ = reentrancy_mock
    # should not allow local recursion
    await assert_revert(
        contract.count_local_recursive(10).invoke(),
        reverted_with="ReentrancyGuard: reentrant call"
    )
    # should not allow indirect local recursion
    await assert_revert(
        contract.count_this_recursive(10).invoke(),
        reverted_with="ReentrancyGuard: reentrant call"
    )


@pytest.mark.asyncio
async def test_reentrancy_guard(reentrancy_mock):
    contract, _ = reentrancy_mock
    # should allow non reentrant call
    await contract.callback().invoke()
    response = await contract.current_count().call()

    assert response.result == (1,)<|MERGE_RESOLUTION|>--- conflicted
+++ resolved
@@ -10,14 +10,10 @@
 @pytest.fixture(scope='module')
 async def reentrancy_mock():
     starknet = await Starknet.empty()
-<<<<<<< HEAD
-    contract = await starknet.deploy("tests/mocks/ReentrancyMock.cairo", constructor_calldata=[INITIAL_COUNTER])
-=======
     contract = await starknet.deploy(
-        contract_class=get_contract_class("reentrancy_mock"),
+        contract_class=get_contract_class("ReentrancyMock"),
         constructor_calldata=[INITIAL_COUNTER]
     )
->>>>>>> 19d00169
 
     return contract, starknet
 
