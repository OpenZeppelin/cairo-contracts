--- conflicted
+++ resolved
@@ -1,5 +1,4 @@
 import pytest
-from starkware.starknet.testing.starknet import Starknet
 from signers import MockSigner
 from utils import (
     assert_revert,
@@ -19,17 +18,9 @@
 
 @pytest.fixture(scope='module')
 def contract_classes():
-<<<<<<< HEAD
     account_cls = Account.get_class
-    implementation_cls = get_contract_class(
-        'tests/mocks/proxiable_implementation.cairo'
-    )
-    proxy_cls = get_contract_class('openzeppelin/upgrades/Proxy.cairo')
-=======
-    account_cls = get_contract_class('Account')
     implementation_cls = get_contract_class('proxiable_implementation')
     proxy_cls = get_contract_class('Proxy')
->>>>>>> 5b616cf3
 
     return account_cls, implementation_cls, proxy_cls
 
@@ -69,7 +60,7 @@
 
 @pytest.fixture
 async def after_initialized(proxy_factory):
-    admin, other, proxy = proxy_factory 
+    admin, other, proxy = proxy_factory
 
     # initialize proxy
     await signer.send_transaction(
@@ -84,7 +75,7 @@
 
 @pytest.mark.asyncio
 async def test_initializer(proxy_factory):
-    admin, _, proxy = proxy_factory 
+    admin, _, proxy = proxy_factory
 
     await signer.send_transaction(
         admin, proxy.contract_address, 'initializer', [admin.contract_address]
@@ -99,7 +90,7 @@
 
 @pytest.mark.asyncio
 async def test_initializer_after_initialized(after_initialized):
-    admin, _, proxy = after_initialized 
+    admin, _, proxy = after_initialized
 
     await assert_revert(signer.send_transaction(
         admin, proxy.contract_address, 'initializer', [admin.contract_address]),
@@ -112,7 +103,7 @@
 
 @pytest.mark.asyncio
 async def test_set_admin(after_initialized):
-    admin, _, proxy = after_initialized 
+    admin, _, proxy = after_initialized
 
     # set admin
     tx_exec_info = await signer.send_transaction(
@@ -139,7 +130,7 @@
 
 @pytest.mark.asyncio
 async def test_set_admin_from_unauthorized(after_initialized):
-    _, non_admin, proxy = after_initialized 
+    _, non_admin, proxy = after_initialized
 
     # set admin
     await assert_revert(signer.send_transaction(
@@ -153,7 +144,7 @@
 
 @pytest.mark.asyncio
 async def test_default_fallback(proxy_factory):
-    admin, _, proxy = proxy_factory 
+    admin, _, proxy = proxy_factory
 
     # set value through proxy
     await signer.send_transaction(
@@ -169,7 +160,7 @@
 
 @pytest.mark.asyncio
 async def test_fallback_when_selector_does_not_exist(proxy_factory):
-    admin, _, proxy = proxy_factory 
+    admin, _, proxy = proxy_factory
 
     # should fail with entry point error
     await assert_revert_entry_point(
