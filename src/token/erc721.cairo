--- conflicted
+++ resolved
@@ -1,17 +1,9 @@
-<<<<<<< HEAD
-mod dual721;
-mod dual721_receiver;
-mod erc721;
-mod erc721_receiver;
-mod extensions;
-mod interface;
-=======
 pub mod dual721;
 pub mod dual721_receiver;
 pub mod erc721;
 pub mod erc721_receiver;
+pub mod extensions;
 pub mod interface;
->>>>>>> 1c3049c3
 
 pub use erc721::ERC721Component;
 pub use erc721::ERC721HooksEmptyImpl;
