--- conflicted
+++ resolved
@@ -17,7 +17,6 @@
 }
 
 #[starknet::interface]
-<<<<<<< HEAD
 trait OwnableABI<TState> {
     // IOwnable
     fn owner(self: @TState) -> ContractAddress;
@@ -25,7 +24,10 @@
     fn renounce_ownership(ref self: TState);
 
     // IOwnableCamelOnly
-=======
+    fn transferOwnership(ref self: TState, newOwner: ContractAddress);
+    fn renounceOwnership(ref self: TState);
+}
+
 trait IOwnableTwoStep<TState> {
     fn owner(self: @TState) -> ContractAddress;
     fn pending_owner(self: @TState) -> ContractAddress;
@@ -38,7 +40,6 @@
 trait IOwnableTwoStepCamelOnly<TState> {
     fn pendingOwner(self: @TState) -> ContractAddress;
     fn acceptOwnership(ref self: TState);
->>>>>>> 861fc416
     fn transferOwnership(ref self: TState, newOwner: ContractAddress);
     fn renounceOwnership(ref self: TState);
 }