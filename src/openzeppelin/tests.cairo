<<<<<<< HEAD
mod test_account;
mod test_erc20;
mod test_erc165;
mod test_erc721;
=======
mod test_erc165;
mod test_account;
mod test_erc20;
mod test_pausable;
mod test_initializable;
mod mocks;
>>>>>>> fa14e096
<|MERGE_RESOLUTION|>--- conflicted
+++ resolved
@@ -1,13 +1,7 @@
-<<<<<<< HEAD
 mod test_account;
 mod test_erc20;
 mod test_erc165;
 mod test_erc721;
-=======
-mod test_erc165;
-mod test_account;
-mod test_erc20;
+mod test_initializable;
 mod test_pausable;
-mod test_initializable;
-mod mocks;
->>>>>>> fa14e096
+mod mocks;