mod reentrancy_attacker_mock;
mod reentrancy_mock;
mod erc721_receiver;
mod erc721_panic_mock;
// mod mock_pausable;
<<<<<<< HEAD
mod camel20_mock;
mod snake20_mock;
mod erc20_panic;
// mod non721_mock;
=======
// mod camel20_mock;
// mod snake20_mock;
// mod erc20_panic;
>>>>>>> 8e108217
// mod accesscontrol_panic_mock;
mod account_panic_mock;
// mod camel_accesscontrol_mock;
mod camel_account_mock;
// mod snake_accesscontrol_mock;
mod snake_account_mock;
// mod dual_ownable_mocks;
mod snake721_mock;
mod camel721_mock;
mod non_implementing_mock;
mod dual721_receiver_mocks;
mod src5_mocks;<|MERGE_RESOLUTION|>--- conflicted
+++ resolved
@@ -2,17 +2,9 @@
 mod reentrancy_mock;
 mod erc721_receiver;
 mod erc721_panic_mock;
-// mod mock_pausable;
-<<<<<<< HEAD
 mod camel20_mock;
 mod snake20_mock;
 mod erc20_panic;
-// mod non721_mock;
-=======
-// mod camel20_mock;
-// mod snake20_mock;
-// mod erc20_panic;
->>>>>>> 8e108217
 // mod accesscontrol_panic_mock;
 mod account_panic_mock;
 // mod camel_accesscontrol_mock;
