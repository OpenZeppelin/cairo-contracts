--- conflicted
+++ resolved
@@ -16,19 +16,10 @@
 
 
 @pytest.fixture(scope='module')
-<<<<<<< HEAD
-def contract_defs():
-    account_def = get_contract_def('openzeppelin/account/presets/Account.cairo')
-    implementation_def = get_contract_def(
-        'tests/mocks/ProxiableImplementation.cairo'
-    )
-    proxy_def = get_contract_def('openzeppelin/upgrades/presets/Proxy.cairo')
-=======
 def contract_classes():
     account_cls = get_contract_class('Account')
-    implementation_cls = get_contract_class('proxiable_implementation')
+    implementation_cls = get_contract_class('ProxiableImplementation')
     proxy_cls = get_contract_class('Proxy')
->>>>>>> 19d00169
 
     return account_cls, implementation_cls, proxy_cls
 
