import pytest
from signers import MockSigner
from utils import (
    ZERO_ADDRESS,
    assert_event_emitted,
    get_contract_class,
    cached_contract,
<<<<<<< HEAD
    State,
    Account
=======
    assert_revert
>>>>>>> 02bb5f9c
)


signer = MockSigner(123456789987654321)

@pytest.fixture(scope='module')
def contract_classes():
    return (
        Account.get_class,
        get_contract_class('Ownable')
    )


@pytest.fixture(scope='module')
async def ownable_init(contract_classes):
    account_cls, ownable_cls = contract_classes
    starknet = await State.init()
    owner = await Account.deploy(signer.public_key)
    ownable = await starknet.deploy(
        contract_class=ownable_cls,
        constructor_calldata=[owner.contract_address]
    )
    return starknet.state, ownable, owner


@pytest.fixture
def ownable_factory(contract_classes, ownable_init):
    account_cls, ownable_cls = contract_classes
    state, ownable, owner = ownable_init
    _state = state.copy()
    owner = cached_contract(_state, account_cls, owner)
    ownable = cached_contract(_state, ownable_cls, ownable)
    return ownable, owner


@pytest.mark.asyncio
async def test_constructor(ownable_factory):
    ownable, owner = ownable_factory
    expected = await ownable.owner().call()
    assert expected.result.owner == owner.contract_address


@pytest.mark.asyncio
async def test_transferOwnership(ownable_factory):
    ownable, owner = ownable_factory
    new_owner = 123
    await signer.send_transaction(owner, ownable.contract_address, 'transferOwnership', [new_owner])
    executed_info = await ownable.owner().call()
    assert executed_info.result == (new_owner,)


@pytest.mark.asyncio
async def test_transferOwnership_emits_event(ownable_factory):
    ownable, owner = ownable_factory
    new_owner = 123
    tx_exec_info = await signer.send_transaction(owner, ownable.contract_address, 'transferOwnership', [new_owner])

    assert_event_emitted(
        tx_exec_info,
        from_address=ownable.contract_address,
        name='OwnershipTransferred',
        data=[
            owner.contract_address,
            new_owner
        ]
    )


@pytest.mark.asyncio
async def test_renounceOwnership(ownable_factory):
    ownable, owner = ownable_factory
    await signer.send_transaction(owner, ownable.contract_address, 'renounceOwnership', [])
    executed_info = await ownable.owner().call()
    assert executed_info.result == (ZERO_ADDRESS,)

@pytest.mark.asyncio
async def test_contract_without_owner(ownable_factory):
    ownable, owner = ownable_factory
    await signer.send_transaction(owner, ownable.contract_address, 'renounceOwnership', [])

    # Protected function should not be called from zero address
    await assert_revert(
        ownable.protected_function().invoke(),
        reverted_with="Ownable: caller is not the owner"
    )


@pytest.mark.asyncio
async def test_renounceOwnership_emits_event(ownable_factory):
    ownable, owner = ownable_factory
    tx_exec_info = await signer.send_transaction(owner, ownable.contract_address, 'renounceOwnership', [])

    assert_event_emitted(
        tx_exec_info,
        from_address=ownable.contract_address,
        name='OwnershipTransferred',
        data=[
            owner.contract_address,
            ZERO_ADDRESS
        ]
    )<|MERGE_RESOLUTION|>--- conflicted
+++ resolved
@@ -5,12 +5,9 @@
     assert_event_emitted,
     get_contract_class,
     cached_contract,
-<<<<<<< HEAD
     State,
-    Account
-=======
+    Account,
     assert_revert
->>>>>>> 02bb5f9c
 )
 
 
