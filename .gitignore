artifacts/

# Byte-compiled / optimized / DLL files
__pycache__/
*.py[cod]
*$py.class

# C extensions
*.so

# Distribution / packaging
.Python
build/
develop-eggs/
dist/
downloads/
eggs/
.eggs/
lib/
lib64/
parts/
sdist/
var/
wheels/
pip-wheel-metadata/
share/python-wheels/
*.egg-info/
.installed.cfg
*.egg
MANIFEST

# PyInstaller
#  Usually these files are written by a python script from a template
#  before PyInstaller builds the exe, so as to inject date/other infos into it.
*.manifest
*.spec

# Installer logs
pip-log.txt
pip-delete-this-directory.txt

# Unit test / coverage reports
htmlcov/
.tox/
.nox/
.coverage
.coverage.*
.cache
nosetests.xml
coverage.xml
*.cover
*.py,cover
.hypothesis/
.pytest_cache/

# Translations
*.mo
*.pot

# Django stuff:
*.log
local_settings.py
db.sqlite3
db.sqlite3-journal

# Flask stuff:
instance/
.webassets-cache

# Scrapy stuff:
.scrapy

# Sphinx documentation
docs/_build/

# PyBuilder
target/

# Jupyter Notebook
.ipynb_checkpoints

# IPython
profile_default/
ipython_config.py

# pyenv
.python-version

# pipenv
#   According to pypa/pipenv#598, it is recommended to include Pipfile.lock in version control.
#   However, in case of collaboration, if having platform-specific dependencies or dependencies
#   having no cross-platform support, pipenv may install dependencies that don't work, or not
#   install all needed dependencies.
#Pipfile.lock

# PEP 582; used by e.g. github.com/David-OConnor/pyflow
__pypackages__/

# Celery stuff
celerybeat-schedule
celerybeat.pid

# SageMath parsed files
*.sage.py

# Environments
.env
.venv
env/
venv/
ENV/
env.bak/
venv.bak/

# Spyder project settings
.spyderproject
.spyproject

# Rope project settings
.ropeproject

# mkdocs documentation
/site

# mypy
.mypy_cache/
.dmypy.json
dmypy.json

# Pyre type checker
.pyre/

# nile
*node.json*

# node
**/node_modules/

# docs
docs/build/

# vscode
<<<<<<< HEAD
.vscode
=======
.vscode/
>>>>>>> 7b842f2d
<|MERGE_RESOLUTION|>--- conflicted
+++ resolved
@@ -140,8 +140,4 @@
 docs/build/
 
 # vscode
-<<<<<<< HEAD
-.vscode
-=======
-.vscode/
->>>>>>> 7b842f2d
+.vscode/