--- conflicted
+++ resolved
@@ -17,15 +17,10 @@
 ### Changed (Breaking)
 
 - ERC721Component internal implementation to support transfer, mint, and burn flows going through an `_update` function (#978)
-<<<<<<< HEAD
-- ERC721Component implementations now require an ERC721HooksTrait implementation in scope (#982)
-- ERC1155Component implementations now require an ERC1155HooksTrait implementation in scope (#982)
-- EthAccountComponent, preset, and dispatcher now require a `signature` param in the public-key-setter functions (#990)
-=======
 - ERC721Component implementations now require an ERC721HooksTrait implementation in scope (#978)
 - ERC1155Component implementations now require an ERC1155HooksTrait implementation in scope (#982)
 - AccountComponent, preset, and dispatcher now require a `signature` param in the public-key-setter functions (#989)
->>>>>>> 852abcf9
+- EthAccountComponent, preset, and dispatcher now require a `signature` param in the public-key-setter functions (#990)
 
 ## 0.12.0 (2024-04-21)
 
