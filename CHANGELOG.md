--- conflicted
+++ resolved
@@ -12,12 +12,9 @@
 ### Added
 
 - `into_base_16_string_no_padding` function to the test helpers (#1137)
-<<<<<<< HEAD
 - `IUpgradeAndCall` interface (#1148)
 - `upgrade_and_call` function in UpgradeableComponent's InternalImpl (#1148)
-=======
 - Vesting component and VestingWallet preset (#334)
->>>>>>> 5cea01fb
 
 ### Changed
 
