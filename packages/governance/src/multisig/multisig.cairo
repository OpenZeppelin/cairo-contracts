--- conflicted
+++ resolved
@@ -645,17 +645,11 @@
         ///
         /// Emits a `QuorumUpdated` event if the quorum changes.
         fn _change_quorum(ref self: ComponentState<TContractState>, new_quorum: u32) {
-<<<<<<< HEAD
-            let SignersInfo {
-                quorum: old_quorum, signers_count,
-            } = self.Multisig_signers_info.read();
-=======
             let SignersInfo { quorum: old_quorum, signers_count } = self
                 .Multisig_signers_info
                 .read();
             assert(new_quorum.is_non_zero(), Errors::ZERO_QUORUM);
             assert(new_quorum <= signers_count, Errors::QUORUM_TOO_HIGH);
->>>>>>> 5b9509eb
             if new_quorum != old_quorum {
                 self.Multisig_signers_info.write(SignersInfo { quorum: new_quorum, signers_count });
                 self.emit(QuorumUpdated { old_quorum, new_quorum });
