--- conflicted
+++ resolved
@@ -38,9 +38,9 @@
 [workspace.dependencies]
 starknet = "2.7.0-rc.3"
 cairo_test = "2.7.0-rc.3"
+snforge_std = { git = "https://github.com/foundry-rs/starknet-foundry.git", tag = "v0.26.0" }
 
 [dependencies]
-<<<<<<< HEAD
 starknet.workspace = true
 openzeppelin_access = { path = "packages/access" }
 openzeppelin_account = { path = "packages/account" }
@@ -53,11 +53,7 @@
 openzeppelin_utils = { path = "packages/utils" }
 
 [dev-dependencies]
-cairo_test.workspace = true
-=======
-starknet = "2.6.4"
-snforge_std = { git = "https://github.com/foundry-rs/starknet-foundry.git", tag = "v0.26.0" }
->>>>>>> bc316cae
+snforge_std.workspace = true
 
 [lib]
 
