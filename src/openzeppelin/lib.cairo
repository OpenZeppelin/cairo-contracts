--- conflicted
+++ resolved
@@ -1,10 +1,6 @@
 mod introspection;
 mod security;
 mod token;
-<<<<<<< HEAD
 mod utils;
 mod tests;
-=======
-mod tests;
-mod utils;
->>>>>>> a1950eec
+mod utils;