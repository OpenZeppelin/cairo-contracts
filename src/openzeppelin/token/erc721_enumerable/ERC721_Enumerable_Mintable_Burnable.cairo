# SPDX-License-Identifier: MIT
# OpenZeppelin Contracts for Cairo v0.1.0 (token/erc721_enumerable/ERC721_Enumerable_Mintable_Burnable.cairo)

%lang starknet

from starkware.cairo.common.cairo_builtins import HashBuiltin, SignatureBuiltin
from starkware.cairo.common.uint256 import Uint256

<<<<<<< HEAD
from openzeppelin.token.erc721.library import ERC721
from openzeppelin.token.erc721_enumerable.library import ERC721_Enumerable
=======
from openzeppelin.token.erc721.library import (
    ERC721_name,
    ERC721_symbol,
    ERC721_balanceOf,
    ERC721_ownerOf,
    ERC721_getApproved,
    ERC721_isApprovedForAll,
    ERC721_tokenURI,

    ERC721_initializer,
    ERC721_approve,
    ERC721_setApprovalForAll,
    ERC721_only_token_owner,
    ERC721_setTokenURI
)

from openzeppelin.token.erc721_enumerable.library import (
    ERC721_Enumerable_initializer,
    ERC721_Enumerable_totalSupply,
    ERC721_Enumerable_tokenByIndex,
    ERC721_Enumerable_tokenOfOwnerByIndex,
    ERC721_Enumerable_mint,
    ERC721_Enumerable_burn,
    ERC721_Enumerable_transferFrom,
    ERC721_Enumerable_safeTransferFrom
)
>>>>>>> cf85bbd8

from openzeppelin.introspection.ERC165 import ERC165

from openzeppelin.access.ownable import Ownable

#
# Constructor
#

@constructor
func constructor{
        syscall_ptr : felt*,
        pedersen_ptr : HashBuiltin*,
        range_check_ptr
    }(
        name: felt,
        symbol: felt,
        owner: felt
    ):
<<<<<<< HEAD
    ERC721.constructor(name, symbol)
    ERC721_Enumerable.constructor()
    Ownable_initializer(owner)
=======
    ERC721_initializer(name, symbol)
    ERC721_Enumerable_initializer()
    Ownable.initializer(owner)
>>>>>>> cf85bbd8
    return ()
end

#
# Getters
#

@view
func totalSupply{
        pedersen_ptr: HashBuiltin*,
        syscall_ptr: felt*,
        range_check_ptr
    }() -> (totalSupply: Uint256):
    let (totalSupply: Uint256) = ERC721_Enumerable.total_supply()
    return (totalSupply)
end

@view
func tokenByIndex{
        pedersen_ptr: HashBuiltin*,
        syscall_ptr: felt*,
        range_check_ptr
    }(index: Uint256) -> (tokenId: Uint256):
    let (tokenId: Uint256) = ERC721_Enumerable.token_by_index(index)
    return (tokenId)
end

@view
func tokenOfOwnerByIndex{
        pedersen_ptr: HashBuiltin*,
        syscall_ptr: felt*,
        range_check_ptr
    }(owner: felt, index: Uint256) -> (tokenId: Uint256):
    let (tokenId: Uint256) = ERC721_Enumerable.token_of_owner_by_index(owner, index)
    return (tokenId)
end

@view
func supportsInterface{
        syscall_ptr : felt*,
        pedersen_ptr : HashBuiltin*,
        range_check_ptr
    }(interfaceId: felt) -> (success: felt):
    let (success) = ERC165.supports_interface(interfaceId)
    return (success)
end

@view
func name{
        syscall_ptr : felt*,
        pedersen_ptr : HashBuiltin*,
        range_check_ptr
    }() -> (name: felt):
    let (name) = ERC721.name()
    return (name)
end

@view
func symbol{
        syscall_ptr : felt*,
        pedersen_ptr : HashBuiltin*,
        range_check_ptr
    }() -> (symbol: felt):
    let (symbol) = ERC721.symbol()
    return (symbol)
end

@view
func balanceOf{
        syscall_ptr : felt*,
        pedersen_ptr : HashBuiltin*,
        range_check_ptr
    }(owner: felt) -> (balance: Uint256):
    let (balance: Uint256) = ERC721.balance_of(owner)
    return (balance)
end

@view
func ownerOf{
        syscall_ptr : felt*,
        pedersen_ptr : HashBuiltin*,
        range_check_ptr
    }(tokenId: Uint256) -> (owner: felt):
    let (owner: felt) = ERC721.owner_of(tokenId)
    return (owner)
end

@view
func getApproved{
        syscall_ptr : felt*,
        pedersen_ptr : HashBuiltin*,
        range_check_ptr
    }(tokenId: Uint256) -> (approved: felt):
    let (approved: felt) = ERC721.get_approved(tokenId)
    return (approved)
end

@view
func isApprovedForAll{
        syscall_ptr : felt*,
        pedersen_ptr : HashBuiltin*,
        range_check_ptr
    }(owner: felt, operator: felt) -> (isApproved: felt):
    let (isApproved: felt) = ERC721.is_approved_for_all(owner, operator)
    return (isApproved)
end

@view
func tokenURI{
        syscall_ptr: felt*,
        pedersen_ptr: HashBuiltin*,
        range_check_ptr
    }(tokenId: Uint256) -> (tokenURI: felt):
    let (tokenURI: felt) = ERC721.token_uri(tokenId)
    return (tokenURI)
end

@view
func owner{
        syscall_ptr : felt*,
        pedersen_ptr : HashBuiltin*,
        range_check_ptr
    }() -> (owner: felt):
    let (owner: felt) = Ownable.owner()
    return (owner)
end

#
# Externals
#

@external
func approve{
        pedersen_ptr: HashBuiltin*,
        syscall_ptr: felt*,
        range_check_ptr
    }(to: felt, tokenId: Uint256):
    ERC721.approve(to, tokenId)
    return ()
end

@external
func setApprovalForAll{
        syscall_ptr: felt*,
        pedersen_ptr: HashBuiltin*,
        range_check_ptr
    }(operator: felt, approved: felt):
    ERC721.set_approval_for_all(operator, approved)
    return ()
end

@external
func transferFrom{
        pedersen_ptr: HashBuiltin*,
        syscall_ptr: felt*,
        range_check_ptr
    }(
        from_: felt,
        to: felt,
        tokenId: Uint256
    ):
    ERC721_Enumerable.transfer_from(from_, to, tokenId)
    return ()
end

@external
func safeTransferFrom{
        pedersen_ptr: HashBuiltin*,
        syscall_ptr: felt*,
        range_check_ptr
    }(
        from_: felt,
        to: felt,
        tokenId: Uint256,
        data_len: felt,
        data: felt*
    ):
    ERC721_Enumerable.safe_transfer_from(from_, to, tokenId, data_len, data)
    return ()
end

@external
func mint{
        pedersen_ptr: HashBuiltin*,
        syscall_ptr: felt*,
        range_check_ptr
    }(to: felt, tokenId: Uint256):
<<<<<<< HEAD
    Ownable_only_owner()
    ERC721_Enumerable._mint(to, tokenId)
=======
    Ownable.assert_only_owner()
    ERC721_Enumerable_mint(to, tokenId)
>>>>>>> cf85bbd8
    return ()
end

@external
func burn{
        pedersen_ptr: HashBuiltin*,
        syscall_ptr: felt*,
        range_check_ptr
    }(tokenId: Uint256):
    ERC721._only_token_owner(tokenId)
    ERC721_Enumerable._burn(tokenId)
    return ()
end

@external
func setTokenURI{
        pedersen_ptr: HashBuiltin*,
        syscall_ptr: felt*,
        range_check_ptr
    }(tokenId: Uint256, tokenURI: felt):
<<<<<<< HEAD
    Ownable_only_owner()
    ERC721._set_token_uri(tokenId, tokenURI)
=======
    Ownable.assert_only_owner()
    ERC721_setTokenURI(tokenId, tokenURI)
>>>>>>> cf85bbd8
    return ()
end

@external
func transferOwnership{
        syscall_ptr: felt*,
        pedersen_ptr: HashBuiltin*,
        range_check_ptr
    }(newOwner: felt):
    Ownable.transfer_ownership(newOwner)
    return ()
end

@external
func renounceOwnership{
        syscall_ptr: felt*,
        pedersen_ptr: HashBuiltin*,
        range_check_ptr
    }():
    Ownable.renounce_ownership()
    return ()
end<|MERGE_RESOLUTION|>--- conflicted
+++ resolved
@@ -6,40 +6,9 @@
 from starkware.cairo.common.cairo_builtins import HashBuiltin, SignatureBuiltin
 from starkware.cairo.common.uint256 import Uint256
 
-<<<<<<< HEAD
 from openzeppelin.token.erc721.library import ERC721
 from openzeppelin.token.erc721_enumerable.library import ERC721_Enumerable
-=======
-from openzeppelin.token.erc721.library import (
-    ERC721_name,
-    ERC721_symbol,
-    ERC721_balanceOf,
-    ERC721_ownerOf,
-    ERC721_getApproved,
-    ERC721_isApprovedForAll,
-    ERC721_tokenURI,
-
-    ERC721_initializer,
-    ERC721_approve,
-    ERC721_setApprovalForAll,
-    ERC721_only_token_owner,
-    ERC721_setTokenURI
-)
-
-from openzeppelin.token.erc721_enumerable.library import (
-    ERC721_Enumerable_initializer,
-    ERC721_Enumerable_totalSupply,
-    ERC721_Enumerable_tokenByIndex,
-    ERC721_Enumerable_tokenOfOwnerByIndex,
-    ERC721_Enumerable_mint,
-    ERC721_Enumerable_burn,
-    ERC721_Enumerable_transferFrom,
-    ERC721_Enumerable_safeTransferFrom
-)
->>>>>>> cf85bbd8
-
 from openzeppelin.introspection.ERC165 import ERC165
-
 from openzeppelin.access.ownable import Ownable
 
 #
@@ -56,15 +25,9 @@
         symbol: felt,
         owner: felt
     ):
-<<<<<<< HEAD
     ERC721.constructor(name, symbol)
     ERC721_Enumerable.constructor()
-    Ownable_initializer(owner)
-=======
-    ERC721_initializer(name, symbol)
-    ERC721_Enumerable_initializer()
     Ownable.initializer(owner)
->>>>>>> cf85bbd8
     return ()
 end
 
@@ -252,13 +215,8 @@
         syscall_ptr: felt*,
         range_check_ptr
     }(to: felt, tokenId: Uint256):
-<<<<<<< HEAD
-    Ownable_only_owner()
+    Ownable.assert_only_owner()
     ERC721_Enumerable._mint(to, tokenId)
-=======
-    Ownable.assert_only_owner()
-    ERC721_Enumerable_mint(to, tokenId)
->>>>>>> cf85bbd8
     return ()
 end
 
@@ -279,13 +237,8 @@
         syscall_ptr: felt*,
         range_check_ptr
     }(tokenId: Uint256, tokenURI: felt):
-<<<<<<< HEAD
-    Ownable_only_owner()
+    Ownable.assert_only_owner()
     ERC721._set_token_uri(tokenId, tokenURI)
-=======
-    Ownable.assert_only_owner()
-    ERC721_setTokenURI(tokenId, tokenURI)
->>>>>>> cf85bbd8
     return ()
 end
 
