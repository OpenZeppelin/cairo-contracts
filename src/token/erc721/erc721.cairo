//! SPDX-License-Identifier: MIT
//! OpenZeppelin Contracts for Cairo v0.7.0 (token/erc721/erc721.cairo)
//!
//! # ERC721 Contract and Implementation
//!
//! This ERC721 contract includes both a library and a basic preset implementation
//! which includes the IERC721Metadata implementation.
#[starknet::contract]
mod ERC721 {
    use array::SpanTrait;
    use openzeppelin::account;
    use openzeppelin::introspection::dual_src5::DualCaseSRC5;
    use openzeppelin::introspection::dual_src5::DualCaseSRC5Trait;
    use openzeppelin::introspection::interface::ISRC5;
    use openzeppelin::introspection::interface::ISRC5Camel;
    use openzeppelin::introspection::src5;
    use openzeppelin::token::erc721::dual721_receiver::DualCaseERC721Receiver;
    use openzeppelin::token::erc721::dual721_receiver::DualCaseERC721ReceiverTrait;
    use openzeppelin::token::erc721::interface;
    use option::OptionTrait;
    use starknet::ContractAddress;
    use starknet::get_caller_address;
    use zeroable::Zeroable;

    #[storage]
    struct Storage {
        _name: felt252,
        _symbol: felt252,
        _owners: LegacyMap<u256, ContractAddress>,
        _balances: LegacyMap<ContractAddress, u256>,
        _token_approvals: LegacyMap<u256, ContractAddress>,
        _operator_approvals: LegacyMap<(ContractAddress, ContractAddress), bool>,
        _token_uri: LegacyMap<u256, felt252>,
    }

    #[event]
    #[derive(Drop, starknet::Event)]
    enum Event {
        Transfer: Transfer,
        Approval: Approval,
        ApprovalForAll: ApprovalForAll
    }

    /// Emitted when `token_id` token is transferred from `from` to `to`.
    #[derive(Drop, starknet::Event)]
    struct Transfer {
        from: ContractAddress,
        to: ContractAddress,
        token_id: u256
    }

    /// Emitted when `owner` enables `approved` to manage the `token_id` token.
    #[derive(Drop, starknet::Event)]
    struct Approval {
        owner: ContractAddress,
        approved: ContractAddress,
        token_id: u256
    }

    /// Emitted when `owner` enables or disables (approved) `operator` to manage
    /// all of its assets.
    #[derive(Drop, starknet::Event)]
    struct ApprovalForAll {
        owner: ContractAddress,
        operator: ContractAddress,
        approved: bool
    }

<<<<<<< HEAD
    /// Initializes the state of the ERC721 contract. This includes setting the
    /// NFT name and symbol.
=======
    mod Errors {
        const INVALID_TOKEN_ID: felt252 = 'ERC721: invalid token ID';
        const INVALID_ACCOUNT: felt252 = 'ERC721: invalid account';
        const UNAUTHORIZED: felt252 = 'ERC721: unauthorized caller';
        const APPROVAL_TO_OWNER: felt252 = 'ERC721: approval to owner';
        const SELF_APPROVAL: felt252 = 'ERC721: self approval';
        const INVALID_RECEIVER: felt252 = 'ERC721: invalid receiver';
        const ALREADY_MINTED: felt252 = 'ERC721: token already minted';
        const WRONG_SENDER: felt252 = 'ERC721: wrong sender';
        const SAFE_MINT_FAILED: felt252 = 'ERC721: safe mint failed';
        const SAFE_TRANSFER_FAILED: felt252 = 'ERC721: safe transfer failed';
    }

>>>>>>> 7373daa4
    #[constructor]
    fn constructor(
        ref self: ContractState,
        name: felt252,
        symbol: felt252,
        recipient: ContractAddress,
        token_id: u256
    ) {
        self.initializer(name, symbol);
        self._mint(recipient, token_id);
    }

    //
    // External
    //

    #[external(v0)]
    impl SRC5Impl of ISRC5<ContractState> {
        /// Checks if the contract supports a specific interface as defined by
        /// `interface_id`.
        /// See: https://github.com/starknet-io/SNIPs/blob/main/SNIPS/snip-5.md
        fn supports_interface(self: @ContractState, interface_id: felt252) -> bool {
            let unsafe_state = src5::SRC5::unsafe_new_contract_state();
            src5::SRC5::SRC5Impl::supports_interface(@unsafe_state, interface_id)
        }
    }

    #[external(v0)]
    impl SRC5CamelImpl of ISRC5Camel<ContractState> {
        /// Camel case support.
        /// See [supports_interface](supports_interface).
        fn supportsInterface(self: @ContractState, interfaceId: felt252) -> bool {
            let unsafe_state = src5::SRC5::unsafe_new_contract_state();
            src5::SRC5::SRC5CamelImpl::supportsInterface(@unsafe_state, interfaceId)
        }
    }

    #[external(v0)]
    impl ERC721MetadataImpl of interface::IERC721Metadata<ContractState> {
        /// Returns the NFT name.
        fn name(self: @ContractState) -> felt252 {
            self._name.read()
        }

        /// Returns the NFT symbol.
        fn symbol(self: @ContractState) -> felt252 {
            self._symbol.read()
        }

        /// Returns the Uniform Resource Identifier (URI) for the `token_id` token.
        /// If the URI is not set for the `token_id`, the return value will be `0`.
        fn token_uri(self: @ContractState, token_id: u256) -> felt252 {
            assert(self._exists(token_id), Errors::INVALID_TOKEN_ID);
            self._token_uri.read(token_id)
        }
    }

    #[external(v0)]
    impl ERC721MetadataCamelOnlyImpl of interface::IERC721MetadataCamelOnly<ContractState> {
        /// Camel case support.
        /// See [token_uri](token_uri).
        fn tokenURI(self: @ContractState, tokenId: u256) -> felt252 {
            assert(self._exists(tokenId), Errors::INVALID_TOKEN_ID);
            self._token_uri.read(tokenId)
        }
    }

    #[external(v0)]
    impl ERC721Impl of interface::IERC721<ContractState> {
        /// Returns the number of NFTs owned by `account`.
        fn balance_of(self: @ContractState, account: ContractAddress) -> u256 {
            assert(!account.is_zero(), Errors::INVALID_ACCOUNT);
            self._balances.read(account)
        }

        /// Returns the owner address of `token_id`.
        fn owner_of(self: @ContractState, token_id: u256) -> ContractAddress {
            self._owner_of(token_id)
        }

        /// Returns the address approved for `token_id`.
        fn get_approved(self: @ContractState, token_id: u256) -> ContractAddress {
            assert(self._exists(token_id), Errors::INVALID_TOKEN_ID);
            self._token_approvals.read(token_id)
        }

        /// Query if `operator` is an authorized operator for `owner`.
        fn is_approved_for_all(
            self: @ContractState, owner: ContractAddress, operator: ContractAddress
        ) -> bool {
            self._operator_approvals.read((owner, operator))
        }

        /// Change or reaffirm the approved address for an NFT.
        /// Emits an [Approval](Approval) event.
        fn approve(ref self: ContractState, to: ContractAddress, token_id: u256) {
            let owner = self._owner_of(token_id);

            let caller = get_caller_address();
            assert(
                owner == caller || ERC721Impl::is_approved_for_all(@self, owner, caller),
                Errors::UNAUTHORIZED
            );
            self._approve(to, token_id);
        }

        /// Enable or disable approval for `operator` to manage all of the
        /// caller's assets.
        /// Emits an [Approval](Approval) event.
        fn set_approval_for_all(
            ref self: ContractState, operator: ContractAddress, approved: bool
        ) {
            self._set_approval_for_all(get_caller_address(), operator, approved)
        }

        /// Transfer ownership of `token_id` from `from` to `to`.
        /// Emits a [Transfer](Transfer) event.
        fn transfer_from(
            ref self: ContractState, from: ContractAddress, to: ContractAddress, token_id: u256
        ) {
            assert(
                self._is_approved_or_owner(get_caller_address(), token_id), Errors::UNAUTHORIZED
            );
            self._transfer(from, to, token_id);
        }

        /// Safely transfer ownership of `token_id` from `from` to `to`, checking first
        /// that `to` is aware of the ERC721 protocol to prevent tokens being locked
        /// forever.
        /// Emits a [Transfer](Transfer) event.
        fn safe_transfer_from(
            ref self: ContractState,
            from: ContractAddress,
            to: ContractAddress,
            token_id: u256,
            data: Span<felt252>
        ) {
            assert(
                self._is_approved_or_owner(get_caller_address(), token_id), Errors::UNAUTHORIZED
            );
            self._safe_transfer(from, to, token_id, data);
        }
    }

    #[external(v0)]
    impl ERC721CamelOnlyImpl of interface::IERC721CamelOnly<ContractState> {
        /// Camel case support.
        /// See [balance_of](balance_of).
        fn balanceOf(self: @ContractState, account: ContractAddress) -> u256 {
            ERC721Impl::balance_of(self, account)
        }

        /// Camel case support.
        /// See [owner_of](owner_of).
        fn ownerOf(self: @ContractState, tokenId: u256) -> ContractAddress {
            ERC721Impl::owner_of(self, tokenId)
        }

        /// Camel case support.
        /// See [get_approved](get_approved).
        fn getApproved(self: @ContractState, tokenId: u256) -> ContractAddress {
            ERC721Impl::get_approved(self, tokenId)
        }

        /// Camel case support.
        /// See [is_approved_for_all](is_approved_for_all).
        fn isApprovedForAll(
            self: @ContractState, owner: ContractAddress, operator: ContractAddress
        ) -> bool {
            ERC721Impl::is_approved_for_all(self, owner, operator)
        }

        /// Camel case support.
        /// See [set_approval_for_all](set_approval_for_all).
        fn setApprovalForAll(ref self: ContractState, operator: ContractAddress, approved: bool) {
            ERC721Impl::set_approval_for_all(ref self, operator, approved)
        }

        /// Camel case support.
        /// See [transfer_from](transfer_from).
        fn transferFrom(
            ref self: ContractState, from: ContractAddress, to: ContractAddress, tokenId: u256
        ) {
            ERC721Impl::transfer_from(ref self, from, to, tokenId)
        }

        /// Camel case support.
        /// See [safe_transfer_from](safe_transfer_from).
        fn safeTransferFrom(
            ref self: ContractState,
            from: ContractAddress,
            to: ContractAddress,
            tokenId: u256,
            data: Span<felt252>
        ) {
            ERC721Impl::safe_transfer_from(ref self, from, to, tokenId, data)
        }
    }

    //
    // Internal
    //

    #[generate_trait]
    impl InternalImpl of InternalTrait {
        /// Initializes the contract by setting the token name and symbol.
        /// This should be used inside the contract's constructor.
        fn initializer(ref self: ContractState, name_: felt252, symbol_: felt252) {
            self._name.write(name_);
            self._symbol.write(symbol_);

            let mut unsafe_state = src5::SRC5::unsafe_new_contract_state();
            src5::SRC5::InternalImpl::register_interface(ref unsafe_state, interface::IERC721_ID);
            src5::SRC5::InternalImpl::register_interface(
                ref unsafe_state, interface::IERC721_METADATA_ID
            );
        }

        /// Returns the owner address of `token_id`.
        fn _owner_of(self: @ContractState, token_id: u256) -> ContractAddress {
            let owner = self._owners.read(token_id);
            match owner.is_zero() {
                bool::False(()) => owner,
                bool::True(()) => panic_with_felt252(Errors::INVALID_TOKEN_ID)
            }
        }

        /// Returns whether `token_id` exists.
        fn _exists(self: @ContractState, token_id: u256) -> bool {
            !self._owners.read(token_id).is_zero()
        }

        /// Returns whether `spender` is allowed to manage `token_id`.
        fn _is_approved_or_owner(
            self: @ContractState, spender: ContractAddress, token_id: u256
        ) -> bool {
            let owner = self._owner_of(token_id);
            let is_approved_for_all = ERC721Impl::is_approved_for_all(self, owner, spender);
            owner == spender
                || is_approved_for_all
                || spender == ERC721Impl::get_approved(self, token_id)
        }

        /// Internal function that changes or reaffirms the approved address for an NFT.
        /// Emits an [Approval[(Approval) event.
        fn _approve(ref self: ContractState, to: ContractAddress, token_id: u256) {
            let owner = self._owner_of(token_id);
            assert(owner != to, Errors::APPROVAL_TO_OWNER);

            self._token_approvals.write(token_id, to);
            self.emit(Approval { owner, approved: to, token_id });
        }

        /// Internal function that enables or disables approval for `operator`
        /// to manage all of the `owner` assets.
        /// Emits an [Approval[(Approval) event.
        fn _set_approval_for_all(
            ref self: ContractState,
            owner: ContractAddress,
            operator: ContractAddress,
            approved: bool
        ) {
            assert(owner != operator, Errors::SELF_APPROVAL);
            self._operator_approvals.write((owner, operator), approved);
            self.emit(ApprovalForAll { owner, operator, approved });
        }

        /// Internal function that mints `token_id` and transfers it to `to`.
        /// Emits a [Transfer](Transfer) event.
        fn _mint(ref self: ContractState, to: ContractAddress, token_id: u256) {
            assert(!to.is_zero(), Errors::INVALID_RECEIVER);
            assert(!self._exists(token_id), Errors::ALREADY_MINTED);

            self._balances.write(to, self._balances.read(to) + 1);
            self._owners.write(token_id, to);

            self.emit(Transfer { from: Zeroable::zero(), to, token_id });
        }

        /// Internal function that transfers `token_id` from `from` to `to`.
        /// Emits a [Transfer](Transfer) event.
        fn _transfer(
            ref self: ContractState, from: ContractAddress, to: ContractAddress, token_id: u256
        ) {
            assert(!to.is_zero(), Errors::INVALID_RECEIVER);
            let owner = self._owner_of(token_id);
            assert(from == owner, Errors::WRONG_SENDER);

            // Implicit clear approvals, no need to emit an event
            self._token_approvals.write(token_id, Zeroable::zero());

            self._balances.write(from, self._balances.read(from) - 1);
            self._balances.write(to, self._balances.read(to) + 1);
            self._owners.write(token_id, to);

            self.emit(Transfer { from, to, token_id });
        }

        /// Internal function that destroys `token_id`. The approval is cleared when
        /// the token is burned.
        /// This internal function does not check if the sender is authorized
        /// to operate on the token.
        /// Emits a [Transfer](Transfer) event.
        fn _burn(ref self: ContractState, token_id: u256) {
            let owner = self._owner_of(token_id);

            // Implicit clear approvals, no need to emit an event
            self._token_approvals.write(token_id, Zeroable::zero());

            self._balances.write(owner, self._balances.read(owner) - 1);
            self._owners.write(token_id, Zeroable::zero());

            self.emit(Transfer { from: owner, to: Zeroable::zero(), token_id });
        }

        /// Internal function that safely mints `token_id` and transfers it to `to`.
        /// If `to` is not an account contract, `to` must support IERC721Receiver;
        /// otherwise, the transaction will fail.
        /// Emits a [Transfer](Transfer) event.
        fn _safe_mint(
            ref self: ContractState, to: ContractAddress, token_id: u256, data: Span<felt252>
        ) {
            self._mint(to, token_id);
            assert(
                _check_on_erc721_received(Zeroable::zero(), to, token_id, data),
                Errors::SAFE_MINT_FAILED
            );
        }

        /// Internal function that safely transfers `token_id` token from `from` to `to`,
        /// checking first that contract recipients are aware of the ERC721 protocol to
        /// prevent tokens from being forever locked.
        /// Emits a [Transfer](Transfer) event.
        fn _safe_transfer(
            ref self: ContractState,
            from: ContractAddress,
            to: ContractAddress,
            token_id: u256,
            data: Span<felt252>
        ) {
            self._transfer(from, to, token_id);
            assert(
                _check_on_erc721_received(from, to, token_id, data), Errors::SAFE_TRANSFER_FAILED
            );
        }

        /// Sets the `token_uri` of `token_id`.
        fn _set_token_uri(ref self: ContractState, token_id: u256, token_uri: felt252) {
            assert(self._exists(token_id), Errors::INVALID_TOKEN_ID);
            self._token_uri.write(token_id, token_uri)
        }
    }

    #[internal]
    /// Internal function that checks if `to` either is an account contract or
    /// has registered support for the ERC721 interface through SRC-5.
    /// The transaction does not execute if both cases are false.
    fn _check_on_erc721_received(
        from: ContractAddress, to: ContractAddress, token_id: u256, data: Span<felt252>
    ) -> bool {
        if (DualCaseSRC5 { contract_address: to }
            .supports_interface(interface::IERC721_RECEIVER_ID)) {
            DualCaseERC721Receiver { contract_address: to }
                .on_erc721_received(
                    get_caller_address(), from, token_id, data
                ) == interface::IERC721_RECEIVER_ID
        } else {
            DualCaseSRC5 { contract_address: to }.supports_interface(account::interface::ISRC6_ID)
        }
    }
}<|MERGE_RESOLUTION|>--- conflicted
+++ resolved
@@ -66,10 +66,8 @@
         approved: bool
     }
 
-<<<<<<< HEAD
     /// Initializes the state of the ERC721 contract. This includes setting the
     /// NFT name and symbol.
-=======
     mod Errors {
         const INVALID_TOKEN_ID: felt252 = 'ERC721: invalid token ID';
         const INVALID_ACCOUNT: felt252 = 'ERC721: invalid account';
@@ -83,7 +81,6 @@
         const SAFE_TRANSFER_FAILED: felt252 = 'ERC721: safe transfer failed';
     }
 
->>>>>>> 7373daa4
     #[constructor]
     fn constructor(
         ref self: ContractState,
