import pytest
from starkware.starknet.testing.starknet import Starknet
from signers import MockSigner
from utils import (
    TRUE, FALSE, assert_revert, assert_event_emitted, 
<<<<<<< HEAD
    get_contract_def, cached_contract
=======
    get_contract_class, cached_contract, MockSigner
>>>>>>> f7d319fb
)


signer = MockSigner(12345678987654321)

@pytest.fixture
async def pausable_factory():
    # class
    pausable_cls = get_contract_class("tests/mocks/Pausable.cairo")
    account_cls = get_contract_class("openzeppelin/account/Account.cairo")

    starknet = await Starknet.empty()
    pausable = await starknet.deploy(
        contract_class=pausable_cls,
        constructor_calldata=[]
    )
    account = await starknet.deploy(
        contract_class=account_cls,
        constructor_calldata=[signer.public_key]
    )
    state = starknet.state.copy()

    pausable = cached_contract(state, pausable_cls, pausable)
    account = cached_contract(state, account_cls, account)
    return pausable, account


@pytest.mark.asyncio
async def test_pausable_when_unpaused(pausable_factory):
    contract, _ = pausable_factory

    execution_info = await contract.isPaused().call()
    assert execution_info.result.isPaused == FALSE

    execution_info = await contract.getCount().call()
    assert execution_info.result.res == 0
    
    # check that function executes when unpaused
    await contract.normalProcess().invoke()

    execution_info = await contract.getCount().call()
    assert execution_info.result.res == 1

    await assert_revert(
        contract.drasticMeasure().invoke(),
        reverted_with="Pausable: not paused"
    )

@pytest.mark.asyncio
async def test_pausable_when_paused(pausable_factory):
    contract, _ = pausable_factory

    execution_info = await contract.isPaused().call()
    assert execution_info.result.isPaused == FALSE

    # pause
    await contract.pause().invoke()

    execution_info = await contract.isPaused().call()
    assert execution_info.result.isPaused == TRUE

    await assert_revert(
        contract.normalProcess().invoke(),
        reverted_with="Pausable: paused"
    )

    execution_info = await contract.getDrasticMeasureTaken().call()
    assert execution_info.result.res == FALSE

    # drastic measure
    await contract.drasticMeasure().invoke()

    execution_info = await contract.getDrasticMeasureTaken().call()
    assert execution_info.result.res == TRUE

    # unpause
    await contract.unpause().invoke()

    execution_info = await contract.isPaused().call()
    assert execution_info.result.isPaused == FALSE

    # check normal process after unpausing
    await contract.normalProcess().invoke()

    execution_info = await contract.getCount().call()
    assert execution_info.result.res == 1

    await assert_revert(
        contract.drasticMeasure().invoke(),
        reverted_with="Pausable: not paused"
    )

@pytest.mark.asyncio
async def test_pausable_pause_when_paused(pausable_factory):
    contract, _ = pausable_factory

    # pause
    await contract.pause().invoke()

    # re-pause
    await assert_revert(
        contract.pause().invoke(),
        reverted_with="Pausable: paused"
    )

    # unpause
    await contract.unpause().invoke()

    # re-unpause
    await assert_revert(
        contract.unpause().invoke(),
        reverted_with="Pausable: not paused"
    )

@pytest.mark.asyncio
async def test_pausable_emits_events(pausable_factory):
    contract, account = pausable_factory

    # pause
    tx_exec_info = await signer.send_transaction(
        account, contract.contract_address, 'pause', []
        )

    assert_event_emitted(
        tx_exec_info,
        from_address=contract.contract_address,
        name='Paused',
        data=[account.contract_address]
    )

    # unpause
    tx_exec_info = await signer.send_transaction(
        account, contract.contract_address, 'unpause', []
        )

    assert_event_emitted(
        tx_exec_info,
        from_address=contract.contract_address,
        name='Unpaused',
        data=[account.contract_address]
    )<|MERGE_RESOLUTION|>--- conflicted
+++ resolved
@@ -3,11 +3,7 @@
 from signers import MockSigner
 from utils import (
     TRUE, FALSE, assert_revert, assert_event_emitted, 
-<<<<<<< HEAD
-    get_contract_def, cached_contract
-=======
-    get_contract_class, cached_contract, MockSigner
->>>>>>> f7d319fb
+    get_contract_class, cached_contract
 )
 
 
