<<<<<<< HEAD
mod test_dual1155;
mod test_dual1155_receiver;
mod test_dual20;
mod test_dual721;
mod test_dual721_receiver;
mod test_erc1155;
mod test_erc1155_receiver;
mod test_erc20;
mod test_erc20_votes;
mod test_erc721;
mod test_erc721_enumerable;
mod test_erc721_receiver;
=======
pub(crate) mod erc1155;
pub(crate) mod erc20;
pub(crate) mod erc721;
>>>>>>> 1c3049c3
<|MERGE_RESOLUTION|>--- conflicted
+++ resolved
@@ -1,18 +1,3 @@
-<<<<<<< HEAD
-mod test_dual1155;
-mod test_dual1155_receiver;
-mod test_dual20;
-mod test_dual721;
-mod test_dual721_receiver;
-mod test_erc1155;
-mod test_erc1155_receiver;
-mod test_erc20;
-mod test_erc20_votes;
-mod test_erc721;
-mod test_erc721_enumerable;
-mod test_erc721_receiver;
-=======
 pub(crate) mod erc1155;
 pub(crate) mod erc20;
-pub(crate) mod erc721;
->>>>>>> 1c3049c3
+pub(crate) mod erc721;