[package]
name = "openzeppelin"
<<<<<<< HEAD
version = "0.8.0"
cairo-version = "2.4.3"
=======
version = "0.8.1"
cairo-version = "2.4.1"
>>>>>>> ba4f528c
authors = ["OpenZeppelin Community <maintainers@openzeppelin.org>"]
description = "OpenZeppelin Contracts written in Cairo for StarkNet, a decentralized ZK Rollup"
documentation = "https://docs.openzeppelin.com/contracts-cairo"
readme = "README.md"
repository = "https://github.com/OpenZeppelin/cairo-contracts"
license-file = "LICENSE"
keywords = ["openzeppelin", "starknet", "cairo", "contracts", "security", "standards"]

[dependencies]
starknet = "2.4.3"

[lib]

[[target.starknet-contract]]
allowed-libfuncs-list.name = "experimental"
sierra = true
casm = false

[tool.fmt]
sort-module-level-items = true<|MERGE_RESOLUTION|>--- conflicted
+++ resolved
@@ -1,12 +1,7 @@
 [package]
 name = "openzeppelin"
-<<<<<<< HEAD
-version = "0.8.0"
-cairo-version = "2.4.3"
-=======
 version = "0.8.1"
 cairo-version = "2.4.1"
->>>>>>> ba4f528c
 authors = ["OpenZeppelin Community <maintainers@openzeppelin.org>"]
 description = "OpenZeppelin Contracts written in Cairo for StarkNet, a decentralized ZK Rollup"
 documentation = "https://docs.openzeppelin.com/contracts-cairo"
