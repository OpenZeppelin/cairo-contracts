--- conflicted
+++ resolved
@@ -1,8 +1,5 @@
 import pytest
-<<<<<<< HEAD
 from nile.utils import assert_revert, TRUE, FALSE
-=======
->>>>>>> 0d571ac7
 from utils import (
     get_contract_class,
     cached_contract,
