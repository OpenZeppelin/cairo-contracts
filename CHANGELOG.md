--- conflicted
+++ resolved
@@ -8,22 +8,25 @@
 
 ## Unreleased
 
+### Added
+
+- Ownable two-step functionality (#809)
+
+### Changed
+
+- OwnershipTransferred event args are indexed (#809)
+
 ## 0.9.0 (2024-02-08)
 
 ### Added
 
 - ABI implementations (mixins) in components (#863)
 - EthAccount component and preset (#853)
-- Ownable two-step functionality (#809)
 
 ### Changed
 
 - Bump scarb to v2.4.4 (#853)
 - Bump scarb to v2.5.3 (#898)
-<<<<<<< HEAD
-=======
-- OwnershipTransferred event args are indexed (#809)
->>>>>>> 861fc416
 
 ### Removed
 
