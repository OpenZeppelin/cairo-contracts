--- conflicted
+++ resolved
@@ -1,21 +1,13 @@
 import pytest
-<<<<<<< HEAD
-=======
 from signers import MockSigner
 from starkware.starknet.testing.starknet import Starknet
->>>>>>> d3ee30b9
 from utils import (
     ZERO_ADDRESS,
     assert_event_emitted,
-<<<<<<< HEAD
-    get_contract_def,
+    get_contract_class,
     cached_contract,
-    State, 
+    State,
     Account
-=======
-    get_contract_class,
-    cached_contract
->>>>>>> d3ee30b9
 )
 
 
@@ -24,31 +16,16 @@
 @pytest.fixture(scope='module')
 def contract_classes():
     return (
-<<<<<<< HEAD
         Account.get_def,
-        get_contract_def('tests/mocks/Ownable.cairo')
-=======
-        get_contract_class('openzeppelin/account/Account.cairo'),
         get_contract_class('tests/mocks/Ownable.cairo')
->>>>>>> d3ee30b9
     )
 
 
 @pytest.fixture(scope='module')
-<<<<<<< HEAD
-async def ownable_init(contract_defs):
-    _, ownable_def = contract_defs
+async def ownable_init(contract_classes):
+    account_cls, ownable_cls = contract_classes
     starknet = await State.init()
     owner = await Account.deploy(signer.public_key)
-=======
-async def ownable_init(contract_classes):
-    account_cls, ownable_cls = contract_classes
-    starknet = await Starknet.empty()
-    owner = await starknet.deploy(
-        contract_class=account_cls,
-        constructor_calldata=[signer.public_key]
-    )
->>>>>>> d3ee30b9
     ownable = await starknet.deploy(
         contract_class=ownable_cls,
         constructor_calldata=[owner.contract_address]
