--- conflicted
+++ resolved
@@ -1,6 +1,3 @@
-<<<<<<< HEAD
 mod introspection;
-=======
 mod token;
->>>>>>> a54e98ca
 mod tests;