--- conflicted
+++ resolved
@@ -1,15 +1,10 @@
 import pytest
-<<<<<<< HEAD
-from utils import (
-    TestSigner, str_to_felt, ZERO_ADDRESS, INVALID_UINT256, assert_revert,
-    assert_event_emitted, get_contract_def, cached_contract, to_uint, State, Account
-=======
 from starkware.starknet.testing.starknet import Starknet
 from signers import MockSigner
 from utils import (
     str_to_felt, ZERO_ADDRESS, INVALID_UINT256, assert_revert,
-    assert_event_emitted, get_contract_class, cached_contract, to_uint
->>>>>>> d3ee30b9
+    assert_event_emitted, get_contract_class, cached_contract, to_uint,
+    State, Account
 )
 
 
@@ -22,17 +17,10 @@
 
 
 @pytest.fixture(scope='module')
-<<<<<<< HEAD
-def contract_defs():
-    account_def = Account.get_def
-    erc721_def = get_contract_def('tests/mocks/ERC721_SafeMintable_mock.cairo')
-    erc721_holder_def = get_contract_def(
-=======
 def contract_classes():
-    account_cls = get_contract_class('openzeppelin/account/Account.cairo')
+    account_cls = Account.get_def
     erc721_cls = get_contract_class('tests/mocks/ERC721_SafeMintable_mock.cairo')
     erc721_holder_cls = get_contract_class(
->>>>>>> d3ee30b9
         'openzeppelin/token/erc721/utils/ERC721_Holder.cairo')
     unsupported_cls = get_contract_class(
         'tests/mocks/Initializable.cairo')
@@ -41,25 +29,11 @@
 
 
 @pytest.fixture(scope='module')
-<<<<<<< HEAD
-async def erc721_init(contract_defs):
-    _, erc721_def, erc721_holder_def, unsupported_def = contract_defs
+async def erc721_init(contract_classes):
+    account_cls, erc721_cls, erc721_holder_cls, unsupported_cls = contract_classes
     starknet = await State.init()
     account1 = await Account.deploy(signer.public_key)
     account2 = await Account.deploy(signer.public_key)
-=======
-async def erc721_init(contract_classes):
-    account_cls, erc721_cls, erc721_holder_cls, unsupported_cls = contract_classes
-    starknet = await Starknet.empty()
-    account1 = await starknet.deploy(
-        contract_class=account_cls,
-        constructor_calldata=[signer.public_key]
-    )
-    account2 = await starknet.deploy(
-        contract_class=account_cls,
-        constructor_calldata=[signer.public_key]
-    )
->>>>>>> d3ee30b9
     erc721 = await starknet.deploy(
         contract_class=erc721_cls,
         constructor_calldata=[
