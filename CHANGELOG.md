# Changelog

All notable changes to this project will be documented in this file.

The format is based on [Keep a Changelog](https://keepachangelog.com/en/1.1.0/),
and this project adheres to [Semantic Versioning](https://semver.org/spec/v2.0.0.html).

## Unreleased

## 0.8.1 (2024-01-23)

### Added

- Documentation for SRC5 migration (#821)
- Usage docs (#823)
- Utilities documentation (#825)
- Documentation for presets (#832)
- Backwards compatibility notice (#861)

### Changed

- Use ComponentState in tests (#836)
- Docsite navbar (#838)
<<<<<<< HEAD
- Use panic macro in tests (#)
- Normalize test mocks file naming (#)
- Normalize assertions in tests (#)
=======
- Support higher tx versions in Account (#858)
- Bump scarb to v2.4.1 (#858)
- Add security section to Upgrades docs (#861)
>>>>>>> ba4f528c
<|MERGE_RESOLUTION|>--- conflicted
+++ resolved
@@ -6,6 +6,10 @@
 and this project adheres to [Semantic Versioning](https://semver.org/spec/v2.0.0.html).
 
 ## Unreleased
+
+### Changed
+
+- Bump scarb to v2.4.4 (#864)
 
 ## 0.8.1 (2024-01-23)
 
@@ -21,12 +25,6 @@
 
 - Use ComponentState in tests (#836)
 - Docsite navbar (#838)
-<<<<<<< HEAD
-- Use panic macro in tests (#)
-- Normalize test mocks file naming (#)
-- Normalize assertions in tests (#)
-=======
 - Support higher tx versions in Account (#858)
 - Bump scarb to v2.4.1 (#858)
-- Add security section to Upgrades docs (#861)
->>>>>>> ba4f528c
+- Add security section to Upgrades docs (#861)