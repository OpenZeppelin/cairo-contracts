--- conflicted
+++ resolved
@@ -6,28 +6,7 @@
 from starkware.cairo.common.cairo_builtins import HashBuiltin, SignatureBuiltin
 from starkware.cairo.common.uint256 import Uint256
 
-<<<<<<< HEAD
 from openzeppelin.token.erc721.library import ERC721
-=======
-from openzeppelin.token.erc721.library import (
-    ERC721_name,
-    ERC721_symbol,
-    ERC721_balanceOf,
-    ERC721_ownerOf,
-    ERC721_getApproved,
-    ERC721_isApprovedForAll,
-    ERC721_tokenURI,
-
-    ERC721_initializer,
-    ERC721_approve,
-    ERC721_setApprovalForAll,
-    ERC721_transferFrom,
-    ERC721_safeTransferFrom,
-    ERC721_mint,
-    ERC721_setTokenURI
-)
-
->>>>>>> cf85bbd8
 from openzeppelin.introspection.ERC165 import ERC165
 
 from openzeppelin.security.pausable import Pausable
@@ -48,13 +27,8 @@
         symbol: felt,
         owner: felt
     ):
-<<<<<<< HEAD
     ERC721.constructor(name, symbol)
-    Ownable_initializer(owner)
-=======
-    ERC721_initializer(name, symbol)
     Ownable.initializer(owner)
->>>>>>> cf85bbd8
     return ()
 end
 
@@ -172,13 +146,8 @@
         syscall_ptr: felt*,
         range_check_ptr
     }(to: felt, tokenId: Uint256):
-<<<<<<< HEAD
-    Pausable_when_not_paused()
+    Pausable.assert_not_paused()
     ERC721.approve(to, tokenId)
-=======
-    Pausable.assert_not_paused()
-    ERC721_approve(to, tokenId)
->>>>>>> cf85bbd8
     return ()
 end
 
@@ -188,13 +157,8 @@
         pedersen_ptr: HashBuiltin*,
         range_check_ptr
     }(operator: felt, approved: felt):
-<<<<<<< HEAD
-    Pausable_when_not_paused()
+    Pausable.assert_not_paused()
     ERC721.set_approval_for_all(operator, approved)
-=======
-    Pausable.assert_not_paused()
-    ERC721_setApprovalForAll(operator, approved)
->>>>>>> cf85bbd8
     return ()
 end
 
@@ -208,13 +172,8 @@
         to: felt,
         tokenId: Uint256
     ):
-<<<<<<< HEAD
-    Pausable_when_not_paused()
+    Pausable.assert_not_paused()
     ERC721.transfer_from(from_, to, tokenId)
-=======
-    Pausable.assert_not_paused()
-    ERC721_transferFrom(from_, to, tokenId)
->>>>>>> cf85bbd8
     return ()
 end
 
@@ -230,13 +189,8 @@
         data_len: felt,
         data: felt*
     ):
-<<<<<<< HEAD
-    Pausable_when_not_paused()
+    Pausable.assert_not_paused()
     ERC721.safe_transfer_from(from_, to, tokenId, data_len, data)
-=======
-    Pausable.assert_not_paused()
-    ERC721_safeTransferFrom(from_, to, tokenId, data_len, data)
->>>>>>> cf85bbd8
     return ()
 end
 
@@ -246,15 +200,9 @@
         syscall_ptr: felt*,
         range_check_ptr
     }(to: felt, tokenId: Uint256):
-<<<<<<< HEAD
-    Pausable_when_not_paused()
-    Ownable_only_owner()
+    Pausable.assert_not_paused()
+    Ownable.assert_only_owner()
     ERC721._mint(to, tokenId)
-=======
-    Pausable.assert_not_paused()
-    Ownable.assert_only_owner()
-    ERC721_mint(to, tokenId)
->>>>>>> cf85bbd8
     return ()
 end
 
@@ -264,13 +212,8 @@
         syscall_ptr: felt*,
         range_check_ptr
     }(tokenId: Uint256, tokenURI: felt):
-<<<<<<< HEAD
-    Ownable_only_owner()
+    Ownable.assert_only_owner()
     ERC721._set_token_uri(tokenId, tokenURI)
-=======
-    Ownable.assert_only_owner()
-    ERC721_setTokenURI(tokenId, tokenURI)
->>>>>>> cf85bbd8
     return ()
 end
 
