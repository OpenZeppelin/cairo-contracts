<!-- markdownlint-disable MD024 -->
# Changelog

All notable changes to this project will be documented in this file.

The format is based on [Keep a Changelog](https://keepachangelog.com/en/1.1.0/),
and this project adheres to [Semantic Versioning](https://semver.org/spec/v2.0.0.html).

## Unreleased

### Added

<<<<<<< HEAD
- ABI implementations (mixins) in components (#863)
=======
- EthAccount component and preset (#853)
>>>>>>> 69b40620

### Changed

- Bump scarb to v2.4.4 (#853)

## 0.8.1 (2024-01-23)

### Added

- Documentation for SRC5 migration (#821)
- Usage docs (#823)
- Utilities documentation (#825)
- Documentation for presets (#832)
- Backwards compatibility notice (#861)
- Add automatic version bump to CI (#862)

### Changed

- Use ComponentState in tests (#836)
- Docsite navbar (#838)
- Account events indexed keys (#853)
- Support higher tx versions in Account (#858)
- Bump scarb to v2.4.1 (#858)
- Add security section to Upgrades docs (#861)<|MERGE_RESOLUTION|>--- conflicted
+++ resolved
@@ -10,11 +10,8 @@
 
 ### Added
 
-<<<<<<< HEAD
 - ABI implementations (mixins) in components (#863)
-=======
 - EthAccount component and preset (#853)
->>>>>>> 69b40620
 
 ### Changed
 
