mod account;
<<<<<<< HEAD
mod erc721;

use account::Account;
use erc721::ERC721;
=======
mod erc20;

use account::Account;
use erc20::ERC20;
>>>>>>> 7a7be636
<|MERGE_RESOLUTION|>--- conflicted
+++ resolved
@@ -1,12 +1,7 @@
 mod account;
-<<<<<<< HEAD
+mod erc20;
 mod erc721;
 
 use account::Account;
-use erc721::ERC721;
-=======
-mod erc20;
-
-use account::Account;
 use erc20::ERC20;
->>>>>>> 7a7be636
+use erc721::ERC721;