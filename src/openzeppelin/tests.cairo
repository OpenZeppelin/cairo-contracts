<<<<<<< HEAD
mod test_accesscontrol;
mod test_reentrancyguard;
mod test_ownable;
mod test_erc165;
mod test_erc20;
mod test_pausable;
mod test_initializable;
mod test_upgradeable;
=======
mod access;
mod account;
mod introspection;
>>>>>>> a00a9d3e
mod mocks;
mod security;
mod token;
mod utils;<|MERGE_RESOLUTION|>--- conflicted
+++ resolved
@@ -1,18 +1,8 @@
-<<<<<<< HEAD
-mod test_accesscontrol;
-mod test_reentrancyguard;
-mod test_ownable;
-mod test_erc165;
-mod test_erc20;
-mod test_pausable;
-mod test_initializable;
-mod test_upgradeable;
-=======
 mod access;
 mod account;
 mod introspection;
->>>>>>> a00a9d3e
 mod mocks;
 mod security;
 mod token;
-mod utils;+mod utils;
+//mod test_upgradeable;