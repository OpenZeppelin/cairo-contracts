// SPDX-License-Identifier: MIT
// OpenZeppelin Contracts for Cairo v0.8.0 (utils.cairo)

mod selectors;
mod serde;
mod unwrap_and_cast;

use core::pedersen::pedersen;
use starknet::ContractAddress;
use starknet::SyscallResult;
use starknet::SyscallResultTrait;
use starknet::call_contract_syscall;
use starknet::storage_address_try_from_felt252;
use unwrap_and_cast::UnwrapAndCast;

fn try_selector_with_fallback(
    target: ContractAddress, selector: felt252, fallback: felt252, args: Span<felt252>
) -> SyscallResult<Span<felt252>> {
    match call_contract_syscall(target, selector, args) {
        Result::Ok(ret) => Result::Ok(ret),
        Result::Err(errors) => {
            if *errors.at(0) == 'ENTRYPOINT_NOT_FOUND' {
                return call_contract_syscall(target, fallback, args);
            } else {
                Result::Err(errors)
            }
        }
    }
<<<<<<< HEAD
}

/// Manually deletes `erc165_id` value from the storage variable
/// `ERC165_supported_interfaces` in the calling contract's storage.
/// This function should only be used by a migration initializer during the
/// ERC165-to-SRC5 migration process.
fn deregister_erc165_interface(erc165_id: felt252) {
    let address_domain = 0_u32;
    let base_address = selector!("ERC165_supported_interfaces");
    let storage_address = storage_address_try_from_felt252(
        pedersen(base_address, erc165_id)
    ).unwrap();

    starknet::storage_write_syscall(address_domain, storage_address, 0);
}

impl BoolIntoFelt252 of Into<bool, felt252> {
    fn into(self: bool) -> felt252 {
        if self {
            return 1;
        } else {
            return 0;
        }
    }
}

impl Felt252TryIntoBool of TryInto<felt252, bool> {
    fn try_into(self: felt252) -> Option<bool> {
        if self == 0 {
            Option::Some(false)
        } else if self == 1 {
            Option::Some(true)
        } else {
            Option::None(())
        }
    }
=======
>>>>>>> 984d3bec
}<|MERGE_RESOLUTION|>--- conflicted
+++ resolved
@@ -26,7 +26,6 @@
             }
         }
     }
-<<<<<<< HEAD
 }
 
 /// Manually deletes `erc165_id` value from the storage variable
@@ -63,6 +62,4 @@
             Option::None(())
         }
     }
-=======
->>>>>>> 984d3bec
 }