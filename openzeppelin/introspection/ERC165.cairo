# SPDX-License-Identifier: MIT
# OpenZeppelin Cairo Contracts v0.1.0 (introspection/ERC165.cairo)

%lang starknet

from starkware.cairo.common.cairo_builtins import HashBuiltin, SignatureBuiltin
from starkware.cairo.common.math import assert_not_equal

from openzeppelin.utils.constants import TRUE, INVALID_ID, IERC165_ID

@storage_var
func ERC165_supported_interfaces(interface_id: felt) -> (is_supported: felt):
end 

func ERC165_supports_interface{
        syscall_ptr: felt*, 
        pedersen_ptr: HashBuiltin*, 
        range_check_ptr
    } (interface_id: felt) -> (success: felt):
    if interface_id == IERC165_ID:
        return (TRUE)
    end

    # Checks interface registry
    let (is_supported) = ERC165_supported_interfaces.read(interface_id)
    return (is_supported)
end

func ERC165_register_interface{
        syscall_ptr: felt*, 
        pedersen_ptr: HashBuiltin*, 
        range_check_ptr
    } (interface_id: felt):
<<<<<<< HEAD
    # Ensures interface_id is not the invalid interface_id
    assert_not_equal(interface_id, INVALID_ID)
=======
    with_attr error_message("ERC165: invalid interface id"):
        assert_not_equal(interface_id, 0xffffffff)
    end
>>>>>>> 083eb36c
    ERC165_supported_interfaces.write(interface_id, TRUE)
    return ()
end<|MERGE_RESOLUTION|>--- conflicted
+++ resolved
@@ -31,14 +31,9 @@
         pedersen_ptr: HashBuiltin*, 
         range_check_ptr
     } (interface_id: felt):
-<<<<<<< HEAD
-    # Ensures interface_id is not the invalid interface_id
-    assert_not_equal(interface_id, INVALID_ID)
-=======
     with_attr error_message("ERC165: invalid interface id"):
-        assert_not_equal(interface_id, 0xffffffff)
+        assert_not_equal(interface_id, INVALID_ID)
     end
->>>>>>> 083eb36c
     ERC165_supported_interfaces.write(interface_id, TRUE)
     return ()
 end