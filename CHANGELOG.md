<!-- markdownlint-disable MD024 -->

# Changelog

All notable changes to this project will be documented in this file.

The format is based on [Keep a Changelog](https://keepachangelog.com/en/1.1.0/),
and this project adheres to [Semantic Versioning](https://semver.org/spec/v2.0.0.html).

## Unreleased

<<<<<<< HEAD
### Changed

- Bump scarb to v2.12.0 (#1493)
=======
### Added

- `openzeppelin_interfaces` package (#1463)

### Changed

- Bump scarb to 2.12.0 (#1463)

### Changed (Breaking)

- Moved interfaces, ABIs and dispatchers into `openzeppelin_interfaces` (#1463)
  - Some structs and types that were defined inside interface files were also moved
>>>>>>> 73910cc8

## 3.0.0-alpha.0 (2025-07-18)

### Added

- `ERC6372Clock` interface to `openzeppelin_utils::contract_clock` (#1417)
- AccessControlDefaultAdminRules interface and component (#1432)

### Changed

- `GovernorComponent` and its extensions support voting tokens that follow the `ERC6372` clock standard (#1417)

### Changed (Breaking)

- `VotesComponent` now supports customizable clock mechanisms via `ERC6372Clock`, enabling alternative clock sources (#1417)

## 2.0.0 (2025-06-18)

### Added

- ERC4626Component (#1170)
- The openzeppelin_macros package with the `with_components` macro (#1282)
- Support for granting a role with delay in AccessControl component (#1317)
- The `type_hash` macro (#1399)
- Enable Governor modules in the `with_components` macro (#1414)
- `Math::u256_mul_div` (#1170)

### Changed

- Bump scarb to v2.11.4 (#1373)

### Changed (Breaking)

- Add SRC-107 to ERC20Component (#1294)
  - `decimals` are now configurable using the ImmutableConfig trait
- Update UDC interface and preset for backward compatibility with v1 (#1371)
  - Change `from_zero` argument to `not_from_zero` in both the interface and the
    ContractDeployed event
  - Add `deployContract` function to the preset
  - Update salt hashing algorithm from Poseidon to Pedersen
- Update ISRC6 interface to match latest changes reflected in the SNIP (#1383)
  - `__execute__` entry point now doesn't return any value
  - Account and EthAccount components SRC6 implementation updated accordingly

## 2.0.0-alpha.1 (2025-04-26)

### Added

- The `type_hash` macro (#1399)
- Enable Governor modules in the `with_components` macro (#1414)

## 2.0.0-alpha.0 (2025-03-20)

### Added

- Support for granting a role with delay in AccessControl component (#1317)
- The openzeppelin_macros package with the `with_components` macro (#1282)
- ERC4626Component (#1170)
- `Math::u256_mul_div` (#1170)

### Changed

- Bump scarb to v2.11.1 (#1373)
- Bump scarb to v2.10.1 (#1358)

### Changed (Breaking)

- Add SRC-107 to ERC20Component (#1294)
  - `decimals` are now configurable using the ImmutableConfig trait
- Update UDC interface and preset for backward compatibility with v1 (#1371)
  - Change `from_zero` argument to `not_from_zero` in both the interface and the
    ContractDeployed event
  - Add `deployContract` function to the preset
  - Update salt hashing algorithm from Poseidon to Pedersen
- Update ISRC6 interface to match latest changes reflected in the SNIP (#1383)
  - `__execute__` entry point now doesn't return any value
  - Account and EthAccount components SRC6 implementation updated accordingly

## 1.0.0 (2025-02-21)

### Added

- ERC721Component `initializer_no_metadata` (#1278)
- ERC1155Component `initializer_no_metadata` (#1287)
- Unsigned trait restriction to the `average` function (#1310)

### Changed (Breaking)

- Bump scarb to v2.9.4 (#1336)

### Fixed (Breaking)

- SNIP12 TimelockComponent `hash_operation` to use `hash_operation_batch` for single-call operations (#1313)
- Permit and Message SNIP12 type hashes (#1283)

### Fixed

- Multisig component issue arising when removing signers with unchanged quorum (#1315)
- Governor timelock extension salt generation panicking on overflow (#1306)
- SignersInfoStorePacking issue with bit operations (#1316)
- Message type hash in SNIP12 doc (#1274)

## 0.20.0 (2024-12-06)

### Added

- SRC9 (Outside Execution) integration to account presets (#1201)
- `SNIP12HashSpanImpl` to `openzeppelin_utils::cryptography::snip12` (#1180)
- GovernorComponent with the following extensions: (#1180)
  - GovernorCoreExecutionComponent
  - GovernorCountingSimpleComponent
  - GovernorSettingsComponent
  - GovernorTimelockExecutionComponent
  - GovernorVotesQuorumFractionComponent
  - GovernorVotesComponent
- `is_tx_version_valid` utility function to `openzeppelin_account::utils` (#1224)

### Changed

- Remove `mut` from `data` param in `compute_hash_on_elements` (#1206)
- Remove `mut` from `calls` param in `__execute__` function of Account and EthAccount components (#1224)
- Remove `mut` from `calls` param in `__validate__` function of Account and EthAccount components (#1224)

### Changed (Breaking)

- Bump snforge_std to v0.34.0 (#1239)
- Bump scarb to v2.9.1 (#1239)
- The initializer in `OwnableComponent` now checks that `owner` is not the zero address (#1221)
- Add `verifying_contract` member to the `Delegation` struct used in Votes `delegate_by_sig` (#1214)
- VotingUnitsTrait moved from `openzeppelin_governance::votes::votes` to `openzeppelin_governance::votes::VotesComponent` (#1214)
- VestingComponent `release` function won't emit an event or attempt to transfer when the amount is zero (#1209)
- Bump snforge_std to v0.33.0 (#1203)

### Fixed

- Scarb manifest dependencies (#1249):
  - Move `openzeppelin_utils` from dev dep to dep in governance manifest
  - Remove `openzeppelin_utils` as dep in access package
  - Change `openzeppelin_account` to `crate` in `src9.cairo`

## 0.19.0 (2024-11-08)

### Added

- Multisig component (#1193)
- `is_valid_p256_signature` utility function to `openzeppelin_account::utils::signature` (#1189)
- `Secp256r1KeyPair` type and helpers to `openzeppelin_testing::signing` (#1189)
- `all_tokens_of_owner` function to `ERC721EnumerableComponent` fetching all owner's tokens in a single call (#1196)
- Embeddable impls for ERC2981 component (#1173)
  - `ERC2981Info` with read functions for discovering the component's state
  - `ERC2981AdminOwnable` providing admin functions for a token that implements Ownable component
  - `ERC2981AdminAccessControl` providing admin functions for a token that implements AccessControl component

### Changed (Breaking)

- Refactor `openzeppelin_account::utils::secp256k1` module to `openzeppelin_account::utils::secp256_point` (#1189)
  - `Secp256k1PointStorePacking` replaced by a generic `Secp256PointStorePacking`
  - `Secp256k1PointPartialEq` replaced by a generic `Secp256PointPartialEq`
  - `DebugSecp256k1Point` replaced by a generic `DebugSecp256Point`
- Apply underscore pattern to the internal functions of `ERC2981Component` to prevent collisions
with new external functions (#1173)
- Move `Hash` and `PartialEq` impls of `Call` struct from `openzeppelin_governance::timelock::utils` to `openzeppelin_governance::utils` (#1193)

## 0.18.0 (2024-10-17)

### Added

- `VotesComponent` with implementation for ERC721 and ERC20 tokens (#1114)
- `IUpgradeAndCall` interface (#1148)
- `upgrade_and_call` function in UpgradeableComponent's InternalImpl (#1148)
- `ERC20Permit` impl for `ERC20Component` facilitating token approvals via off-chain signatures (#1140)
- `ISNIP12Metadata` interface for discovering name and version of a SNIP-12 impl (#1140)
- `SNIP12MetadataExternal` impl of `ISNIP12Metadata` interface for `ERC20Component` (#1140)

### Changed

- Bump scarb to v2.8.4 (#1146)

### Changed (Breaking)

- Remove `ERC20Votes` component in favor of `VotesComponent` (#1114)
  - `Trace` is now declared as a `storage_node` and now uses `Vec` instead of `StorageArray`.
  - `delegate_by_sig` `signature` param in the `IVotes` interface updated from `Array<felt252>` to `Span<felt252>`.
- Remove `StorageArray` from `openzeppelin_utils` (#1114)
- Bump snforge to 0.31.0
- Remove openzeppelin_utils::selectors (#1163)
- Remove `DualCase dispatchers` (#1163)
  - Remove `try_selector_with_fallback` from `openzeppelin_utils`
  - Remove `unwrap_and_cast` module from `openzeppelin_utils`
  - Remove `openzeppelin_access::accesscontrol::dual_accesscontrol`
  - Remove `openzeppelin_access::ownable::dual_ownable`
  - Remove `openzeppelin_account::dual_account`
  - Remove `openzeppelin_account::dual_eth_account`
  - Remove `openzeppelin_token::erc20::dual20`
  - Remove `openzeppelin_token::erc721::dual721`
  - Remove `openzeppelin_token::erc721::dual721_receiver`
  - Remove `openzeppelin_token::erc1155::dual1155`
  - Remove `openzeppelin_token::erc1155::dual1155_receiver`
- `SRC9Component` now uses `ISRC6Dispatcher` instead of `DualCaseAccount` (#1163)
- `ERC20VotesComponent` now uses `ISRC6Dispatcher` instead of `DualCaseAccount` (#1163)
- `ERC721Component` now uses `IERC721ReceiverDispatcher` instead of `DualCaseERC721Receiver` (#1163)
- `ERC1155Component` now uses `IERC1155ReceiverDispatcher` instead of `DualCaseERC1155Receiver` (#1163)

## 0.17.0 (2024-09-23)

### Added

- `into_base_16_string_no_padding` function to the test helpers (#1137)
- SRC9 (OutsideExecution) component (#1150)
- Vesting component and VestingWallet preset (#1116)

### Changed (Breaking)

- Bump scarb to v2.8.2 (#1137)
- Bump snforge to 0.30.0 (#1137)
- `declare_class`, `declare_and_deploy`, and `declare_and_deploy_at` will skip declaration if the contract is already declared (#1137)
- Bump edition to 2024_07 (#1138)
- `execute_calls` function from account utils (#1150)
  - calls param type changed from `Array<Call>` to `Span<Call>`

### Deprecated

- DualCase dispatchers

## 0.16.0 (2024-08-30)

### Added

- ERC721Enumerable component (#983)
- ERC2981 (NFT Royalty Standard) component (#1091)
- `merkle_tree` package with utilities to verify proofs and multi proofs (#1101)

### Changed

- Bump snforge to v0.27.0 (#1107)
- Bump scarb to v2.8.0 (#1120)

### Changed (Breaking)

- Changed ABI suffix to Trait in dual case account and eth account modules (#1096)
  - `DualCaseAccountABI` renamed to `DualCaseAccountTrait`
  - `DualCaseEthAccountABI` renamed to `DualCaseEthAccountTrait`
- Removed `_accept_ownership` from `OwnableComponent::InternalImpl`

### Fixed

- `OwnableTwoStep` allowing a pending owner to accept ownership after the original owner has renounced ownership (#1119)

## 0.15.1 (2024-08-13)

### Changed

- Remove token dependency from account package (#1100)
- Fix docsite links (#1094)

## 0.15.0 (2024-08-08)

### Added

- TimelockController component (#996)
- HashCall implementation (#996)
- Separated package for each submodule (#1065)
  - `openzeppelin_access`
  - `openzeppelin_account`
  - `openzeppelin_governance`
  - `openzeppelin_introspection`
  - `openzeppelin_presets`
  - `openzeppelin_security`
  - `openzeppelin_token`
  - `openzeppelin_upgrades`
  - `openzeppelin_utils`
- Separated packages intended as [dev-dependencies] (#1084)
  - `openzeppelin_testing`
  - `openzeppelin_test_common`

### Changed

- Bump scarb to v2.7.0-rc.1 (#1025)
- Bump scarb to v2.7.0-rc.2 (#1052)
- Bump scarb to v2.7.0-rc.4 (#1064)
- Bump scarb to v2.7.0 (#1065)

### Changed (Breaking)

- Test utilities moved out of the utils module (#1084).
- Test utilities refactored to match the snforge test runner (#1084).

## 0.15.0-rc.0 (2024-07-8)

### Changed

- `Trace`, `Checkpoint`, and `StorageArray` structs made public.

### Changed (Breaking)

- Removed `num_checkpoints` and `checkpoints` from `ERC20VotesABI`.

## 0.14.0 (2024-06-14)

### Changed (Breaking)

- Migrated to the `2023_11` edition (#995):
  - Component implementations annotated with `#[embeddable_as()]` (e.g: `AccessControlComponent::AccessControl`) are not public anymore. Note that the embeddable versions are still public (e.g: `AccessControlComponent::AccessControlImpl`).
  - Implementations that can be compiler-derived from traits are not public anymore (e.g: `DualCaseAccessControlImpl` is not public while `DualCaseAccessControlTrait` is).
  - `Secp256k1PointPartialEq` and `DebugSecp256k1Point` are not public anymore.
  - `account::utils::execute_single_call` is not public anymore.
  - Presets are not public anymore, since they should be copied into projects, and not directly imported.
  - `Trace` and `Checkpoint` structs are not public anymore, since they are intended to be used in `ERC20Votes`, and not as generic utilities.
  - `StorageArray` is not public anymore, since this implementation is specific to `ERC20Votes`, and is not intended as a generic utility, but as a temporary solution until Starknet native implementation arrives.

- Apply underscore pattern to modules (#993):
  - AccessControlComponent
    - `_set_role_admin` function renamed to `set_role_admin`
  - PausableComponent
    - `_pause` function renamed to `pause`
    - `_unpause` function renamed to `unpause`
  - UpgradeableComponent
    - `_upgrade` function renamed to `upgrade`
  - ERC20Component:
    - `_mint` function renamed to `mint`
    - `_burn` function renamed to `burn`
    - `_update` function renamed to `update`
  - ERC721Component:
    - `_safe_transfer` function renamed to `safe_transfer`
    - `_safe_mint` function renamed to `safe_mint`
    - `_mint` function renamed to `mint`
    - `_transfer` function renamed to `transfer`
    - `_burn` function renamed to `burn`
    - `_update` function renamed to `update`
  - ERC1155Component:
    - `set_base_uri` function renamed to `_set_base_uri`

## 0.13.0 (2024-05-20)

### Added

- Sending transactions section in account docs (#981)
- before_update and after_update hooks to ERC721Component (#978)
- before_update and after_update hooks to ERC1155Component (#982)

### Changed (Breaking)

- ERC721Component internal implementation to support transfer, mint, and burn flows going through an `_update` function (#978)
- ERC721Component implementations now require an ERC721HooksTrait implementation in scope (#978)
- ERC1155Component implementations now require an ERC1155HooksTrait implementation in scope (#982)
- AccountComponent, preset, and dispatcher now require a `signature` param in the public-key-setter functions (#989)
- EthAccountComponent, preset, and dispatcher now require a `signature` param in the public-key-setter functions (#990)

## 0.12.0 (2024-04-21)

### Added

- before_update and after_update hooks to ERC20Component (#951)
- INSUFFICIENT_BALANCE and INSUFFICIENT_ALLOWANCE errors to ERC20Component (#951)
- ERC20Votes component (#951)
- Preset interfaces (#964)
- UDC docs (#954)
- Util functions to precompute addresses (#954)

### Changed

- Allow testing utilities to be importable (#963)
- Utilities documentation (#963)
- Parameter name in `tests::utils::drop_events` (`count` -> `n_events`) (#963)
- Presets to include upgradeable functionality (#964)
- ERC20, ERC721, and ERC1155 presets include Ownable functionality (#964)
- EthAccount
  - Expected signature format changed from `(r, s, y)` to `(r, s)` (#940)

## 0.11.0 (2024-03-29)

### Added

- SNIP12 utilities for on-chain typed messages hash generation (#935)
- Nonces component utility (#935)
- Presets Usage guide (#949)
- UDC preset contract (#919)
- ERC1155Component and ERC1155ReceiverComponent mixins (#941)
- ERC721ReceiverComponent documentation (#945)

### Fixed

- ERC721ReceiverComponent mixin embeddable implementation name (#945)

### Removed

- DualCase SRC5 (#882, #952)

## 0.10.0 (2024-03-07)

### Added

- ERC1155 component and preset (#896)
- Mixin implementations in components (#863)
- ERC721Component functions and Storage member
  - `InternalTrait::_set_base_uri` and `InternalTrait::_base_uri` to handle ByteArrays (#857)
  - `ERC721_base_uri` Storage member to store the base URI (#857)

### Changed

- Change unwrap to unwrap_syscall (#901)
- ERC20Component
  - `IERC20::name` and `IERC20::symbol` return ByteArrays instead of felts (#857)
- ERC721Component
  - `IERC721::name`, `IERC721::symbol`, and `IERC721Metadata::token_uri` return ByteArrays instead of felts (#857)
  - `InternalTrait::initializer` accepts an additional `base_uri` ByteArray parameter (#857)
  - IERC721Metadata SRC5 interface ID. This is changed because of the ByteArray integration (#857)

### Removed

- ERC721Component function and Storage member
  - `InternalTrait::_set_token_uri` because individual token URIs are no longer stored (#857)
  - `ERC721_token_uri` Storage member because individual token URIs are no longer stored (#857)

## 0.9.0 (2024-02-08)

### Added

- EthAccount component and preset (#853)
- Ownable two-step functionality (#809)

### Changed

- Bump scarb to v2.4.4 (#853)
- Bump scarb to v2.5.3 (#898)
- OwnershipTransferred event args are indexed (#809)

### Removed

- Non-standard increase_allowance and decrease_allowance functions in ERC20 contract (#881)

## 0.8.1 (2024-01-23)

### Added

- Documentation for SRC5 migration (#821)
- Usage docs (#823)
- Utilities documentation (#825)
- Documentation for presets (#832)
- Backwards compatibility notice (#861)
- Add automatic version bump to CI (#862)

### Changed

- Use ComponentState in tests (#836)
- Docsite navbar (#838)
- Account events indexed keys (#853)
- Support higher tx versions in Account (#858)
- Bump scarb to v2.4.1 (#858)
- Add security section to Upgrades docs (#861)<|MERGE_RESOLUTION|>--- conflicted
+++ resolved
@@ -9,11 +9,6 @@
 
 ## Unreleased
 
-<<<<<<< HEAD
-### Changed
-
-- Bump scarb to v2.12.0 (#1493)
-=======
 ### Added
 
 - `openzeppelin_interfaces` package (#1463)
@@ -26,7 +21,6 @@
 
 - Moved interfaces, ABIs and dispatchers into `openzeppelin_interfaces` (#1463)
   - Some structs and types that were defined inside interface files were also moved
->>>>>>> 73910cc8
 
 ## 3.0.0-alpha.0 (2025-07-18)
 
