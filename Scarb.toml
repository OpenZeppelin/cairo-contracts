[workspace]
members = [
    "packages/access",
    "packages/account",
    "packages/finance",
    "packages/interfaces",
    "packages/governance",
    "packages/introspection",
    "packages/macros",
    "packages/merkle_tree",
    "packages/presets",
    "packages/security",
    "packages/token",
    "packages/upgrades",
    "packages/utils",
    "packages/testing",
    "packages/test_common",
]

[package]
name = "openzeppelin"
readme = "README.md"
version.workspace = true
keywords.workspace = true
edition.workspace = true

[workspace.package]
version = "3.0.0-alpha.0"
edition = "2024_07"
cairo-version = "2.12.0"
scarb-version = "2.12.0"
authors = ["OpenZeppelin Community <maintainers@openzeppelin.org>"]
description = "OpenZeppelin Contracts written in Cairo for Starknet, a decentralized ZK Rollup"
documentation = "https://docs.openzeppelin.com/contracts-cairo"
repository = "https://github.com/OpenZeppelin/cairo-contracts"
license-file = "LICENSE"
keywords = [
    "openzeppelin",
    "starknet",
    "contracts",
    "security",
    "standards"
]

[workspace.dependencies]
assert_macros = "2.12.0"
starknet = "2.12.0"
<<<<<<< HEAD
snforge_std = "0.48.0"
=======
snforge_std = "0.47.0"
>>>>>>> 73910cc8

[dependencies]
starknet.workspace = true
openzeppelin_access = { path = "packages/access" }
openzeppelin_account = { path = "packages/account" }
openzeppelin_finance = { path = "packages/finance" }
openzeppelin_interfaces = { path = "packages/interfaces" }
openzeppelin_governance = { path = "packages/governance" }
openzeppelin_introspection = { path = "packages/introspection" }
openzeppelin_merkle_tree = { path = "packages/merkle_tree" }
openzeppelin_presets = { path = "packages/presets" }
openzeppelin_security = { path = "packages/security" }
openzeppelin_token = { path = "packages/token" }
openzeppelin_upgrades = { path = "packages/upgrades" }
openzeppelin_utils = { path = "packages/utils" }

[dev-dependencies]
snforge_std.workspace = true
openzeppelin_test_common = { path = "packages/test_common" }
openzeppelin_testing = { path = "packages/testing" }

[lib]

[[target.starknet-contract]]
allowed-libfuncs-list.name = "experimental"
sierra = true
casm = false

[workspace.tool.fmt]
sort-module-level-items = true

[workspace.tool.scarb]
allow-prebuilt-plugins = ["snforge_std"]

[tool]
fmt.workspace = true
scarb.workspace = true

[profile.dev.cairo]
unstable-add-statements-functions-debug-info = true
unstable-add-statements-code-locations-debug-info = true
inlining-strategy = "avoid"<|MERGE_RESOLUTION|>--- conflicted
+++ resolved
@@ -45,11 +45,7 @@
 [workspace.dependencies]
 assert_macros = "2.12.0"
 starknet = "2.12.0"
-<<<<<<< HEAD
 snforge_std = "0.48.0"
-=======
-snforge_std = "0.47.0"
->>>>>>> 73910cc8
 
 [dependencies]
 starknet.workspace = true
