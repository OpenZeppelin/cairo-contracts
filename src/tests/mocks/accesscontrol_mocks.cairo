--- conflicted
+++ resolved
@@ -10,23 +10,9 @@
 
     // AccessControl
     #[abi(embed_v0)]
-<<<<<<< HEAD
     impl AccessControlABIImpl =
         AccessControlComponent::AccessControlABIImpl<ContractState>;
     impl AccessControlInternalImpl = AccessControlComponent::InternalImpl<ContractState>;
-=======
-    impl AccessControlImpl =
-        AccessControlComponent::AccessControlImpl<ContractState>;
-    #[abi(embed_v0)]
-    impl AccessControlCamelImpl =
-        AccessControlComponent::AccessControlCamelImpl<ContractState>;
-    impl AccessControlInternalImpl = AccessControlComponent::InternalImpl<ContractState>;
-
-    // SRC5
-    #[abi(embed_v0)]
-    impl SRC5Impl = SRC5Component::SRC5Impl<ContractState>;
-
->>>>>>> 14486165
 
     #[storage]
     struct Storage {
