--- conflicted
+++ resolved
@@ -35,149 +35,6 @@
 }
 
 @storage_var
-<<<<<<< HEAD
-func AccessControl_role_member(role: felt, account: felt) -> (has_role: felt):
-end
-
-namespace AccessControl:
-    #
-    # Initializer
-    #
-
-    func initializer{
-            syscall_ptr : felt*,
-            pedersen_ptr : HashBuiltin*,
-            range_check_ptr
-        }():
-        ERC165.register_interface(IACCESSCONTROL_ID)
-        return ()
-    end
-
-    #
-    # Modifiers
-    #
-
-    func assert_only_role{
-            syscall_ptr : felt*,
-            pedersen_ptr : HashBuiltin*,
-            range_check_ptr
-        }(role: felt):
-        alloc_locals
-        let (caller) = get_caller_address()
-        let (authorized) = has_role(role, caller)
-        with_attr error_message("AccessControl: caller is missing role {role}"):
-            assert authorized = TRUE
-        end
-        return ()
-    end
-
-    #
-    # Getters
-    #
-
-    func has_role{
-            syscall_ptr : felt*,
-            pedersen_ptr : HashBuiltin*,
-            range_check_ptr
-        }(role: felt, user: felt) -> (has_role: felt):
-        let (authorized: felt) = AccessControl_role_member.read(role, user)
-        return (authorized)
-    end
-
-    func get_role_admin{
-            syscall_ptr : felt*,
-            pedersen_ptr : HashBuiltin*,
-            range_check_ptr
-        }(role: felt) -> (admin: felt):
-        let (admin: felt) = AccessControl_role_admin.read(role)
-        return (admin=admin)
-    end
-
-    #
-    # Externals
-    #
-
-    func grant_role{
-            syscall_ptr : felt*,
-            pedersen_ptr : HashBuiltin*,
-            range_check_ptr
-        }(role: felt, user: felt):
-        let (admin: felt) = get_role_admin(role)
-        assert_only_role(admin)
-        _grant_role(role, user)
-        return ()
-    end
-
-    func revoke_role{
-            syscall_ptr : felt*,
-            pedersen_ptr : HashBuiltin*,
-            range_check_ptr
-        }(role: felt, user: felt):
-        let (admin: felt) = get_role_admin(role)
-        assert_only_role(admin)
-        _revoke_role(role, user)
-        return ()
-    end
-
-    func renounce_role{
-            syscall_ptr : felt*,
-            pedersen_ptr : HashBuiltin*,
-            range_check_ptr
-        }(role: felt, user: felt):
-        let (caller: felt) = get_caller_address()
-        with_attr error_message("AccessControl: can only renounce roles for self"):
-            assert user = caller
-        end
-        _revoke_role(role, user)
-        return ()
-    end
-
-    #
-    # Unprotected
-    #
-
-    func _grant_role{
-            syscall_ptr : felt*,
-            pedersen_ptr : HashBuiltin*,
-            range_check_ptr
-        }(role: felt, user: felt):
-        let (user_has_role: felt) = has_role(role, user)
-        if user_has_role == FALSE:
-            let (caller: felt) = get_caller_address()
-            AccessControl_role_member.write(role, user, TRUE)
-            RoleGranted.emit(role, user, caller)
-            return ()
-        end
-        return ()
-    end
-
-    func _revoke_role{
-            syscall_ptr : felt*,
-            pedersen_ptr : HashBuiltin*,
-            range_check_ptr
-        }(role: felt, user: felt):
-        let (user_has_role: felt) = has_role(role, user)
-        if user_has_role == TRUE:
-            let (caller: felt) = get_caller_address()
-            AccessControl_role_member.write(role, user, FALSE)
-            RoleRevoked.emit(role, user, caller)
-            return ()
-        end
-        return ()
-    end
-
-    func _set_role_admin{
-            syscall_ptr : felt*,
-            pedersen_ptr : HashBuiltin*,
-            range_check_ptr
-        }(role: felt, admin_role: felt):
-        let (previous_admin_role: felt) = get_role_admin(role)
-        AccessControl_role_admin.write(role, admin_role)
-        RoleAdminChanged.emit(role, previous_admin_role, admin_role)
-        return ()
-    end
-end
-=======
 func AccessControl_role_member(role: felt, account: felt) -> (has_role: felt) {
 }
 
@@ -294,5 +151,4 @@
         RoleAdminChanged.emit(role, previous_admin_role, admin_role);
         return ();
     }
-}
->>>>>>> ace83f80
+}