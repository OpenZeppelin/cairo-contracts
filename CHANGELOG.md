<!-- markdownlint-disable MD024 -->
# Changelog

All notable changes to this project will be documented in this file.

The format is based on [Keep a Changelog](https://keepachangelog.com/en/1.1.0/),
and this project adheres to [Semantic Versioning](https://semver.org/spec/v2.0.0.html).

## Unreleased

### Added

- EthAccount component and preset (#853)

### Changed

- Bump scarb to v2.4.4 (#853)
<<<<<<< HEAD
  
### Removed

- Non standard increase_allowance and decrease_allowance functions in ERC20 contract (#881)
=======
- Bump scarb to v2.5.3 (#898)
>>>>>>> a34025cb

## 0.8.1 (2024-01-23)

### Added

- Documentation for SRC5 migration (#821)
- Usage docs (#823)
- Utilities documentation (#825)
- Documentation for presets (#832)
- Backwards compatibility notice (#861)
- Add automatic version bump to CI (#862)

### Changed

- Use ComponentState in tests (#836)
- Docsite navbar (#838)
- Account events indexed keys (#853)
- Support higher tx versions in Account (#858)
- Bump scarb to v2.4.1 (#858)
- Add security section to Upgrades docs (#861)
  <|MERGE_RESOLUTION|>--- conflicted
+++ resolved
@@ -15,14 +15,11 @@
 ### Changed
 
 - Bump scarb to v2.4.4 (#853)
-<<<<<<< HEAD
+- - Bump scarb to v2.5.3 (#898)
   
 ### Removed
 
 - Non standard increase_allowance and decrease_allowance functions in ERC20 contract (#881)
-=======
-- Bump scarb to v2.5.3 (#898)
->>>>>>> a34025cb
 
 ## 0.8.1 (2024-01-23)
 
