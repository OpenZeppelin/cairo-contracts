<!-- markdownlint-disable MD024 -->

# Changelog

All notable changes to this project will be documented in this file.

The format is based on [Keep a Changelog](https://keepachangelog.com/en/1.1.0/),
and this project adheres to [Semantic Versioning](https://semver.org/spec/v2.0.0.html).

## Unreleased

### Changed (Breaking)

- Bump scarb to v2.9.2 (#1239)

<<<<<<< HEAD
=======
### Fixed

- Fixed message type hash in SNIP12 doc (#1274)

>>>>>>> 6d623a28
## 0.20.0 (2024-12-06)

### Added

- SRC9 (Outside Execution) integration to account presets (#1201)
- `SNIP12HashSpanImpl` to `openzeppelin_utils::cryptography::snip12` (#1180)
- GovernorComponent with the following extensions: (#1180)
  - GovernorCoreExecutionComponent
  - GovernorCountingSimpleComponent
  - GovernorSettingsComponent
  - GovernorTimelockExecutionComponent
  - GovernorVotesQuorumFractionComponent
  - GovernorVotesComponent
- `is_tx_version_valid` utility function to `openzeppelin_account::utils` (#1224)

### Changed

- Remove `mut` from `data` param in `compute_hash_on_elements` (#1206)
- Remove `mut` from `calls` param in `__execute__` function of Account and EthAccount components (#1224)
- Remove `mut` from `calls` param in `__validate__` function of Account and EthAccount components (#1224)

### Changed (Breaking)

- Bump snforge_std to v0.34.0 (#1239)
- Bump scarb to v2.9.1 (#1239)
- The initializer in `OwnableComponent` now checks that `owner` is not the zero address (#1221)
- Add `verifying_contract` member to the `Delegation` struct used in Votes `delegate_by_sig` (#1214)
use crate::votes::VotesComponent::VotingUnitsTrait;
- VotingUnitsTrait moved from `openzeppelin_governance::votes::votes` to `openzeppelin_governance::votes::VotesComponent` (#1214)
- VestingComponent `release` function won't emit an event or attempt to transfer when the amount is zero (#1209)
- Bump snforge_std to v0.33.0 (#1203)

### Fixed

- Scarb manifest dependencies (#1249):
  - Move `openzeppelin_utils` from dev dep to dep in governance manifest
  - Remove `openzeppelin_utils` as dep in access package
  - Change `openzeppelin_account` to `crate` in `src9.cairo`

## 0.19.0 (2024-11-08)

### Added

- Multisig component (#1193)
- `is_valid_p256_signature` utility function to `openzeppelin_account::utils::signature` (#1189)
- `Secp256r1KeyPair` type and helpers to `openzeppelin_testing::signing` (#1189)
- `all_tokens_of_owner` function to `ERC721EnumerableComponent` fetching all owner's tokens in a single call (#1196)
- Embeddable impls for ERC2981 component (#1173)
  - `ERC2981Info` with read functions for discovering the component's state
  - `ERC2981AdminOwnable` providing admin functions for a token that implements Ownable component
  - `ERC2981AdminAccessControl` providing admin functions for a token that implements AccessControl component

### Changed (Breaking)

- Refactor `openzeppelin_account::utils::secp256k1` module to `openzeppelin_account::utils::secp256_point` (#1189)
  - `Secp256k1PointStorePacking` replaced by a generic `Secp256PointStorePacking`
  - `Secp256k1PointPartialEq` replaced by a generic `Secp256PointPartialEq`
  - `DebugSecp256k1Point` replaced by a generic `DebugSecp256Point`
- Apply underscore pattern to the internal functions of `ERC2981Component` to prevent collisions
with new external functions (#1173)
- Move `Hash` and `PartialEq` impls of `Call` struct from `openzeppelin_governance::timelock::utils` to `openzeppelin_governance::utils` (#1193)

## 0.18.0 (2024-10-17)

### Added

- `VotesComponent` with implementation for ERC721 and ERC20 tokens (#1114)
- `IUpgradeAndCall` interface (#1148)
- `upgrade_and_call` function in UpgradeableComponent's InternalImpl (#1148)
- `ERC20Permit` impl for `ERC20Component` facilitating token approvals via off-chain signatures (#1140)
- `ISNIP12Metadata` interface for discovering name and version of a SNIP-12 impl (#1140)
- `SNIP12MetadataExternal` impl of `ISNIP12Metadata` interface for `ERC20Component` (#1140)

### Changed

- Bump scarb to v2.8.4 (#1146)

### Changed (Breaking)

- Remove `ERC20Votes` component in favor of `VotesComponent` (#1114)
  - `Trace` is now declared as a `storage_node` and now uses `Vec` instead of `StorageArray`.
  - `delegate_by_sig` `signature` param in the `IVotes` interface updated from `Array<felt252>` to `Span<felt252>`.
- Remove `StorageArray` from `openzeppelin_utils` (#1114)
- Bump snforge to 0.31.0
- Remove openzeppelin_utils::selectors (#1163)
- Remove `DualCase dispatchers` (#1163)
  - Remove `try_selector_with_fallback` from `openzeppelin_utils`
  - Remove `unwrap_and_cast` module from `openzeppelin_utils`
  - Remove `openzeppelin_access::accesscontrol::dual_accesscontrol`
  - Remove `openzeppelin_access::ownable::dual_ownable`
  - Remove `openzeppelin_account::dual_account`
  - Remove `openzeppelin_account::dual_eth_account`
  - Remove `openzeppelin_token::erc20::dual20`
  - Remove `openzeppelin_token::erc721::dual721`
  - Remove `openzeppelin_token::erc721::dual721_receiver`
  - Remove `openzeppelin_token::erc1155::dual1155`
  - Remove `openzeppelin_token::erc1155::dual1155_receiver`
- `SRC9Component` now uses `ISRC6Dispatcher` instead of `DualCaseAccount` (#1163)
- `ERC20VotesComponent` now uses `ISRC6Dispatcher` instead of `DualCaseAccount` (#1163)
- `ERC721Component` now uses `IERC721ReceiverDispatcher` instead of `DualCaseERC721Receiver` (#1163)
- `ERC1155Component` now uses `IERC1155ReceiverDispatcher` instead of `DualCaseERC1155Receiver` (#1163)

## 0.17.0 (2024-09-23)

### Added

- `into_base_16_string_no_padding` function to the test helpers (#1137)
- SRC9 (OutsideExecution) component (#1150)
- Vesting component and VestingWallet preset (#1116)

### Changed (Breaking)

- Bump scarb to v2.8.2 (#1137)
- Bump snforge to 0.30.0 (#1137)
- `declare_class`, `declare_and_deploy`, and `declare_and_deploy_at` will skip declaration if the contract is already declared (#1137)
- Bump edition to 2024_07 (#1138)
- `execute_calls` function from account utils (#1150)
  - calls param type changed from `Array<Call>` to `Span<Call>`

### Deprecated

- DualCase dispatchers

## 0.16.0 (2024-08-30)

### Added

- ERC721Enumerable component (#983)
- ERC2981 (NFT Royalty Standard) component (#1091)
- `merkle_tree` package with utilities to verify proofs and multi proofs (#1101)

### Changed

- Bump snforge to v0.27.0 (#1107)
- Bump scarb to v2.8.0 (#1120)

### Changed (Breaking)

- Changed ABI suffix to Trait in dual case account and eth account modules (#1096)
  - `DualCaseAccountABI` renamed to `DualCaseAccountTrait`
  - `DualCaseEthAccountABI` renamed to `DualCaseEthAccountTrait`
- Removed `_accept_ownership` from `OwnableComponent::InternalImpl`

### Fixed

- `OwnableTwoStep` allowing a pending owner to accept ownership after the original owner has renounced ownership (#1119)

## 0.15.1 (2024-08-13)

### Changed

- Remove token dependency from account package (#1100)
- Fix docsite links (#1094)

## 0.15.0 (2024-08-08)

### Added

- TimelockController component (#996)
- HashCall implementation (#996)
- Separated package for each submodule (#1065)
  - `openzeppelin_access`
  - `openzeppelin_account`
  - `openzeppelin_governance`
  - `openzeppelin_introspection`
  - `openzeppelin_presets`
  - `openzeppelin_security`
  - `openzeppelin_token`
  - `openzeppelin_upgrades`
  - `openzeppelin_utils`
- Separated packages intended as [dev-dependencies] (#1084)
  - `openzeppelin_testing`
  - `openzeppelin_test_common`

### Changed

- Bump scarb to v2.7.0-rc.1 (#1025)
- Bump scarb to v2.7.0-rc.2 (#1052)
- Bump scarb to v2.7.0-rc.4 (#1064)
- Bump scarb to v2.7.0 (#1065)

### Changed (Breaking)

- Test utilities moved out of the utils module (#1084).
- Test utilities refactored to match the snforge test runner (#1084).

## 0.15.0-rc.0 (2024-07-8)

### Changed

- `Trace`, `Checkpoint`, and `StorageArray` structs made public.

### Changed (Breaking)

- Removed `num_checkpoints` and `checkpoints` from `ERC20VotesABI`.

## 0.14.0 (2024-06-14)

### Changed (Breaking)

- Migrated to the `2023_11` edition (#995):
  - Component implementations annotated with `#[embeddable_as()]` (e.g: `AccessControlComponent::AccessControl`) are not public anymore. Note that the embeddable versions are still public (e.g: `AccessControlComponent::AccessControlImpl`).
  - Implementations that can be compiler-derived from traits are not public anymore (e.g: `DualCaseAccessControlImpl` is not public while `DualCaseAccessControlTrait` is).
  - `Secp256k1PointPartialEq` and `DebugSecp256k1Point` are not public anymore.
  - `account::utils::execute_single_call` is not public anymore.
  - Presets are not public anymore, since they should be copied into projects, and not directly imported.
  - `Trace` and `Checkpoint` structs are not public anymore, since they are intended to be used in `ERC20Votes`, and not as generic utilities.
  - `StorageArray` is not public anymore, since this implementation is specific to `ERC20Votes`, and is not intended as a generic utility, but as a temporary solution until Starknet native implementation arrives.

- Apply underscore pattern to modules (#993):
  - AccessControlComponent
    - `_set_role_admin` function renamed to `set_role_admin`
  - PausableComponent
    - `_pause` function renamed to `pause`
    - `_unpause` function renamed to `unpause`
  - UpgradeableComponent
    - `_upgrade` function renamed to `upgrade`
  - ERC20Component:
    - `_mint` function renamed to `mint`
    - `_burn` function renamed to `burn`
    - `_update` function renamed to `update`
  - ERC721Component:
    - `_safe_transfer` function renamed to `safe_transfer`
    - `_safe_mint` function renamed to `safe_mint`
    - `_mint` function renamed to `mint`
    - `_transfer` function renamed to `transfer`
    - `_burn` function renamed to `burn`
    - `_update` function renamed to `update`
  - ERC1155Component:
    - `set_base_uri` function renamed to `_set_base_uri`

## 0.13.0 (2024-05-20)

### Added

- Sending transactions section in account docs (#981)
- before_update and after_update hooks to ERC721Component (#978)
- before_update and after_update hooks to ERC1155Component (#982)

### Changed (Breaking)

- ERC721Component internal implementation to support transfer, mint, and burn flows going through an `_update` function (#978)
- ERC721Component implementations now require an ERC721HooksTrait implementation in scope (#978)
- ERC1155Component implementations now require an ERC1155HooksTrait implementation in scope (#982)
- AccountComponent, preset, and dispatcher now require a `signature` param in the public-key-setter functions (#989)
- EthAccountComponent, preset, and dispatcher now require a `signature` param in the public-key-setter functions (#990)

## 0.12.0 (2024-04-21)

### Added

- before_update and after_update hooks to ERC20Component (#951)
- INSUFFICIENT_BALANCE and INSUFFICIENT_ALLOWANCE errors to ERC20Component (#951)
- ERC20Votes component (#951)
- Preset interfaces (#964)
- UDC docs (#954)
- Util functions to precompute addresses (#954)

### Changed

- Allow testing utilities to be importable (#963)
- Utilities documentation (#963)
- Parameter name in `tests::utils::drop_events` (`count` -> `n_events`) (#963)
- Presets to include upgradeable functionality (#964)
- ERC20, ERC721, and ERC1155 presets include Ownable functionality (#964)
- EthAccount
  - Expected signature format changed from `(r, s, y)` to `(r, s)` (#940)

## 0.11.0 (2024-03-29)

### Added

- SNIP12 utilities for on-chain typed messages hash generation (#935)
- Nonces component utility (#935)
- Presets Usage guide (#949)
- UDC preset contract (#919)
- ERC1155Component and ERC1155ReceiverComponent mixins (#941)
- ERC721ReceiverComponent documentation (#945)

### Fixed

- ERC721ReceiverComponent mixin embeddable implementation name (#945)

### Removed

- DualCase SRC5 (#882, #952)

## 0.10.0 (2024-03-07)

### Added

- ERC1155 component and preset (#896)
- Mixin implementations in components (#863)
- ERC721Component functions and Storage member
  - `InternalTrait::_set_base_uri` and `InternalTrait::_base_uri` to handle ByteArrays (#857)
  - `ERC721_base_uri` Storage member to store the base URI (#857)

### Changed

- Change unwrap to unwrap_syscall (#901)
- ERC20Component
  - `IERC20::name` and `IERC20::symbol` return ByteArrays instead of felts (#857)
- ERC721Component
  - `IERC721::name`, `IERC721::symbol`, and `IERC721Metadata::token_uri` return ByteArrays instead of felts (#857)
  - `InternalTrait::initializer` accepts an additional `base_uri` ByteArray parameter (#857)
  - IERC721Metadata SRC5 interface ID. This is changed because of the ByteArray integration (#857)

### Removed

- ERC721Component function and Storage member
  - `InternalTrait::_set_token_uri` because individual token URIs are no longer stored (#857)
  - `ERC721_token_uri` Storage member because individual token URIs are no longer stored (#857)

## 0.9.0 (2024-02-08)

### Added

- EthAccount component and preset (#853)
- Ownable two-step functionality (#809)

### Changed

- Bump scarb to v2.4.4 (#853)
- Bump scarb to v2.5.3 (#898)
- OwnershipTransferred event args are indexed (#809)

### Removed

- Non standard increase_allowance and decrease_allowance functions in ERC20 contract (#881)

## 0.8.1 (2024-01-23)

### Added

- Documentation for SRC5 migration (#821)
- Usage docs (#823)
- Utilities documentation (#825)
- Documentation for presets (#832)
- Backwards compatibility notice (#861)
- Add automatic version bump to CI (#862)

### Changed

- Use ComponentState in tests (#836)
- Docsite navbar (#838)
- Account events indexed keys (#853)
- Support higher tx versions in Account (#858)
- Bump scarb to v2.4.1 (#858)
- Add security section to Upgrades docs (#861)<|MERGE_RESOLUTION|>--- conflicted
+++ resolved
@@ -13,13 +13,10 @@
 
 - Bump scarb to v2.9.2 (#1239)
 
-<<<<<<< HEAD
-=======
 ### Fixed
 
 - Fixed message type hash in SNIP12 doc (#1274)
 
->>>>>>> 6d623a28
 ## 0.20.0 (2024-12-06)
 
 ### Added
