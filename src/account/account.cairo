// SPDX-License-Identifier: MIT
// OpenZeppelin Contracts for Cairo v0.7.0 (account/account.cairo)

use array::ArrayTrait;
use array::SpanTrait;
use option::OptionTrait;
use serde::Serde;
use starknet::ContractAddress;
use starknet::account::Call;

const TRANSACTION_VERSION: felt252 = 1;

// 2**128 + TRANSACTION_VERSION
const QUERY_VERSION: felt252 = 340282366920938463463374607431768211457;

trait PublicKeyTrait<TState> {
    fn set_public_key(ref self: TState, new_public_key: felt252);
    fn get_public_key(self: @TState) -> felt252;
}

trait PublicKeyCamelTrait<TState> {
    fn setPublicKey(ref self: TState, newPublicKey: felt252);
    fn getPublicKey(self: @TState) -> felt252;
}

#[starknet::contract]
mod Account {
    use array::ArrayTrait;
    use array::SpanTrait;
    use box::BoxTrait;
    use ecdsa::check_ecdsa_signature;

    use openzeppelin::account::interface;
    use openzeppelin::introspection::interface::ISRC5;
    use openzeppelin::introspection::interface::ISRC5Camel;
    use openzeppelin::introspection::src5::SRC5;
    use option::OptionTrait;
    use starknet::get_caller_address;
    use starknet::get_contract_address;
    use starknet::get_tx_info;

    use super::Call;
    use super::QUERY_VERSION;
    use super::TRANSACTION_VERSION;
    use zeroable::Zeroable;

    #[storage]
    struct Storage {
        public_key: felt252
    }

<<<<<<< HEAD
    mod Errors {
        const INVALID_CALLER: felt252 = 'Account: invalid caller';
        const INVALID_SIGNATURE: felt252 = 'Account: invalid signature';
        const INVALID_TX_VERSION: felt252 = 'Account: invalid tx version';
        const UNAUTHORIZED: felt252 = 'Account: unauthorized';
=======
    #[event]
    #[derive(Drop, starknet::Event)]
    enum Event {
        OwnerAdded: OwnerAdded,
        OwnerRemoved: OwnerRemoved,
    }

    #[derive(Drop, starknet::Event)]
    struct OwnerAdded {
        new_owner_guid: felt252
    }

    #[derive(Drop, starknet::Event)]
    struct OwnerRemoved {
        removed_owner_guid: felt252
>>>>>>> adac09f7
    }

    #[constructor]
    fn constructor(ref self: ContractState, _public_key: felt252) {
        self.initializer(_public_key);
    }

    //
    // External
    //

    #[external(v0)]
    impl SRC6Impl of interface::ISRC6<ContractState> {
        fn __execute__(self: @ContractState, mut calls: Array<Call>) -> Array<Span<felt252>> {
            // Avoid calls from other contracts
            // https://github.com/OpenZeppelin/cairo-contracts/issues/344
            let sender = get_caller_address();
            assert(sender.is_zero(), Errors::INVALID_CALLER);

            // Check tx version
            let tx_info = get_tx_info().unbox();
            let version = tx_info.version;
            if version != TRANSACTION_VERSION {
                assert(version == QUERY_VERSION, Errors::INVALID_TX_VERSION);
            }

            _execute_calls(calls)
        }

        fn __validate__(self: @ContractState, mut calls: Array<Call>) -> felt252 {
            self.validate_transaction()
        }

        fn is_valid_signature(
            self: @ContractState, hash: felt252, signature: Array<felt252>
        ) -> felt252 {
            if self._is_valid_signature(hash, signature.span()) {
                starknet::VALIDATED
            } else {
                0
            }
        }
    }

    #[external(v0)]
    impl SRC6CamelOnlyImpl of interface::ISRC6CamelOnly<ContractState> {
        fn isValidSignature(
            self: @ContractState, hash: felt252, signature: Array<felt252>
        ) -> felt252 {
            SRC6Impl::is_valid_signature(self, hash, signature)
        }
    }

    #[external(v0)]
    impl DeclarerImpl of interface::IDeclarer<ContractState> {
        fn __validate_declare__(self: @ContractState, class_hash: felt252) -> felt252 {
            self.validate_transaction()
        }
    }

    #[external(v0)]
    impl SRC5Impl of ISRC5<ContractState> {
        fn supports_interface(self: @ContractState, interface_id: felt252) -> bool {
            let unsafe_state = SRC5::unsafe_new_contract_state();
            SRC5::SRC5Impl::supports_interface(@unsafe_state, interface_id)
        }
    }

    #[external(v0)]
    impl SRC5CamelImpl of ISRC5Camel<ContractState> {
        fn supportsInterface(self: @ContractState, interfaceId: felt252) -> bool {
            let unsafe_state = SRC5::unsafe_new_contract_state();
            SRC5::SRC5CamelImpl::supportsInterface(@unsafe_state, interfaceId)
        }
    }

    #[external(v0)]
    impl PublicKeyImpl of super::PublicKeyTrait<ContractState> {
        fn get_public_key(self: @ContractState) -> felt252 {
            self.public_key.read()
        }

        fn set_public_key(ref self: ContractState, new_public_key: felt252) {
            assert_only_self();
            self.emit(OwnerRemoved { removed_owner_guid: self.public_key.read() });
            self._set_public_key(new_public_key);
        }
    }

    #[external(v0)]
    impl PublicKeyCamelImpl of super::PublicKeyCamelTrait<ContractState> {
        fn getPublicKey(self: @ContractState) -> felt252 {
            self.public_key.read()
        }

        fn setPublicKey(ref self: ContractState, newPublicKey: felt252) {
            PublicKeyImpl::set_public_key(ref self, newPublicKey);
        }
    }

    #[external(v0)]
    fn __validate_deploy__(
        self: @ContractState,
        class_hash: felt252,
        contract_address_salt: felt252,
        _public_key: felt252
    ) -> felt252 {
        self.validate_transaction()
    }

    //
    // Internal
    //

    #[generate_trait]
    impl InternalImpl of InternalTrait {
        fn initializer(ref self: ContractState, _public_key: felt252) {
            let mut unsafe_state = SRC5::unsafe_new_contract_state();
            SRC5::InternalImpl::register_interface(ref unsafe_state, interface::ISRC6_ID);
            self._set_public_key(_public_key);
        }

        fn validate_transaction(self: @ContractState) -> felt252 {
            let tx_info = get_tx_info().unbox();
            let tx_hash = tx_info.transaction_hash;
            let signature = tx_info.signature;
            assert(self._is_valid_signature(tx_hash, signature), Errors::INVALID_SIGNATURE);
            starknet::VALIDATED
        }

        fn _set_public_key(ref self: ContractState, new_public_key: felt252) {
            self.public_key.write(new_public_key);
            self.emit(OwnerAdded { new_owner_guid: new_public_key });
        }

        fn _is_valid_signature(
            self: @ContractState, hash: felt252, signature: Span<felt252>
        ) -> bool {
            let valid_length = signature.len() == 2_u32;

            if valid_length {
                check_ecdsa_signature(
                    hash, self.public_key.read(), *signature.at(0_u32), *signature.at(1_u32)
                )
            } else {
                false
            }
        }
    }

    #[internal]
    fn assert_only_self() {
        let caller = get_caller_address();
        let self = get_contract_address();
        assert(self == caller, Errors::UNAUTHORIZED);
    }

    #[internal]
    fn _execute_calls(mut calls: Array<Call>) -> Array<Span<felt252>> {
        let mut res = ArrayTrait::new();
        loop {
            match calls.pop_front() {
                Option::Some(call) => {
                    let _res = _execute_single_call(call);
                    res.append(_res);
                },
                Option::None(_) => {
                    break ();
                },
            };
        };
        res
    }

    #[internal]
    fn _execute_single_call(call: Call) -> Span<felt252> {
        let Call{to, selector, calldata } = call;
        starknet::call_contract_syscall(to, selector, calldata.span()).unwrap()
    }
}<|MERGE_RESOLUTION|>--- conflicted
+++ resolved
@@ -49,29 +49,28 @@
         public_key: felt252
     }
 
-<<<<<<< HEAD
+    #[event]
+    #[derive(Drop, starknet::Event)]
+    enum Event {
+        OwnerAdded: OwnerAdded,
+        OwnerRemoved: OwnerRemoved,
+    }
+
+    #[derive(Drop, starknet::Event)]
+    struct OwnerAdded {
+        new_owner_guid: felt252
+    }
+
+    #[derive(Drop, starknet::Event)]
+    struct OwnerRemoved {
+        removed_owner_guid: felt252
+    }
+
     mod Errors {
         const INVALID_CALLER: felt252 = 'Account: invalid caller';
         const INVALID_SIGNATURE: felt252 = 'Account: invalid signature';
         const INVALID_TX_VERSION: felt252 = 'Account: invalid tx version';
         const UNAUTHORIZED: felt252 = 'Account: unauthorized';
-=======
-    #[event]
-    #[derive(Drop, starknet::Event)]
-    enum Event {
-        OwnerAdded: OwnerAdded,
-        OwnerRemoved: OwnerRemoved,
-    }
-
-    #[derive(Drop, starknet::Event)]
-    struct OwnerAdded {
-        new_owner_guid: felt252
-    }
-
-    #[derive(Drop, starknet::Event)]
-    struct OwnerRemoved {
-        removed_owner_guid: felt252
->>>>>>> adac09f7
     }
 
     #[constructor]
