import pytest
from starkware.starkware_utils.error_handling import StarkException
from starkware.starknet.definitions.error_codes import StarknetErrorCode
<<<<<<< HEAD
from utils import TestSigner, assert_revert, contract_path, State, Account
=======
from utils import TestSigner, assert_revert, get_contract_def, cached_contract, TRUE
>>>>>>> a1404d40


signer = TestSigner(123456789987654321)
other = TestSigner(987654321123456789)

IACCOUNT_ID = 0xf10dbd44


@pytest.fixture(scope='module')
<<<<<<< HEAD
async def account_factory():
    starknet = await State.init()
    account = await Account.deploy(signer.public_key)
    bad_account = await Account.deploy(signer.public_key)
=======
def contract_defs():
    account_def = get_contract_def('openzeppelin/account/Account.cairo')
    init_def = get_contract_def("tests/mocks/Initializable.cairo")
    attacker_def = get_contract_def("tests/mocks/account_reentrancy.cairo")

    return account_def, init_def, attacker_def


@pytest.fixture(scope='module')
async def account_init(contract_defs):
    account_def, init_def, attacker_def = contract_defs
    starknet = await Starknet.empty()

    account1 = await starknet.deploy(
        contract_def=account_def,
        constructor_calldata=[signer.public_key]
    )
    account2 = await starknet.deploy(
        contract_def=account_def,
        constructor_calldata=[signer.public_key]
    )
    initializable1 = await starknet.deploy(
        contract_def=init_def,
        constructor_calldata=[],
    )
    initializable2 = await starknet.deploy(
        contract_def=init_def,
        constructor_calldata=[],
    )
    attacker = await starknet.deploy(
        contract_def=attacker_def,
        constructor_calldata=[],
    )

    return starknet.state, account1, account2, initializable1, initializable2, attacker


@pytest.fixture
def account_factory(contract_defs, account_init):
    account_def, init_def, attacker_def = contract_defs
    state, account1, account2, initializable1, initializable2, attacker = account_init
    _state = state.copy()
    account1 = cached_contract(_state, account_def, account1)
    account2 = cached_contract(_state, account_def, account2)
    initializable1 = cached_contract(_state, init_def, initializable1)
    initializable2 = cached_contract(_state, init_def, initializable2)
    attacker = cached_contract(_state, attacker_def, attacker)
>>>>>>> a1404d40

    return account1, account2, initializable1, initializable2, attacker


@pytest.mark.asyncio
async def test_constructor(account_factory):
    account, *_ = account_factory

    execution_info = await account.get_public_key().call()
    assert execution_info.result == (signer.public_key,)

    execution_info = await account.supportsInterface(IACCOUNT_ID).call()
    assert execution_info.result == (TRUE,)


@pytest.mark.asyncio
async def test_execute(account_factory):
    account, _, initializable, *_ = account_factory

    execution_info = await initializable.initialized().call()
    assert execution_info.result == (0,)

    await signer.send_transactions(account, [(initializable.contract_address, 'initialize', [])])

    execution_info = await initializable.initialized().call()
    assert execution_info.result == (1,)


@pytest.mark.asyncio
async def test_multicall(account_factory):
    account, _, initializable_1, initializable_2, _ = account_factory

    execution_info = await initializable_1.initialized().call()
    assert execution_info.result == (0,)
    execution_info = await initializable_2.initialized().call()
    assert execution_info.result == (0,)

    await signer.send_transactions(
        account,
        [
            (initializable_1.contract_address, 'initialize', []),
            (initializable_2.contract_address, 'initialize', [])
        ]
    )

    execution_info = await initializable_1.initialized().call()
    assert execution_info.result == (1,)
    execution_info = await initializable_2.initialized().call()
    assert execution_info.result == (1,)


@pytest.mark.asyncio
async def test_return_value(account_factory):
    account, _, initializable, *_ = account_factory

    # initialize, set `initialized = 1`
    await signer.send_transactions(account, [(initializable.contract_address, 'initialize', [])])

    read_info = await signer.send_transactions(account, [(initializable.contract_address, 'initialized', [])])
    call_info = await initializable.initialized().call()
    (call_result, ) = call_info.result
    assert read_info.result.response == [call_result]  # 1


@ pytest.mark.asyncio
async def test_nonce(account_factory):
    account, _, initializable, *_ = account_factory

    execution_info = await account.get_nonce().call()
    current_nonce = execution_info.result.res

    # lower nonce
    await assert_revert(
        signer.send_transactions(account, [(initializable.contract_address, 'initialize', [])], current_nonce - 1),
        reverted_with="Account: nonce is invalid"
    )

    # higher nonce
    await assert_revert(
        signer.send_transactions(account, [(initializable.contract_address, 'initialize', [])], current_nonce + 1),
        reverted_with="Account: nonce is invalid"
    )

    # right nonce
    await signer.send_transactions(account, [(initializable.contract_address, 'initialize', [])], current_nonce)

    execution_info = await initializable.initialized().call()
    assert execution_info.result == (1,)


@pytest.mark.asyncio
async def test_public_key_setter(account_factory):
    account, *_ = account_factory

    execution_info = await account.get_public_key().call()
    assert execution_info.result == (signer.public_key,)

    # set new pubkey
    await signer.send_transactions(account, [(account.contract_address, 'set_public_key', [other.public_key])])

    execution_info = await account.get_public_key().call()
    assert execution_info.result == (other.public_key,)


@pytest.mark.asyncio
async def test_public_key_setter_different_account(account_factory):
    account, bad_account, *_ = account_factory

    # set new pubkey
    await assert_revert(
        signer.send_transactions(
            bad_account,
            [(account.contract_address, 'set_public_key', [other.public_key])]
        ),
        reverted_with="Account: caller is not this account"
    )


@pytest.mark.asyncio
async def test_account_takeover_with_reentrant_call(account_factory):
    account, _, _, _, attacker = account_factory

    await assert_revert(
        signer.send_transaction(account, attacker.contract_address, 'account_takeover', []),
        reverted_with="Account: no reentrant call"
    )
    
    execution_info = await account.get_public_key().call()
    assert execution_info.result == (signer.public_key,)<|MERGE_RESOLUTION|>--- conflicted
+++ resolved
@@ -1,11 +1,13 @@
 import pytest
-from starkware.starkware_utils.error_handling import StarkException
-from starkware.starknet.definitions.error_codes import StarknetErrorCode
-<<<<<<< HEAD
-from utils import TestSigner, assert_revert, contract_path, State, Account
-=======
-from utils import TestSigner, assert_revert, get_contract_def, cached_contract, TRUE
->>>>>>> a1404d40
+from utils import (
+    TestSigner,
+    assert_revert,
+    get_contract_def,
+    cached_contract,
+    TRUE,
+    State,
+    Account
+)
 
 
 signer = TestSigner(123456789987654321)
@@ -14,15 +16,9 @@
 IACCOUNT_ID = 0xf10dbd44
 
 
-@pytest.fixture(scope='module')
-<<<<<<< HEAD
-async def account_factory():
-    starknet = await State.init()
-    account = await Account.deploy(signer.public_key)
-    bad_account = await Account.deploy(signer.public_key)
-=======
+@pytest.fixture(scope='module') 
 def contract_defs():
-    account_def = get_contract_def('openzeppelin/account/Account.cairo')
+    account_def = Account.get_def
     init_def = get_contract_def("tests/mocks/Initializable.cairo")
     attacker_def = get_contract_def("tests/mocks/account_reentrancy.cairo")
 
@@ -31,17 +27,12 @@
 
 @pytest.fixture(scope='module')
 async def account_init(contract_defs):
-    account_def, init_def, attacker_def = contract_defs
-    starknet = await Starknet.empty()
+    _, init_def, attacker_def = contract_defs
 
-    account1 = await starknet.deploy(
-        contract_def=account_def,
-        constructor_calldata=[signer.public_key]
-    )
-    account2 = await starknet.deploy(
-        contract_def=account_def,
-        constructor_calldata=[signer.public_key]
-    )
+    starknet = await State.init()
+    account1 = await Account.deploy(signer.public_key)
+    account2 = await Account.deploy(signer.public_key)
+
     initializable1 = await starknet.deploy(
         contract_def=init_def,
         constructor_calldata=[],
@@ -68,7 +59,6 @@
     initializable1 = cached_contract(_state, init_def, initializable1)
     initializable2 = cached_contract(_state, init_def, initializable2)
     attacker = cached_contract(_state, attacker_def, attacker)
->>>>>>> a1404d40
 
     return account1, account2, initializable1, initializable2, attacker
 
