--- conflicted
+++ resolved
@@ -1,17 +1,11 @@
 import pytest
 import asyncio
 from starkware.starknet.testing.starknet import Starknet
-<<<<<<< HEAD
 from utilities.SignerWithAccount import SignerWithAccount
 from utilities.utils import (
     to_uint, str_to_felt, ZERO_ADDRESS, INVALID_UINT256,
-    assert_event_emitted, assert_revert, sub_uint, add_uint
-=======
-from utils import (
-    Signer, to_uint, str_to_felt, ZERO_ADDRESS, INVALID_UINT256,
     assert_event_emitted, assert_revert, sub_uint, add_uint,
     contract_path
->>>>>>> 437383a9
 )
 
 signer = SignerWithAccount(123456789987654321)
