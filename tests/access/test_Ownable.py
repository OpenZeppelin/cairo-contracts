--- conflicted
+++ resolved
@@ -1,17 +1,8 @@
 import pytest
 from signers import MockSigner
-<<<<<<< HEAD
-from nile.utils import (
-    ZERO_ADDRESS,
-    assert_event_emitted,
-    assert_revert
-)
+from nile.utils import assert_revert
 from utils import State, Account, get_contract_class, cached_contract
-
-=======
-from utils import  get_contract_class, assert_revert, cached_contract, State, Account
 from OwnableBaseSuite import OwnableBase
->>>>>>> 0d571ac7
 
 
 signer = MockSigner(123456789987654321)
