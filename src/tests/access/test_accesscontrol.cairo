--- conflicted
+++ resolved
@@ -10,11 +10,8 @@
 use openzeppelin::tests::utils::constants::{
     ADMIN, AUTHORIZED, OTHER, OTHER_ADMIN, ROLE, OTHER_ROLE, ZERO
 };
-<<<<<<< HEAD
 use openzeppelin::tests::utils;
 use option::OptionTrait;
-=======
->>>>>>> 457b98b1
 use starknet::ContractAddress;
 use starknet::contract_address_const;
 use starknet::testing;
@@ -514,7 +511,7 @@
 }
 
 fn assert_event_role_granted(role: felt252, account: ContractAddress, sender: ContractAddress) {
-    let event = testing::pop_log::<RoleGranted>(ZERO()).unwrap();
+    let event = utils::pop_log::<RoleGranted>(ZERO()).unwrap();
     assert(event.role == role, 'Invalid `role`');
     assert(event.account == account, 'Invalid `account`');
     assert(event.sender == sender, 'Invalid `sender`');
