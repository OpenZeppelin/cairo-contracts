--- conflicted
+++ resolved
@@ -39,10 +39,7 @@
 mod CamelAccountPanicMock {
     #[storage]
     struct Storage {}
-<<<<<<< HEAD
-=======
 
->>>>>>> f18fcdbe
     #[external(v0)]
     fn setPublicKey(ref self: ContractState, newPublicKey: felt252) {
         panic_with_felt252('Some error');
