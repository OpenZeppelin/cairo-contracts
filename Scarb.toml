--- conflicted
+++ resolved
@@ -40,13 +40,8 @@
 ]
 
 [workspace.dependencies]
-<<<<<<< HEAD
 starknet = "2.7.1"
-snforge_std = { git = "https://github.com/foundry-rs/starknet-foundry.git", tag = "v0.26.0" }
-=======
-starknet = "2.7.0"
 snforge_std = { git = "https://github.com/foundry-rs/starknet-foundry.git", tag = "v0.27.0" }
->>>>>>> 42ec58a6
 
 [dependencies]
 starknet.workspace = true
@@ -54,6 +49,7 @@
 openzeppelin_account = { path = "packages/account" }
 openzeppelin_governance = { path = "packages/governance" }
 openzeppelin_introspection = { path = "packages/introspection" }
+openzeppelin_merkle_tree = { path = "packages/merkle_tree" }
 openzeppelin_presets = { path = "packages/presets" }
 openzeppelin_security = { path = "packages/security" }
 openzeppelin_token = { path = "packages/token" }
