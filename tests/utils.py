"""Utilities for testing Cairo contracts."""

from starkware.cairo.common.hash_state import compute_hash_on_elements
from starkware.crypto.signature.signature import private_to_stark_key, sign
from starkware.starknet.definitions.error_codes import StarknetErrorCode
from starkware.starkware_utils.error_handling import StarkException
from starkware.starknet.business_logic.transaction_execution_objects import Event
from starkware.starknet.public.abi import get_selector_from_name

MAX_UINT256 = (2**128 - 1, 2**128 - 1)
ZERO_ADDRESS = 0
<<<<<<< HEAD
TRUE = 1
FALSE = 0
=======

TRANSACTION_VERSION = 0
>>>>>>> 352d7169


def str_to_felt(text):
    b_text = bytes(text, 'ascii')
    return int.from_bytes(b_text, "big")


def felt_to_str(felt):
    b_felt = felt.to_bytes(31, "big")
    return b_felt.decode()


def assert_event_emitted(tx_exec_info, from_address, name, data):
    assert Event(
        from_address=from_address,
        keys=[get_selector_from_name(name)],
        data=data,
    ) in tx_exec_info.raw_events


def uint(a):
    return(a, 0)


def to_uint(a):
    """Takes in value, returns uint256-ish tuple."""
    return (a & ((1 << 128) - 1), a >> 128)


def from_uint(uint):
    """Takes in uint256-ish tuple, returns value."""
    return uint[0] + (uint[1] << 128)


def add_uint(a, b):
    """Returns the sum of two uint256-ish tuples."""
    a = from_uint(a)
    b = from_uint(b)
    c = a + b
    return to_uint(c)


def sub_uint(a, b):
    """Returns the difference of two uint256-ish tuples."""
    a = from_uint(a)
    b = from_uint(b)
    c = a - b
    return to_uint(c)


def assert_event_emitted(tx_exec_info, from_address, name, data):
    assert Event(
        from_address=from_address,
        keys=[get_selector_from_name(name)],
        data=data,
    ) in tx_exec_info.raw_events


async def assert_revert(fun):
    try:
        await fun
        assert False
    except StarkException as err:
        _, error = err.args
        assert error['code'] == StarknetErrorCode.TRANSACTION_FAILED


class Signer():
    """
    Utility for sending signed transactions to an Account on Starknet.

    Parameters
    ----------

    private_key : int

    Examples
    ---------
    Constructing a Singer object

    >>> signer = Signer(1234)

    Sending a transaction

    >>> await signer.send_transaction(account, 
                                      account.contract_address, 
                                      'set_public_key', 
                                      [other.public_key]
                                     )

    """

    def __init__(self, private_key):
        self.private_key = private_key
        self.public_key = private_to_stark_key(private_key)

    def sign(self, message_hash):
        return sign(msg_hash=message_hash, priv_key=self.private_key)

    async def send_transaction(self, account, to, selector_name, calldata, nonce=None, max_fee=0):
        return await self.send_transactions(account, [(to, selector_name, calldata)], nonce, max_fee)

    async def send_transactions(self, account, calls, nonce=None, max_fee=0):
        if nonce is None:
            execution_info = await account.get_nonce().call()
            nonce, = execution_info.result

        calls_with_selector = [(call[0], get_selector_from_name(call[1]), call[2]) for call in calls]
        (call_array, calldata) = from_call_to_call_array(calls)

        message_hash = hash_multicall(
            account.contract_address, calls_with_selector, nonce, max_fee)
        sig_r, sig_s = self.sign(message_hash)

        return await account.__execute__(call_array, calldata, nonce).invoke(signature=[sig_r, sig_s])

def from_call_to_call_array(calls):
    call_array = []
    calldata = []
    for i, call in enumerate(calls):
        assert len(call) == 3, "Invalid call parameters"
        entry = (call[0], get_selector_from_name(call[1]), len(calldata), len(call[2]))
        call_array.append(entry)
        calldata.extend(call[2])
    return (call_array, calldata)

def hash_multicall(sender, calls, nonce, max_fee):
    hash_array = []
    for call in calls:
        call_elements = [call[0], call[1], compute_hash_on_elements(call[2])]
        hash_array.append(compute_hash_on_elements(call_elements))

    message = [
        str_to_felt('StarkNet Transaction'),
        sender,
        compute_hash_on_elements(hash_array),
        nonce,
        max_fee,
        TRANSACTION_VERSION
    ]
    return compute_hash_on_elements(message)<|MERGE_RESOLUTION|>--- conflicted
+++ resolved
@@ -5,17 +5,16 @@
 from starkware.starknet.definitions.error_codes import StarknetErrorCode
 from starkware.starkware_utils.error_handling import StarkException
 from starkware.starknet.business_logic.transaction_execution_objects import Event
+from starkware.starknet.testing.starknet import StarknetContract
+from starkware.starknet.compiler.compile import compile_starknet_files
 from starkware.starknet.public.abi import get_selector_from_name
 
 MAX_UINT256 = (2**128 - 1, 2**128 - 1)
 ZERO_ADDRESS = 0
-<<<<<<< HEAD
 TRUE = 1
 FALSE = 0
-=======
 
 TRANSACTION_VERSION = 0
->>>>>>> 352d7169
 
 
 def str_to_felt(text):
@@ -83,6 +82,26 @@
         assert error['code'] == StarknetErrorCode.TRANSACTION_FAILED
 
 
+def get_contract_def(path):
+    """Returns the contract definition from the contract path"""
+    contract_def = compile_starknet_files(
+        files=[path],
+        debug_info=True
+    )
+    return contract_def
+
+
+def cached_contract(state, definition, deployed):
+    """Returns the cached contract"""
+    contract = StarknetContract(
+        state=state,
+        abi=definition.abi,
+        contract_address=deployed.contract_address,
+        deploy_execution_info=deployed.deploy_execution_info
+    )
+    return contract
+
+
 class Signer():
     """
     Utility for sending signed transactions to an Account on Starknet.
@@ -123,7 +142,8 @@
             execution_info = await account.get_nonce().call()
             nonce, = execution_info.result
 
-        calls_with_selector = [(call[0], get_selector_from_name(call[1]), call[2]) for call in calls]
+        calls_with_selector = [
+            (call[0], get_selector_from_name(call[1]), call[2]) for call in calls]
         (call_array, calldata) = from_call_to_call_array(calls)
 
         message_hash = hash_multicall(
@@ -132,15 +152,18 @@
 
         return await account.__execute__(call_array, calldata, nonce).invoke(signature=[sig_r, sig_s])
 
+
 def from_call_to_call_array(calls):
     call_array = []
     calldata = []
     for i, call in enumerate(calls):
         assert len(call) == 3, "Invalid call parameters"
-        entry = (call[0], get_selector_from_name(call[1]), len(calldata), len(call[2]))
+        entry = (call[0], get_selector_from_name(
+            call[1]), len(calldata), len(call[2]))
         call_array.append(entry)
         calldata.extend(call[2])
     return (call_array, calldata)
+
 
 def hash_multicall(sender, calls, nonce, max_fee):
     hash_array = []
