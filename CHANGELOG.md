<!-- markdownlint-disable MD024 -->

# Changelog

All notable changes to this project will be documented in this file.

The format is based on [Keep a Changelog](https://keepachangelog.com/en/1.1.0/),
and this project adheres to [Semantic Versioning](https://semver.org/spec/v2.0.0.html).

## Unreleased

<<<<<<< HEAD
### Changed (Breaking)

- Changed ABI suffix to Trait in dual case account and eth account modules (#1096).
  - `DualCaseAccountABI` renamed to `DualCaseAccountTrait`
  - `DualCaseEthAccountABI` renamed to `DualCaseEthAccountTrait`
=======
## 0.15.1 (2024-08-13)

### Changed

- Remove token dependency from account package (#1100)
- Fix docsite links (#1094)
>>>>>>> 329a218e

## 0.15.0 (2024-08-08)

### Added

- TimelockController component (#996)
- HashCall implementation (#996)
- Separated package for each submodule (#1065)
  - `openzeppelin_access`
  - `openzeppelin_account`
  - `openzeppelin_governance`
  - `openzeppelin_introspection`
  - `openzeppelin_presets`
  - `openzeppelin_security`
  - `openzeppelin_token`
  - `openzeppelin_upgrades`
  - `openzeppelin_utils`
- Separated packages intended as [dev-dependencies] (#1084)
  - `openzeppelin_testing`
  - `openzeppelin_test_common`

### Changed

- Bump scarb to v2.7.0-rc.1 (#1025)
- Bump scarb to v2.7.0-rc.2 (#1052)
- Bump scarb to v2.7.0-rc.4 (#1064)
- Bump scarb to v2.7.0 (#1065)

### Changed (Breaking)

- Test utilities moved out of the utils module (#1084).
- Test utilities refactored to match the snforge test runner (#1084).

## 0.15.0-rc.0 (2024-07-8)

### Changed

- `Trace`, `Checkpoint`, and `StorageArray` structs made public.

### Changed (Breaking)

- Removed `num_checkpoints` and `checkpoints` from `ERC20VotesABI`.

## 0.14.0 (2024-06-14)

### Changed (Breaking)

- Migrated to the `2023_11` edition (#995):
  - Component implementations annotated with `#[embeddable_as()]` (e.g: `AccessControlComponent::AccessControl`) are not public anymore. Note that the embeddable versions are still public (e.g: `AccessControlComponent::AccessControlImpl`).
  - Implementations that can be compiler-derived from traits are not public anymore (e.g: `DualCaseAccessControlImpl` is not public while `DualCaseAccessControlTrait` is).
  - `Secp256k1PointPartialEq` and `DebugSecp256k1Point` are not public anymore.
  - `account::utils::execute_single_call` is not public anymore.
  - Presets are not public anymore, since they should be copied into projects, and not directly imported.
  - `Trace` and `Checkpoint` structs are not public anymore, since they are intended to be used in `ERC20Votes`, and not as generic utilities.
  - `StorageArray` is not public anymore, since this implementation is specific to `ERC20Votes`, and is not intended as a generic utility, but as a temporary solution until Starknet native implementation arrives.

- Apply underscore pattern to modules (#993):
  - AccessControlComponent
    - `_set_role_admin` function renamed to `set_role_admin`
  - PausableComponent
    - `_pause` function renamed to `pause`
    - `_unpause` function renamed to `unpause`
  - UpgradeableComponent
    - `_upgrade` function renamed to `upgrade`
  - ERC20Component:
    - `_mint` function renamed to `mint`
    - `_burn` function renamed to `burn`
    - `_update` function renamed to `update`
  - ERC721Component:
    - `_safe_transfer` function renamed to `safe_transfer`
    - `_safe_mint` function renamed to `safe_mint`
    - `_mint` function renamed to `mint`
    - `_transfer` function renamed to `transfer`
    - `_burn` function renamed to `burn`
    - `_update` function renamed to `update`
  - ERC1155Component:
    - `set_base_uri` function renamed to `_set_base_uri`

## 0.13.0 (2024-05-20)

### Added

- Sending transactions section in account docs (#981)
- before_update and after_update hooks to ERC721Component (#978)
- before_update and after_update hooks to ERC1155Component (#982)

### Changed (Breaking)

- ERC721Component internal implementation to support transfer, mint, and burn flows going through an `_update` function (#978)
- ERC721Component implementations now require an ERC721HooksTrait implementation in scope (#978)
- ERC1155Component implementations now require an ERC1155HooksTrait implementation in scope (#982)
- AccountComponent, preset, and dispatcher now require a `signature` param in the public-key-setter functions (#989)
- EthAccountComponent, preset, and dispatcher now require a `signature` param in the public-key-setter functions (#990)

## 0.12.0 (2024-04-21)

### Added

- before_update and after_update hooks to ERC20Component (#951)
- INSUFFICIENT_BALANCE and INSUFFICIENT_ALLOWANCE errors to ERC20Component (#951)
- ERC20Votes component (#951)
- Preset interfaces (#964)
- UDC docs (#954)
- Util functions to precompute addresses (#954)

### Changed

- Allow testing utilities to be importable (#963)
- Utilities documentation (#963)
- Parameter name in `tests::utils::drop_events` (`count` -> `n_events`) (#963)
- Presets to include upgradeable functionality (#964)
- ERC20, ERC721, and ERC1155 presets include Ownable functionality (#964)
- EthAccount
  - Expected signature format changed from `(r, s, y)` to `(r, s)` (#940)

## 0.11.0 (2024-03-29)

### Added

- SNIP12 utilities for on-chain typed messages hash generation (#935)
- Nonces component utility (#935)
- Presets Usage guide (#949)
- UDC preset contract (#919)
- ERC1155Component and ERC1155ReceiverComponent mixins (#941)
- ERC721ReceiverComponent documentation (#945)

### Fixed

- ERC721ReceiverComponent mixin embeddable implementation name (#945)

### Removed

- DualCase SRC5 (#882, #952)

## 0.10.0 (2024-03-07)

### Added

- ERC1155 component and preset (#896)
- Mixin implementations in components (#863)
- ERC721Component functions and Storage member
  - `InternalTrait::_set_base_uri` and `InternalTrait::_base_uri` to handle ByteArrays (#857)
  - `ERC721_base_uri` Storage member to store the base URI (#857)

### Changed

- Change unwrap to unwrap_syscall (#901)
- ERC20Component
  - `IERC20::name` and `IERC20::symbol` return ByteArrays instead of felts (#857)
- ERC721Component
  - `IERC721::name`, `IERC721::symbol`, and `IERC721Metadata::token_uri` return ByteArrays instead of felts (#857)
  - `InternalTrait::initializer` accepts an additional `base_uri` ByteArray parameter (#857)
  - IERC721Metadata SRC5 interface ID. This is changed because of the ByteArray integration (#857)

### Removed

- ERC721Component function and Storage member
  - `InternalTrait::_set_token_uri` because individual token URIs are no longer stored (#857)
  - `ERC721_token_uri` Storage member because individual token URIs are no longer stored (#857)

## 0.9.0 (2024-02-08)

### Added

- EthAccount component and preset (#853)
- Ownable two-step functionality (#809)

### Changed

- Bump scarb to v2.4.4 (#853)
- Bump scarb to v2.5.3 (#898)
- OwnershipTransferred event args are indexed (#809)

### Removed

- Non standard increase_allowance and decrease_allowance functions in ERC20 contract (#881)

## 0.8.1 (2024-01-23)

### Added

- Documentation for SRC5 migration (#821)
- Usage docs (#823)
- Utilities documentation (#825)
- Documentation for presets (#832)
- Backwards compatibility notice (#861)
- Add automatic version bump to CI (#862)

### Changed

- Use ComponentState in tests (#836)
- Docsite navbar (#838)
- Account events indexed keys (#853)
- Support higher tx versions in Account (#858)
- Bump scarb to v2.4.1 (#858)
- Add security section to Upgrades docs (#861)<|MERGE_RESOLUTION|>--- conflicted
+++ resolved
@@ -8,21 +8,20 @@
 and this project adheres to [Semantic Versioning](https://semver.org/spec/v2.0.0.html).
 
 ## Unreleased
-
-<<<<<<< HEAD
 ### Changed (Breaking)
 
 - Changed ABI suffix to Trait in dual case account and eth account modules (#1096).
   - `DualCaseAccountABI` renamed to `DualCaseAccountTrait`
   - `DualCaseEthAccountABI` renamed to `DualCaseEthAccountTrait`
-=======
+  
 ## 0.15.1 (2024-08-13)
 
 ### Changed
 
 - Remove token dependency from account package (#1100)
 - Fix docsite links (#1094)
->>>>>>> 329a218e
+
+
 
 ## 0.15.0 (2024-08-08)
 
