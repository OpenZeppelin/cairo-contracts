<!-- markdownlint-disable MD024 -->
# Changelog

All notable changes to this project will be documented in this file.

The format is based on [Keep a Changelog](https://keepachangelog.com/en/1.1.0/),
and this project adheres to [Semantic Versioning](https://semver.org/spec/v2.0.0.html).

## Unreleased

<<<<<<< HEAD
### Added

- UDC docs (#954)
- Util functions to precompute addresses (#954)
=======
### Changed

- Allow testing utilities to be importable (#963)
- Utilities documentation (#963)
- Parameter name in `tests::utils::drop_events` (`count` -> `n_events`) (#963)
>>>>>>> 47f804c9

## 0.11.0 (2024-03-29)

### Added

- SNIP12 utilities for on-chain typed messages hash generation (#935)
- Nonces component utility (#935)
- Presets Usage guide (#949)
- UDC preset contract (#919)
- ERC1155Component and ERC1155ReceiverComponent mixins (#941)
- ERC721ReceiverComponent documentation (#945)

### Changed

- Bump scarb to v2.6.3 (#946)

### Fixed

- ERC721ReceiverComponent mixin embeddable implementation name (#945)

### Removed

- DualCase SRC5 (#882, #952)

## 0.10.0 (2024-03-07)

### Added

- ERC1155 component and preset (#896)
- Mixin implementations in components (#863)
- ERC721Component functions and Storage member
  - `InternalTrait::_set_base_uri` and `InternalTrait::_base_uri` to handle ByteArrays (#857)
  - `ERC721_base_uri` Storage member to store the base URI (#857)

### Changed

- Change unwrap to unwrap_syscall (#901)
- ERC20Component
  - `IERC20::name` and `IERC20::symbol` return ByteArrays instead of felts (#857)
- ERC721Component
  - `IERC721::name`, `IERC721::symbol`, and `IERC721Metadata::token_uri` return ByteArrays instead of felts (#857)
  - `InternalTrait::initializer` accepts an additional `base_uri` ByteArray parameter (#857)
  - IERC721Metadata SRC5 interface ID. This is changed because of the ByteArray integration (#857)

### Removed

- ERC721Component function and Storage member
  - `InternalTrait::_set_token_uri` because individual token URIs are no longer stored (#857)
  - `ERC721_token_uri` Storage member because individual token URIs are no longer stored (#857)

## 0.9.0 (2024-02-08)

### Added

- EthAccount component and preset (#853)
- Ownable two-step functionality (#809)

### Changed

- Bump scarb to v2.4.4 (#853)
- Bump scarb to v2.5.3 (#898)
- OwnershipTransferred event args are indexed (#809)

### Removed

- Non standard increase_allowance and decrease_allowance functions in ERC20 contract (#881)

## 0.8.1 (2024-01-23)

### Added

- Documentation for SRC5 migration (#821)
- Usage docs (#823)
- Utilities documentation (#825)
- Documentation for presets (#832)
- Backwards compatibility notice (#861)
- Add automatic version bump to CI (#862)

### Changed

- Use ComponentState in tests (#836)
- Docsite navbar (#838)
- Account events indexed keys (#853)
- Support higher tx versions in Account (#858)
- Bump scarb to v2.4.1 (#858)
- Add security section to Upgrades docs (#861)<|MERGE_RESOLUTION|>--- conflicted
+++ resolved
@@ -8,18 +8,16 @@
 
 ## Unreleased
 
-<<<<<<< HEAD
 ### Added
 
 - UDC docs (#954)
 - Util functions to precompute addresses (#954)
-=======
+
 ### Changed
 
 - Allow testing utilities to be importable (#963)
 - Utilities documentation (#963)
 - Parameter name in `tests::utils::drop_events` (`count` -> `n_events`) (#963)
->>>>>>> 47f804c9
 
 ## 0.11.0 (2024-03-29)
 
