import pytest
from starkware.starknet.testing.starknet import Starknet
from utils import (
    Signer, to_uint, add_uint, sub_uint, str_to_felt, MAX_UINT256, ZERO_ADDRESS, INVALID_UINT256,
    get_contract_def, cached_contract, assert_revert, assert_event_emitted
)

signer = Signer(123456789987654321)

# testing vars
RECIPIENT = 123
INIT_SUPPLY = to_uint(1000)
AMOUNT = to_uint(200)
UINT_ONE = to_uint(1)
NAME = str_to_felt("Mintable Token")
SYMBOL = str_to_felt("MTKN")
DECIMALS = 18


@pytest.fixture(scope='module')
<<<<<<< HEAD
def event_loop():
    return asyncio.new_event_loop()


@pytest.fixture(scope='module')
def contract_defs():
    account_def = get_contract_def('openzeppelin/account/Account.cairo')
    erc20_def = get_contract_def(
        'openzeppelin/token/erc20/ERC20_Mintable.cairo')

    return account_def, erc20_def


@pytest.fixture(scope='module')
async def erc20_init(contract_defs):
    account_def, erc20_def = contract_defs
=======
async def token_factory():
>>>>>>> 5bfe5f40
    starknet = await Starknet.empty()
    account1 = await starknet.deploy(
        contract_def=account_def,
        constructor_calldata=[signer.public_key]
    )
    erc20 = await starknet.deploy(
        contract_def=erc20_def,
        constructor_calldata=[
            NAME,
            SYMBOL,
            DECIMALS,
            *INIT_SUPPLY,
            account1.contract_address,        # recipient
            account1.contract_address         # owner
        ]
    )
    return (
        starknet.state,
        account1,
        erc20
    )


@pytest.fixture
def token_factory(contract_defs, erc20_init):
    account_def, erc20_def = contract_defs
    state, account1, erc20 = erc20_init
    _state = state.copy()
    account1 = cached_contract(_state, account_def, account1)
    erc20 = cached_contract(_state, erc20_def, erc20)

    return erc20, account1


@pytest.mark.asyncio
async def test_constructor(token_factory):
    token, owner = token_factory

    execution_info = await token.name().call()
    assert execution_info.result.name == NAME

    execution_info = await token.symbol().call()
    assert execution_info.result.symbol == SYMBOL

    execution_info = await token.decimals().call()
    assert execution_info.result.decimals == DECIMALS

    execution_info = await token.balanceOf(owner.contract_address).call()
    assert execution_info.result.balance == INIT_SUPPLY


@pytest.mark.asyncio
async def test_mint(token_factory):
    erc20, account = token_factory

    await signer.send_transaction(
        account, erc20.contract_address, 'mint', [
            account.contract_address,
            *UINT_ONE
        ])

    # check new supply
    execution_info = await erc20.totalSupply().invoke()
    new_supply = execution_info.result.totalSupply
    assert new_supply == add_uint(INIT_SUPPLY, UINT_ONE)


@pytest.mark.asyncio
async def test_mint_emits_event(token_factory):
    erc20, account = token_factory

    tx_exec_info = await signer.send_transaction(
        account, erc20.contract_address, 'mint', [
            account.contract_address,
            *UINT_ONE
        ])

    assert_event_emitted(
        tx_exec_info,
        from_address=erc20.contract_address,
        name='Transfer',
        data=[
            ZERO_ADDRESS,
            account.contract_address,
            *UINT_ONE
        ]
    )


@pytest.mark.asyncio
async def test_mint_to_zero_address(token_factory):
    erc20, account = token_factory

    await assert_revert(signer.send_transaction(
        account,
        erc20.contract_address,
        'mint',
        [ZERO_ADDRESS, *UINT_ONE]
    ),
        reverted_with="ERC20: cannot mint to the zero address"
    )


@pytest.mark.asyncio
async def test_mint_overflow(token_factory):
    erc20, account = token_factory
    # pass_amount subtracts the already minted supply from MAX_UINT256 in order for
    # the minted supply to equal MAX_UINT256
    # (2**128 - 1, 2**128 - 1)
    pass_amount = sub_uint(MAX_UINT256, INIT_SUPPLY)

    await signer.send_transaction(
        account, erc20.contract_address, 'mint', [
            RECIPIENT,
            *pass_amount
        ])

    # totalSupply is MAX_UINT256 therefore adding (1, 0) should fail
    await assert_revert(
        signer.send_transaction(
            account, erc20.contract_address, 'mint', [
                RECIPIENT,
                *UINT_ONE
            ]),
        reverted_with="ERC20: mint overflow"
    )


@pytest.mark.asyncio
async def test_mint_invalid_uint256(token_factory):
    erc20, account = token_factory

    await assert_revert(signer.send_transaction(
        account,
        erc20.contract_address,
        'mint',
        [RECIPIENT, *INVALID_UINT256]),
        reverted_with="ERC20: amount is not a valid Uint256"
    )<|MERGE_RESOLUTION|>--- conflicted
+++ resolved
@@ -18,12 +18,6 @@
 
 
 @pytest.fixture(scope='module')
-<<<<<<< HEAD
-def event_loop():
-    return asyncio.new_event_loop()
-
-
-@pytest.fixture(scope='module')
 def contract_defs():
     account_def = get_contract_def('openzeppelin/account/Account.cairo')
     erc20_def = get_contract_def(
@@ -35,9 +29,6 @@
 @pytest.fixture(scope='module')
 async def erc20_init(contract_defs):
     account_def, erc20_def = contract_defs
-=======
-async def token_factory():
->>>>>>> 5bfe5f40
     starknet = await Starknet.empty()
     account1 = await starknet.deploy(
         contract_def=account_def,
