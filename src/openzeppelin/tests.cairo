--- conflicted
+++ resolved
@@ -1,20 +1,7 @@
-<<<<<<< HEAD
-//mod access;
-//mod account;
-//mod introspection;
-//mod mocks;
+// mod access;
+mod introspection;
 mod security;
-//mod token;
-//mod utils;
-
-=======
-// mod access;
-// mod test_reentrancyguard;
-mod introspection;
 // mod account;
 // mod token;
-// mod test_initializable;
-// mod test_pausable;
 mod mocks;
-mod utils;
->>>>>>> a863859f
+mod utils;