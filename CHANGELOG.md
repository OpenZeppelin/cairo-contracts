--- conflicted
+++ resolved
@@ -10,11 +10,8 @@
 
 ### Added
 
-<<<<<<< HEAD
 - Account usage section in docs (#981)
-=======
 - before_update and after_update hooks to ERC721Component (#978)
->>>>>>> e190e55c
 - before_update and after_update hooks to ERC1155Component (#982)
 
 ### Changed (Breaking)
