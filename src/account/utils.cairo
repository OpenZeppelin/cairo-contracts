--- conflicted
+++ resolved
@@ -29,9 +29,5 @@
 
 fn execute_single_call(call: Call) -> Span<felt252> {
     let Call{to, selector, calldata } = call;
-<<<<<<< HEAD
-    starknet::call_contract_syscall(to, selector, calldata).unwrap()
-=======
-    starknet::call_contract_syscall(to, selector, calldata.span()).unwrap_syscall()
->>>>>>> a990d3d0
+    starknet::call_contract_syscall(to, selector, calldata).unwrap_syscall()
 }