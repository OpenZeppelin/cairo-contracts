<!-- markdownlint-disable MD024 -->
# Changelog

All notable changes to this project will be documented in this file.

The format is based on [Keep a Changelog](https://keepachangelog.com/en/1.1.0/),
and this project adheres to [Semantic Versioning](https://semver.org/spec/v2.0.0.html).

## Unreleased

<<<<<<< HEAD
### Added

- ABI implementations (mixins) in components (#863)

### Changed

- Bump scarb to v2.4.3 (#863)
=======
### Changed

- Bump scarb to v2.4.4 (#864)
>>>>>>> 14486165

## 0.8.1 (2024-01-23)

### Added

- Documentation for SRC5 migration (#821)
- Usage docs (#823)
- Utilities documentation (#825)
- Documentation for presets (#832)
- Backwards compatibility notice (#861)
- Add automatic version bump to CI (#862)

### Changed

- Use ComponentState in tests (#836)
- Docsite navbar (#838)
- Support higher tx versions in Account (#858)
- Bump scarb to v2.4.1 (#858)
- Add security section to Upgrades docs (#861)<|MERGE_RESOLUTION|>--- conflicted
+++ resolved
@@ -8,19 +8,13 @@
 
 ## Unreleased
 
-<<<<<<< HEAD
 ### Added
 
 - ABI implementations (mixins) in components (#863)
 
 ### Changed
 
-- Bump scarb to v2.4.3 (#863)
-=======
-### Changed
-
 - Bump scarb to v2.4.4 (#864)
->>>>>>> 14486165
 
 ## 0.8.1 (2024-01-23)
 
