--- conflicted
+++ resolved
@@ -1,13 +1,8 @@
 use core::num::traits::Zero;
 use openzeppelin::account::interface::ISRC6_ID;
-<<<<<<< HEAD
-use openzeppelin::account::utils::secp256k1::{DebugSecp256k1Point, Secp256k1PointPartialEq};
-use openzeppelin::account::utils::signature::EthSignature;
-=======
 use openzeppelin::account::utils::secp256k1::{
-    DebugSecp256k1Point, Secp256k1PointSerde, Secp256k1PointPartialEq
+    DebugSecp256k1Point, Secp256k1PointPartialEq
 };
->>>>>>> bc316cae
 use openzeppelin::introspection::interface::ISRC5_ID;
 use openzeppelin::presets::EthAccountUpgradeable;
 use openzeppelin::presets::interfaces::eth_account::{
@@ -536,35 +531,6 @@
 // Helpers
 //
 
-<<<<<<< HEAD
-fn set_contract_and_caller(address: ContractAddress) {
-    testing::set_contract_address(address);
-    testing::set_caller_address(address);
-}
-
-fn get_accept_ownership_signature() -> Span<felt252> {
-    let mut output = array![];
-
-    // 0x077ab2f889d044a0a23f30c86151d7b5c6d2adc91fb603b16bb32fd35d3ac07d =
-    // PoseidonTrait::new()
-    //             .update_with('StarkNet Message')
-    //             .update_with('accept_ownership')
-    //             .update_with(dispatcher.contract_address)
-    //             .update_with(ETH_PUBKEY().get_coordinates().unwrap_syscall())
-    //             .finalize();
-
-    // This signature was computed using ethers js sdk from the following values:
-    // - private_key: 0x45397ee6ca34cb49060f1c303c6cb7ee2d6123e617601ef3e31ccf7bf5bef1f9
-    // - public_key:
-    //      r: 0x829307f82a1883c2414503ba85fc85037f22c6fc6f80910801f6b01a4131da1e
-    //      s: 0x2a23f7bddf3715d11767b1247eccc68c89e11b926e2615268db6ad1af8d8da96
-    // - msg_hash: 0x077ab2f889d044a0a23f30c86151d7b5c6d2adc91fb603b16bb32fd35d3ac07d
-    EthSignature {
-        r: 0x518caf844e08000c67ef7f9f56105ae52b9f7532baac1561bbfb4a8fb691ba80,
-        s: 0x559ce65943263032ff0b5906466cd67fd15f7965c8befc162a276abcd63f7c2c,
-    }
-        .serialize(ref output);
-=======
 fn get_points() -> (Secp256k1Point, Secp256k1Point) {
     let curve_size = Secp256Trait::<Secp256k1Point>::get_curve_size();
     let point_1 = Secp256Trait::secp256_ec_get_point_from_x_syscall(curve_size, true)
@@ -573,7 +539,6 @@
     let point_2 = Secp256Trait::secp256_ec_get_point_from_x_syscall(curve_size, false)
         .unwrap_syscall()
         .unwrap();
->>>>>>> bc316cae
 
     (point_1, point_2)
 }