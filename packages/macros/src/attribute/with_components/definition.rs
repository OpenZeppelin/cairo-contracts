<<<<<<< HEAD
use crate::with_components::{components::AllowedComponents, parser::WithComponentsParser};
use cairo_lang_formatter::format_string;
use cairo_lang_macro::{attribute_macro, quote, Diagnostic, ProcMacroResult, TokenStream};
=======
use cairo_lang_macro::{attribute_macro, Diagnostic, ProcMacroResult, TokenStream};
>>>>>>> 9b3dfe41
use cairo_lang_parser::utils::SimpleParserDatabase;
use cairo_lang_syntax::node::with_db::SyntaxNodeWithDb;
use regex::Regex;

use crate::{
    attribute::common::text_span::merge_spans_from_initial,
    with_components::{components::AllowedComponents, parser::WithComponentsParser},
};

/// Inserts multiple component dependencies into a modules codebase.
#[attribute_macro]
pub fn with_components(attribute_stream: TokenStream, item_stream: TokenStream) -> ProcMacroResult {
    let args = parse_args(&attribute_stream.to_string());

    // 1. Get the components info (if valid)
    let mut components_info = vec![];
    let no_op_result = ProcMacroResult::new(item_stream.clone());
    for arg in args {
        let maybe_component = AllowedComponents::from_str(&arg);
        match maybe_component {
            Ok(component) => {
                components_info.push(component.get_info());
            }
            Err(err) => {
                return no_op_result.with_diagnostics(err.into());
            }
        }
    }

    // 2. Parse the item stream
    let db = SimpleParserDatabase::default();
    let (content, diagnostics) = match db.parse_virtual(item_stream.to_string()) {
        Ok(node) => WithComponentsParser::new(node, &components_info).parse(&db),
        Err(err) => {
            let error = Diagnostic::error(err.format(&db));
            return no_op_result.with_diagnostics(error.into());
        }
    };

<<<<<<< HEAD
    let formatted_content = if !content.is_empty() {
        format_string(&db, content)
    } else {
        content
    };

    let syntax_node = db.parse_virtual(formatted_content).unwrap();
    let formatted_content_node = SyntaxNodeWithDb::new(&syntax_node, &db);
    ProcMacroResult::new(quote! {#formatted_content_node}).with_diagnostics(diagnostics)
=======
    // 3. Merge spans from the item stream into the content
    // TODO!: This should be refactored when scarb APIs get improved
    let syntax_node_with_spans = merge_spans_from_initial(&item_stream.tokens, &content, &db);
    let token_stream =
        TokenStream::new(syntax_node_with_spans).with_metadata(item_stream.metadata().clone());
    ProcMacroResult::new(token_stream).with_diagnostics(diagnostics)
>>>>>>> 9b3dfe41
}

/// Parses the arguments from the attribute stream.
fn parse_args(text: &str) -> Vec<String> {
    let re = Regex::new(r"(\w+)").unwrap();
    let matches = re.find_iter(text);
    matches.map(|m| m.as_str().to_string()).collect()
}

#[cfg(test)]
mod tests {
    use super::parse_args;

    #[test]
    fn test_parse_args() {
        let attribute = "(ERC20, Ownable)";
        let result = parse_args(attribute);
        assert_eq!(result, vec!["ERC20", "Ownable"]);

        let attribute = "ERC20";
        let result = parse_args(attribute);
        assert_eq!(result, vec!["ERC20"]);

        let attribute = "(Ownable, ERC20, Other, Another)";
        let result = parse_args(attribute);
        assert_eq!(result, vec!["Ownable", "ERC20", "Other", "Another"]);
    }
}<|MERGE_RESOLUTION|>--- conflicted
+++ resolved
@@ -1,12 +1,5 @@
-<<<<<<< HEAD
-use crate::with_components::{components::AllowedComponents, parser::WithComponentsParser};
-use cairo_lang_formatter::format_string;
-use cairo_lang_macro::{attribute_macro, quote, Diagnostic, ProcMacroResult, TokenStream};
-=======
 use cairo_lang_macro::{attribute_macro, Diagnostic, ProcMacroResult, TokenStream};
->>>>>>> 9b3dfe41
 use cairo_lang_parser::utils::SimpleParserDatabase;
-use cairo_lang_syntax::node::with_db::SyntaxNodeWithDb;
 use regex::Regex;
 
 use crate::{
@@ -44,24 +37,12 @@
         }
     };
 
-<<<<<<< HEAD
-    let formatted_content = if !content.is_empty() {
-        format_string(&db, content)
-    } else {
-        content
-    };
-
-    let syntax_node = db.parse_virtual(formatted_content).unwrap();
-    let formatted_content_node = SyntaxNodeWithDb::new(&syntax_node, &db);
-    ProcMacroResult::new(quote! {#formatted_content_node}).with_diagnostics(diagnostics)
-=======
     // 3. Merge spans from the item stream into the content
     // TODO!: This should be refactored when scarb APIs get improved
     let syntax_node_with_spans = merge_spans_from_initial(&item_stream.tokens, &content, &db);
     let token_stream =
         TokenStream::new(syntax_node_with_spans).with_metadata(item_stream.metadata().clone());
     ProcMacroResult::new(token_stream).with_diagnostics(diagnostics)
->>>>>>> 9b3dfe41
 }
 
 /// Parses the arguments from the attribute stream.
