// This contract is a mock used to test the core functionality of the upgrade functions.
// The functions are NOT PROTECTED.
// DO NOT USE IN PRODUCTION.

use starknet::ClassHash;

#[starknet::interface]
trait IUpgradesV2<TState> {
    fn upgrade(ref self: TState, new_class_hash: ClassHash);
    fn set_value(ref self: TState, val: felt252);
    fn set_value2(ref self: TState, val: felt252);
    fn get_value(self: @TState) -> felt252;
    fn get_value2(self: @TState) -> felt252;
}

trait UpgradesV2Trait<TState> {
    fn set_value(ref self: TState, val: felt252);
    fn set_value2(ref self: TState, val: felt252);
    fn get_value(self: @TState) -> felt252;
    fn get_value2(self: @TState) -> felt252;
}

#[starknet::contract]
mod UpgradesV2 {
<<<<<<< HEAD
    use array::ArrayTrait;
=======
>>>>>>> d46470bd
    use openzeppelin::upgrades::interface::IUpgradeable;
    use openzeppelin::upgrades::upgradeable::Upgradeable;
    use starknet::ClassHash;
    use starknet::ContractAddress;

    #[storage]
    struct Storage {
        value: felt252,
        value2: felt252,
    }

    #[external(v0)]
    impl UpgradeableImpl of IUpgradeable<ContractState> {
        fn upgrade(ref self: ContractState, new_class_hash: ClassHash) {
            let mut unsafe_state = Upgradeable::unsafe_new_contract_state();
            Upgradeable::InternalImpl::_upgrade(ref unsafe_state, new_class_hash);
        }
    }

    #[external(v0)]
    impl UpgradesV2Impl of super::UpgradesV2Trait<ContractState> {
        fn set_value(ref self: ContractState, val: felt252) {
            self.value.write(val);
        }

        fn set_value2(ref self: ContractState, val: felt252) {
            self.value2.write(val);
        }

        fn get_value(self: @ContractState) -> felt252 {
            self.value.read()
        }

        fn get_value2(self: @ContractState) -> felt252 {
            self.value2.read()
        }
    }
}<|MERGE_RESOLUTION|>--- conflicted
+++ resolved
@@ -22,10 +22,6 @@
 
 #[starknet::contract]
 mod UpgradesV2 {
-<<<<<<< HEAD
-    use array::ArrayTrait;
-=======
->>>>>>> d46470bd
     use openzeppelin::upgrades::interface::IUpgradeable;
     use openzeppelin::upgrades::upgradeable::Upgradeable;
     use starknet::ClassHash;
