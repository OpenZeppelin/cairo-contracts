<!-- markdownlint-disable MD024 -->

# Changelog

All notable changes to this project will be documented in this file.

The format is based on [Keep a Changelog](https://keepachangelog.com/en/1.1.0/),
and this project adheres to [Semantic Versioning](https://semver.org/spec/v2.0.0.html).

## Unreleased

### Added

- ERC721Component `initializer_no_metadata` (#1278)
- ERC1155Component `initializer_no_metadata` (#1287)
- SRC9 (Outside Execution) integration to account presets (#1201)
- `SNIP12HashSpanImpl` to `openzeppelin_utils::cryptography::snip12` (#1180)
- GovernorComponent with the following extensions: (#1180)
  - GovernorCoreExecutionComponent
  - GovernorCountingSimpleComponent
  - GovernorSettingsComponent
  - GovernorTimelockExecutionComponent
  - GovernorVotesQuorumFractionComponent
  - GovernorVotesComponent
- `is_tx_version_valid` utility function to `openzeppelin_account::utils` (#1224)

### Changed

- Remove `mut` from `data` param in `compute_hash_on_elements` (#1206)
- Remove `mut` from `calls` param in `__execute__` function of Account and EthAccount components (#1224)
- Remove `mut` from `calls` param in `__validate__` function of Account and EthAccount components (#1224)

### Changed (Breaking)

<<<<<<< HEAD
- TimelockComponent `hash_operation` to use `hash_operation_batched` for single operations (#)
=======
- Fix SNIP12 Permit signature (#1285)
>>>>>>> d493e256
- The initializer in `OwnableComponent` now checks that `owner` is not the zero address (#1221)
- Add `verifying_contract` member to the `Delegation` struct used in Votes `delegate_by_sig` (#1214)
use crate::votes::VotesComponent::VotingUnitsTrait;
- VotingUnitsTrait moved from `openzeppelin_governance::votes::votes` to `openzeppelin_governance::votes::VotesComponent` (#1214)
- VestingComponent `release` function won't emit an event or attempt to transfer when the amount is zero (#1209)
- Bump snforge_std to v0.33.0 (#1203)

## 0.19.0 (2024-11-08)

### Added

- Multisig component (#1193)
- `is_valid_p256_signature` utility function to `openzeppelin_account::utils::signature` (#1189)
- `Secp256r1KeyPair` type and helpers to `openzeppelin_testing::signing` (#1189)
- `all_tokens_of_owner` function to `ERC721EnumerableComponent` fetching all owner's tokens in a single call (#1196)
- Embeddable impls for ERC2981 component (#1173)
  - `ERC2981Info` with read functions for discovering the component's state
  - `ERC2981AdminOwnable` providing admin functions for a token that implements Ownable component
  - `ERC2981AdminAccessControl` providing admin functions for a token that implements AccessControl component

### Changed (Breaking)

- Refactor `openzeppelin_account::utils::secp256k1` module to `openzeppelin_account::utils::secp256_point` (#1189)
  - `Secp256k1PointStorePacking` replaced by a generic `Secp256PointStorePacking`
  - `Secp256k1PointPartialEq` replaced by a generic `Secp256PointPartialEq`
  - `DebugSecp256k1Point` replaced by a generic `DebugSecp256Point`
- Apply underscore pattern to the internal functions of `ERC2981Component` to prevent collisions
with new external functions (#1173)
- Move `Hash` and `PartialEq` impls of `Call` struct from `openzeppelin_governance::timelock::utils` to `openzeppelin_governance::utils` (#1193)

## 0.18.0 (2024-10-17)

### Added

- `VotesComponent` with implementation for ERC721 and ERC20 tokens (#1114)
- `IUpgradeAndCall` interface (#1148)
- `upgrade_and_call` function in UpgradeableComponent's InternalImpl (#1148)
- `ERC20Permit` impl for `ERC20Component` facilitating token approvals via off-chain signatures (#1140)
- `ISNIP12Metadata` interface for discovering name and version of a SNIP-12 impl (#1140)
- `SNIP12MetadataExternal` impl of `ISNIP12Metadata` interface for `ERC20Component` (#1140)

### Changed

- Bump scarb to v2.8.4 (#1146)

### Changed (Breaking)

- Remove `ERC20Votes` component in favor of `VotesComponent` (#1114)
  - `Trace` is now declared as a `storage_node` and now uses `Vec` instead of `StorageArray`.
  - `delegate_by_sig` `signature` param in the `IVotes` interface updated from `Array<felt252>` to `Span<felt252>`.
- Remove `StorageArray` from `openzeppelin_utils` (#1114)
- Bump snforge to 0.31.0
- Remove openzeppelin_utils::selectors (#1163)
- Remove `DualCase dispatchers` (#1163)
  - Remove `try_selector_with_fallback` from `openzeppelin_utils`
  - Remove `unwrap_and_cast` module from `openzeppelin_utils`
  - Remove `openzeppelin_access::accesscontrol::dual_accesscontrol`
  - Remove `openzeppelin_access::ownable::dual_ownable`
  - Remove `openzeppelin_account::dual_account`
  - Remove `openzeppelin_account::dual_eth_account`
  - Remove `openzeppelin_token::erc20::dual20`
  - Remove `openzeppelin_token::erc721::dual721`
  - Remove `openzeppelin_token::erc721::dual721_receiver`
  - Remove `openzeppelin_token::erc1155::dual1155`
  - Remove `openzeppelin_token::erc1155::dual1155_receiver`
- `SRC9Component` now uses `ISRC6Dispatcher` instead of `DualCaseAccount` (#1163)
- `ERC20VotesComponent` now uses `ISRC6Dispatcher` instead of `DualCaseAccount` (#1163)
- `ERC721Component` now uses `IERC721ReceiverDispatcher` instead of `DualCaseERC721Receiver` (#1163)
- `ERC1155Component` now uses `IERC1155ReceiverDispatcher` instead of `DualCaseERC1155Receiver` (#1163)

## 0.17.0 (2024-09-23)

### Added

- `into_base_16_string_no_padding` function to the test helpers (#1137)
- SRC9 (OutsideExecution) component (#1150)
- Vesting component and VestingWallet preset (#1116)

### Changed (Breaking)

- Bump scarb to v2.8.2 (#1137)
- Bump snforge to 0.30.0 (#1137)
- `declare_class`, `declare_and_deploy`, and `declare_and_deploy_at` will skip declaration if the contract is already declared (#1137)
- Bump edition to 2024_07 (#1138)
- `execute_calls` function from account utils (#1150)
  - calls param type changed from `Array<Call>` to `Span<Call>`

### Deprecated

- DualCase dispatchers

## 0.16.0 (2024-08-30)

### Added

- ERC721Enumerable component (#983)
- ERC2981 (NFT Royalty Standard) component (#1091)
- `merkle_tree` package with utilities to verify proofs and multi proofs (#1101)

### Changed

- Bump snforge to v0.27.0 (#1107)
- Bump scarb to v2.8.0 (#1120)

### Changed (Breaking)

- Changed ABI suffix to Trait in dual case account and eth account modules (#1096)
  - `DualCaseAccountABI` renamed to `DualCaseAccountTrait`
  - `DualCaseEthAccountABI` renamed to `DualCaseEthAccountTrait`
- Removed `_accept_ownership` from `OwnableComponent::InternalImpl`

### Fixed

- `OwnableTwoStep` allowing a pending owner to accept ownership after the original owner has renounced ownership (#1119)

## 0.15.1 (2024-08-13)

### Changed

- Remove token dependency from account package (#1100)
- Fix docsite links (#1094)

## 0.15.0 (2024-08-08)

### Added

- TimelockController component (#996)
- HashCall implementation (#996)
- Separated package for each submodule (#1065)
  - `openzeppelin_access`
  - `openzeppelin_account`
  - `openzeppelin_governance`
  - `openzeppelin_introspection`
  - `openzeppelin_presets`
  - `openzeppelin_security`
  - `openzeppelin_token`
  - `openzeppelin_upgrades`
  - `openzeppelin_utils`
- Separated packages intended as [dev-dependencies] (#1084)
  - `openzeppelin_testing`
  - `openzeppelin_test_common`

### Changed

- Bump scarb to v2.7.0-rc.1 (#1025)
- Bump scarb to v2.7.0-rc.2 (#1052)
- Bump scarb to v2.7.0-rc.4 (#1064)
- Bump scarb to v2.7.0 (#1065)

### Changed (Breaking)

- Test utilities moved out of the utils module (#1084).
- Test utilities refactored to match the snforge test runner (#1084).

## 0.15.0-rc.0 (2024-07-8)

### Changed

- `Trace`, `Checkpoint`, and `StorageArray` structs made public.

### Changed (Breaking)

- Removed `num_checkpoints` and `checkpoints` from `ERC20VotesABI`.

## 0.14.0 (2024-06-14)

### Changed (Breaking)

- Migrated to the `2023_11` edition (#995):
  - Component implementations annotated with `#[embeddable_as()]` (e.g: `AccessControlComponent::AccessControl`) are not public anymore. Note that the embeddable versions are still public (e.g: `AccessControlComponent::AccessControlImpl`).
  - Implementations that can be compiler-derived from traits are not public anymore (e.g: `DualCaseAccessControlImpl` is not public while `DualCaseAccessControlTrait` is).
  - `Secp256k1PointPartialEq` and `DebugSecp256k1Point` are not public anymore.
  - `account::utils::execute_single_call` is not public anymore.
  - Presets are not public anymore, since they should be copied into projects, and not directly imported.
  - `Trace` and `Checkpoint` structs are not public anymore, since they are intended to be used in `ERC20Votes`, and not as generic utilities.
  - `StorageArray` is not public anymore, since this implementation is specific to `ERC20Votes`, and is not intended as a generic utility, but as a temporary solution until Starknet native implementation arrives.

- Apply underscore pattern to modules (#993):
  - AccessControlComponent
    - `_set_role_admin` function renamed to `set_role_admin`
  - PausableComponent
    - `_pause` function renamed to `pause`
    - `_unpause` function renamed to `unpause`
  - UpgradeableComponent
    - `_upgrade` function renamed to `upgrade`
  - ERC20Component:
    - `_mint` function renamed to `mint`
    - `_burn` function renamed to `burn`
    - `_update` function renamed to `update`
  - ERC721Component:
    - `_safe_transfer` function renamed to `safe_transfer`
    - `_safe_mint` function renamed to `safe_mint`
    - `_mint` function renamed to `mint`
    - `_transfer` function renamed to `transfer`
    - `_burn` function renamed to `burn`
    - `_update` function renamed to `update`
  - ERC1155Component:
    - `set_base_uri` function renamed to `_set_base_uri`

## 0.13.0 (2024-05-20)

### Added

- Sending transactions section in account docs (#981)
- before_update and after_update hooks to ERC721Component (#978)
- before_update and after_update hooks to ERC1155Component (#982)

### Changed (Breaking)

- ERC721Component internal implementation to support transfer, mint, and burn flows going through an `_update` function (#978)
- ERC721Component implementations now require an ERC721HooksTrait implementation in scope (#978)
- ERC1155Component implementations now require an ERC1155HooksTrait implementation in scope (#982)
- AccountComponent, preset, and dispatcher now require a `signature` param in the public-key-setter functions (#989)
- EthAccountComponent, preset, and dispatcher now require a `signature` param in the public-key-setter functions (#990)

## 0.12.0 (2024-04-21)

### Added

- before_update and after_update hooks to ERC20Component (#951)
- INSUFFICIENT_BALANCE and INSUFFICIENT_ALLOWANCE errors to ERC20Component (#951)
- ERC20Votes component (#951)
- Preset interfaces (#964)
- UDC docs (#954)
- Util functions to precompute addresses (#954)

### Changed

- Allow testing utilities to be importable (#963)
- Utilities documentation (#963)
- Parameter name in `tests::utils::drop_events` (`count` -> `n_events`) (#963)
- Presets to include upgradeable functionality (#964)
- ERC20, ERC721, and ERC1155 presets include Ownable functionality (#964)
- EthAccount
  - Expected signature format changed from `(r, s, y)` to `(r, s)` (#940)

## 0.11.0 (2024-03-29)

### Added

- SNIP12 utilities for on-chain typed messages hash generation (#935)
- Nonces component utility (#935)
- Presets Usage guide (#949)
- UDC preset contract (#919)
- ERC1155Component and ERC1155ReceiverComponent mixins (#941)
- ERC721ReceiverComponent documentation (#945)

### Fixed

- ERC721ReceiverComponent mixin embeddable implementation name (#945)

### Removed

- DualCase SRC5 (#882, #952)

## 0.10.0 (2024-03-07)

### Added

- ERC1155 component and preset (#896)
- Mixin implementations in components (#863)
- ERC721Component functions and Storage member
  - `InternalTrait::_set_base_uri` and `InternalTrait::_base_uri` to handle ByteArrays (#857)
  - `ERC721_base_uri` Storage member to store the base URI (#857)

### Changed

- Change unwrap to unwrap_syscall (#901)
- ERC20Component
  - `IERC20::name` and `IERC20::symbol` return ByteArrays instead of felts (#857)
- ERC721Component
  - `IERC721::name`, `IERC721::symbol`, and `IERC721Metadata::token_uri` return ByteArrays instead of felts (#857)
  - `InternalTrait::initializer` accepts an additional `base_uri` ByteArray parameter (#857)
  - IERC721Metadata SRC5 interface ID. This is changed because of the ByteArray integration (#857)

### Removed

- ERC721Component function and Storage member
  - `InternalTrait::_set_token_uri` because individual token URIs are no longer stored (#857)
  - `ERC721_token_uri` Storage member because individual token URIs are no longer stored (#857)

## 0.9.0 (2024-02-08)

### Added

- EthAccount component and preset (#853)
- Ownable two-step functionality (#809)

### Changed

- Bump scarb to v2.4.4 (#853)
- Bump scarb to v2.5.3 (#898)
- OwnershipTransferred event args are indexed (#809)

### Removed

- Non standard increase_allowance and decrease_allowance functions in ERC20 contract (#881)

## 0.8.1 (2024-01-23)

### Added

- Documentation for SRC5 migration (#821)
- Usage docs (#823)
- Utilities documentation (#825)
- Documentation for presets (#832)
- Backwards compatibility notice (#861)
- Add automatic version bump to CI (#862)

### Changed

- Use ComponentState in tests (#836)
- Docsite navbar (#838)
- Account events indexed keys (#853)
- Support higher tx versions in Account (#858)
- Bump scarb to v2.4.1 (#858)
- Add security section to Upgrades docs (#861)<|MERGE_RESOLUTION|>--- conflicted
+++ resolved
@@ -32,11 +32,8 @@
 
 ### Changed (Breaking)
 
-<<<<<<< HEAD
 - TimelockComponent `hash_operation` to use `hash_operation_batched` for single operations (#)
-=======
 - Fix SNIP12 Permit signature (#1285)
->>>>>>> d493e256
 - The initializer in `OwnableComponent` now checks that `owner` is not the zero address (#1221)
 - Add `verifying_contract` member to the `Delegation` struct used in Votes `delegate_by_sig` (#1214)
 use crate::votes::VotesComponent::VotingUnitsTrait;
