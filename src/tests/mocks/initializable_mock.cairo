--- conflicted
+++ resolved
@@ -1,21 +1,13 @@
 #[starknet::contract]
 mod InitializableMock {
-<<<<<<< HEAD
-    use openzeppelin::security::Initializable as initializable_component;
-=======
     use openzeppelin::security::initializable::InitializableComponent;
->>>>>>> 841a0734
 
     component!(path: InitializableComponent, storage: initializable, event: InitializableEvent);
 
-<<<<<<< HEAD
     #[abi(embed_v0)]
     impl InitializableImpl =
-        initializable_component::InitializableImpl<ContractState>;
-    impl InternalImpl = initializable_component::InternalImpl<ContractState>;
-=======
+        InitializableComponent::InitializableImpl<ContractState>;
     impl InternalImpl = InitializableComponent::InternalImpl<ContractState>;
->>>>>>> 841a0734
 
     #[storage]
     struct Storage {
