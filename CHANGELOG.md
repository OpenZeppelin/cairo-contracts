<!-- markdownlint-disable MD024 -->

# Changelog

All notable changes to this project will be documented in this file.

The format is based on [Keep a Changelog](https://keepachangelog.com/en/1.1.0/),
and this project adheres to [Semantic Versioning](https://semver.org/spec/v2.0.0.html).

## Unreleased

## 0.17.0 (2024-09-23)

### Added

- `into_base_16_string_no_padding` function to the test helpers (#1137)
<<<<<<< HEAD
- `IUpgradeAndCall` interface (#1148)
- `upgrade_and_call` function in UpgradeableComponent's InternalImpl (#1148)
- Vesting component and VestingWallet preset (#334)
=======
- SRC9 (OutsideExecution) component (#1150)
- Vesting component and VestingWallet preset (#1116)
>>>>>>> bf5d02c2

### Changed (Breaking)

- Bump scarb to v2.8.2 (#1137)
- Bump snforge to 0.30.0 (#1137)
- `declare_class`, `declare_and_deploy`, and `declare_and_deploy_at` will skip declaration if the contract is already declared (#1137)
- Bump edition to 2024_07 (#1138)
- `execute_calls` function from account utils (#1150)
  - calls param type changed from `Array<Call>` to `Span<Call>`

### Deprecated

- DualCase dispatchers

## 0.16.0 (2024-08-30)

### Added

- ERC721Enumerable component (#983)
- ERC2981 (NFT Royalty Standard) component (#1091)
- `merkle_tree` package with utilities to verify proofs and multi proofs (#1101)

### Changed

- Bump snforge to v0.27.0 (#1107)
- Bump scarb to v2.8.0 (#1120)

### Changed (Breaking)

- Changed ABI suffix to Trait in dual case account and eth account modules (#1096)
  - `DualCaseAccountABI` renamed to `DualCaseAccountTrait`
  - `DualCaseEthAccountABI` renamed to `DualCaseEthAccountTrait`
- Removed `_accept_ownership` from `OwnableComponent::InternalImpl`

### Fixed

- `OwnableTwoStep` allowing a pending owner to accept ownership after the original owner has renounced ownership (#1119)

## 0.15.1 (2024-08-13)

### Changed

- Remove token dependency from account package (#1100)
- Fix docsite links (#1094)

## 0.15.0 (2024-08-08)

### Added

- TimelockController component (#996)
- HashCall implementation (#996)
- Separated package for each submodule (#1065)
  - `openzeppelin_access`
  - `openzeppelin_account`
  - `openzeppelin_governance`
  - `openzeppelin_introspection`
  - `openzeppelin_presets`
  - `openzeppelin_security`
  - `openzeppelin_token`
  - `openzeppelin_upgrades`
  - `openzeppelin_utils`
- Separated packages intended as [dev-dependencies] (#1084)
  - `openzeppelin_testing`
  - `openzeppelin_test_common`

### Changed

- Bump scarb to v2.7.0-rc.1 (#1025)
- Bump scarb to v2.7.0-rc.2 (#1052)
- Bump scarb to v2.7.0-rc.4 (#1064)
- Bump scarb to v2.7.0 (#1065)

### Changed (Breaking)

- Test utilities moved out of the utils module (#1084).
- Test utilities refactored to match the snforge test runner (#1084).

## 0.15.0-rc.0 (2024-07-8)

### Changed

- `Trace`, `Checkpoint`, and `StorageArray` structs made public.

### Changed (Breaking)

- Removed `num_checkpoints` and `checkpoints` from `ERC20VotesABI`.

## 0.14.0 (2024-06-14)

### Changed (Breaking)

- Migrated to the `2023_11` edition (#995):
  - Component implementations annotated with `#[embeddable_as()]` (e.g: `AccessControlComponent::AccessControl`) are not public anymore. Note that the embeddable versions are still public (e.g: `AccessControlComponent::AccessControlImpl`).
  - Implementations that can be compiler-derived from traits are not public anymore (e.g: `DualCaseAccessControlImpl` is not public while `DualCaseAccessControlTrait` is).
  - `Secp256k1PointPartialEq` and `DebugSecp256k1Point` are not public anymore.
  - `account::utils::execute_single_call` is not public anymore.
  - Presets are not public anymore, since they should be copied into projects, and not directly imported.
  - `Trace` and `Checkpoint` structs are not public anymore, since they are intended to be used in `ERC20Votes`, and not as generic utilities.
  - `StorageArray` is not public anymore, since this implementation is specific to `ERC20Votes`, and is not intended as a generic utility, but as a temporary solution until Starknet native implementation arrives.

- Apply underscore pattern to modules (#993):
  - AccessControlComponent
    - `_set_role_admin` function renamed to `set_role_admin`
  - PausableComponent
    - `_pause` function renamed to `pause`
    - `_unpause` function renamed to `unpause`
  - UpgradeableComponent
    - `_upgrade` function renamed to `upgrade`
  - ERC20Component:
    - `_mint` function renamed to `mint`
    - `_burn` function renamed to `burn`
    - `_update` function renamed to `update`
  - ERC721Component:
    - `_safe_transfer` function renamed to `safe_transfer`
    - `_safe_mint` function renamed to `safe_mint`
    - `_mint` function renamed to `mint`
    - `_transfer` function renamed to `transfer`
    - `_burn` function renamed to `burn`
    - `_update` function renamed to `update`
  - ERC1155Component:
    - `set_base_uri` function renamed to `_set_base_uri`

## 0.13.0 (2024-05-20)

### Added

- Sending transactions section in account docs (#981)
- before_update and after_update hooks to ERC721Component (#978)
- before_update and after_update hooks to ERC1155Component (#982)

### Changed (Breaking)

- ERC721Component internal implementation to support transfer, mint, and burn flows going through an `_update` function (#978)
- ERC721Component implementations now require an ERC721HooksTrait implementation in scope (#978)
- ERC1155Component implementations now require an ERC1155HooksTrait implementation in scope (#982)
- AccountComponent, preset, and dispatcher now require a `signature` param in the public-key-setter functions (#989)
- EthAccountComponent, preset, and dispatcher now require a `signature` param in the public-key-setter functions (#990)

## 0.12.0 (2024-04-21)

### Added

- before_update and after_update hooks to ERC20Component (#951)
- INSUFFICIENT_BALANCE and INSUFFICIENT_ALLOWANCE errors to ERC20Component (#951)
- ERC20Votes component (#951)
- Preset interfaces (#964)
- UDC docs (#954)
- Util functions to precompute addresses (#954)

### Changed

- Allow testing utilities to be importable (#963)
- Utilities documentation (#963)
- Parameter name in `tests::utils::drop_events` (`count` -> `n_events`) (#963)
- Presets to include upgradeable functionality (#964)
- ERC20, ERC721, and ERC1155 presets include Ownable functionality (#964)
- EthAccount
  - Expected signature format changed from `(r, s, y)` to `(r, s)` (#940)

## 0.11.0 (2024-03-29)

### Added

- SNIP12 utilities for on-chain typed messages hash generation (#935)
- Nonces component utility (#935)
- Presets Usage guide (#949)
- UDC preset contract (#919)
- ERC1155Component and ERC1155ReceiverComponent mixins (#941)
- ERC721ReceiverComponent documentation (#945)

### Fixed

- ERC721ReceiverComponent mixin embeddable implementation name (#945)

### Removed

- DualCase SRC5 (#882, #952)

## 0.10.0 (2024-03-07)

### Added

- ERC1155 component and preset (#896)
- Mixin implementations in components (#863)
- ERC721Component functions and Storage member
  - `InternalTrait::_set_base_uri` and `InternalTrait::_base_uri` to handle ByteArrays (#857)
  - `ERC721_base_uri` Storage member to store the base URI (#857)

### Changed

- Change unwrap to unwrap_syscall (#901)
- ERC20Component
  - `IERC20::name` and `IERC20::symbol` return ByteArrays instead of felts (#857)
- ERC721Component
  - `IERC721::name`, `IERC721::symbol`, and `IERC721Metadata::token_uri` return ByteArrays instead of felts (#857)
  - `InternalTrait::initializer` accepts an additional `base_uri` ByteArray parameter (#857)
  - IERC721Metadata SRC5 interface ID. This is changed because of the ByteArray integration (#857)

### Removed

- ERC721Component function and Storage member
  - `InternalTrait::_set_token_uri` because individual token URIs are no longer stored (#857)
  - `ERC721_token_uri` Storage member because individual token URIs are no longer stored (#857)

## 0.9.0 (2024-02-08)

### Added

- EthAccount component and preset (#853)
- Ownable two-step functionality (#809)

### Changed

- Bump scarb to v2.4.4 (#853)
- Bump scarb to v2.5.3 (#898)
- OwnershipTransferred event args are indexed (#809)

### Removed

- Non standard increase_allowance and decrease_allowance functions in ERC20 contract (#881)

## 0.8.1 (2024-01-23)

### Added

- Documentation for SRC5 migration (#821)
- Usage docs (#823)
- Utilities documentation (#825)
- Documentation for presets (#832)
- Backwards compatibility notice (#861)
- Add automatic version bump to CI (#862)

### Changed

- Use ComponentState in tests (#836)
- Docsite navbar (#838)
- Account events indexed keys (#853)
- Support higher tx versions in Account (#858)
- Bump scarb to v2.4.1 (#858)
- Add security section to Upgrades docs (#861)<|MERGE_RESOLUTION|>--- conflicted
+++ resolved
@@ -9,19 +9,18 @@
 
 ## Unreleased
 
-## 0.17.0 (2024-09-23)
-
-### Added
-
-- `into_base_16_string_no_padding` function to the test helpers (#1137)
-<<<<<<< HEAD
+### Added
+
 - `IUpgradeAndCall` interface (#1148)
 - `upgrade_and_call` function in UpgradeableComponent's InternalImpl (#1148)
-- Vesting component and VestingWallet preset (#334)
-=======
+
+## 0.17.0 (2024-09-23)
+
+### Added
+
+- `into_base_16_string_no_padding` function to the test helpers (#1137)
 - SRC9 (OutsideExecution) component (#1150)
 - Vesting component and VestingWallet preset (#1116)
->>>>>>> bf5d02c2
 
 ### Changed (Breaking)
 
