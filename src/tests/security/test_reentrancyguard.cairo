use openzeppelin::security::ReentrancyGuardComponent::InternalImpl;
use openzeppelin::security::ReentrancyGuardComponent;
use openzeppelin::tests::mocks::reentrancy_mocks::{
    ReentrancyMock, IReentrancyMockDispatcher, IReentrancyMockDispatcherTrait
};
use openzeppelin::tests::utils;

type ComponentState = ReentrancyGuardComponent::ComponentState<ReentrancyMock::ContractState>;

fn COMPONENT_STATE() -> ComponentState {
    ReentrancyGuardComponent::component_state_for_testing()
}

fn deploy_mock() -> IReentrancyMockDispatcher {
    let calldata = array![];
    let address = utils::declare_and_deploy("ReentrancyMock", calldata);
    IReentrancyMockDispatcher { contract_address: address }
}

//
// ReentrancyGuard direct call tests
//

#[test]
fn test_reentrancy_guard_start() {
    let mut state = COMPONENT_STATE();

    let not_entered = !state.ReentrancyGuard_entered.read();
    assert!(not_entered);

    state.start();

    let entered = state.ReentrancyGuard_entered.read();
    assert!(entered);
}

#[test]
#[should_panic(expected: ('ReentrancyGuard: reentrant call',))]
fn test_reentrancy_guard_start_when_started() {
    let mut state = COMPONENT_STATE();

    state.start();
    state.start();
}

#[test]
fn test_reentrancy_guard_end() {
    let mut state = COMPONENT_STATE();

    state.start();

    let entered = state.ReentrancyGuard_entered.read();
    assert!(entered);

    state.end();

    let not_entered = !state.ReentrancyGuard_entered.read();
    assert!(not_entered);
}

//
// Mock implementation tests
//

#[test]
#[should_panic(expected: ('ReentrancyGuard: reentrant call',))]
fn test_remote_callback() {
    let contract = deploy_mock();

    // Deploy attacker
    let calldata = array![];
<<<<<<< HEAD
    let attacker_addr = utils::declare_and_deploy("Attacker", calldata);
=======
    let attacker_addr = utils::deploy(Attacker::TEST_CLASS_HASH, calldata);
>>>>>>> 557ed27c

    contract.count_and_call(attacker_addr);
}

#[test]
#[should_panic(expected: ('ReentrancyGuard: reentrant call',))]
fn test_local_recursion() {
    let contract = deploy_mock();
    contract.count_local_recursive(10);
}

#[test]
#[should_panic(expected: ('ReentrancyGuard: reentrant call',))]
fn test_external_recursion() {
    let contract = deploy_mock();
    contract.count_external_recursive(10);
}

#[test]
fn test_nonreentrant_function_call() {
    let contract = deploy_mock();
    contract.callback();
    assert_eq!(contract.current_count(), 1, "Call should execute");
}<|MERGE_RESOLUTION|>--- conflicted
+++ resolved
@@ -69,11 +69,7 @@
 
     // Deploy attacker
     let calldata = array![];
-<<<<<<< HEAD
     let attacker_addr = utils::declare_and_deploy("Attacker", calldata);
-=======
-    let attacker_addr = utils::deploy(Attacker::TEST_CLASS_HASH, calldata);
->>>>>>> 557ed27c
 
     contract.count_and_call(attacker_addr);
 }
