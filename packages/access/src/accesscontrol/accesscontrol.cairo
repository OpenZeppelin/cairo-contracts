// SPDX-License-Identifier: MIT
// OpenZeppelin Contracts for Cairo v1.0.0 (access/src/accesscontrol/accesscontrol.cairo)

/// # AccessControl Component
///
/// The AccessControl component enables role-based access control mechanisms. This is a lightweight
/// implementation that doesn't support on-chain enumeration of role members, though role membership
/// can be tracked off-chain through contract events.
///
/// Roles can be granted and revoked dynamically via `grant_role` and `revoke_role`. Each role
/// has an associated admin role that controls who can grant and revoke it. By default, all roles
/// use `DEFAULT_ADMIN_ROLE` as their admin role.
/// Accounts can also renounce roles they have been granted by using `renounce_role`.
///
/// More complex role hierarchies can be created using `set_role_admin`.
///
/// WARNING: The `DEFAULT_ADMIN_ROLE` is its own admin, meaning it can grant and revoke itself.
/// Extra precautions should be taken to secure accounts with this role.
#[starknet::component]
pub mod AccessControlComponent {
<<<<<<< HEAD
    use crate::accesscontrol::account_role_info::AccountRoleInfo;
    use crate::accesscontrol::interface::RoleStatus;
    use crate::accesscontrol::interface;
=======
    use openzeppelin_introspection::src5::SRC5Component;
>>>>>>> 2e9c2c90
    use openzeppelin_introspection::src5::SRC5Component::{
        InternalImpl as SRC5InternalImpl, SRC5Impl,
    };
    use starknet::storage::{Map, StorageMapReadAccess, StorageMapWriteAccess};
    use starknet::{ContractAddress, get_caller_address};

    pub const DEFAULT_ADMIN_ROLE: felt252 = 0;

    #[storage]
    pub struct Storage {
        pub AccessControl_role_admin: Map<felt252, felt252>,
        pub AccessControl_role_member: Map<(felt252, ContractAddress), AccountRoleInfo>,
    }

    #[event]
    #[derive(Drop, Debug, PartialEq, starknet::Event)]
    pub enum Event {
        RoleGranted: RoleGranted,
        RoleGrantedWithDelay: RoleGrantedWithDelay,
        RoleRevoked: RoleRevoked,
        RoleAdminChanged: RoleAdminChanged,
    }

    /// Emitted when `account` is granted `role`.
    ///
    /// `sender` is the account that originated the contract call, an account with the admin role
    /// or the deployer address if `_grant_role` is called from the constructor.
    #[derive(Drop, Debug, PartialEq, starknet::Event)]
    pub struct RoleGranted {
        pub role: felt252,
        pub account: ContractAddress,
        pub sender: ContractAddress,
    }

    /// Emitted when `account` is granted `role` with a delay.
    ///
    /// `sender` is the account that originated the contract call, an account with the admin role
    /// or the deployer address if `_grant_role_with_delay` is called from the constructor.
    #[derive(Drop, Debug, PartialEq, starknet::Event)]
    pub struct RoleGrantedWithDelay {
        pub role: felt252,
        pub account: ContractAddress,
        pub sender: ContractAddress,
        pub delay: u64,
    }

    /// Emitted when `role` is revoked for `account`.
    ///
    /// `sender` is the account that originated the contract call:
    ///   - If using `revoke_role`, it is the admin role bearer.
    ///   - If using `renounce_role`, it is the role bearer (i.e. `account`).
    #[derive(Drop, Debug, PartialEq, starknet::Event)]
    pub struct RoleRevoked {
        pub role: felt252,
        pub account: ContractAddress,
        pub sender: ContractAddress,
    }

    /// Emitted when `new_admin_role` is set as `role`'s admin role, replacing `previous_admin_role`
    ///
    /// `DEFAULT_ADMIN_ROLE` is the starting admin for all roles, despite
    /// `RoleAdminChanged` not being emitted signaling this.
    #[derive(Drop, Debug, PartialEq, starknet::Event)]
    pub struct RoleAdminChanged {
        pub role: felt252,
        pub previous_admin_role: felt252,
        pub new_admin_role: felt252,
    }

    pub mod Errors {
        pub const INVALID_CALLER: felt252 = 'Can only renounce role for self';
        pub const MISSING_ROLE: felt252 = 'Caller is missing role';
        pub const INVALID_DELAY: felt252 = 'Delay must be greater than 0';
        pub const ALREADY_EFFECTIVE: felt252 = 'Role is already effective';
    }

    #[embeddable_as(AccessControlImpl)]
    impl AccessControl<
        TContractState,
        +HasComponent<TContractState>,
        +SRC5Component::HasComponent<TContractState>,
        +Drop<TContractState>,
    > of interface::IAccessControl<ComponentState<TContractState>> {
        /// Returns whether `account` can act as `role`.
        fn has_role(
            self: @ComponentState<TContractState>, role: felt252, account: ContractAddress,
        ) -> bool {
            self.is_role_effective(role, account)
        }

        /// Returns the admin role that controls `role`.
        fn get_role_admin(self: @ComponentState<TContractState>, role: felt252) -> felt252 {
            self.AccessControl_role_admin.read(role)
        }

        /// Grants `role` to `account`.
        ///
        /// If `account` has not been already granted `role`, emits a `RoleGranted` event.
        ///
        /// Requirements:
        ///
        /// - The caller must have `role`'s admin role.
        fn grant_role(
            ref self: ComponentState<TContractState>, role: felt252, account: ContractAddress,
        ) {
            let admin = Self::get_role_admin(@self, role);
            self.assert_only_role(admin);
            self._grant_role(role, account);
        }

        /// Revokes `role` from `account`.
        ///
        /// If `account` has been granted `role`, emits a `RoleRevoked` event.
        ///
        /// Requirements:
        ///
        /// - The caller must have `role`'s admin role.
        fn revoke_role(
            ref self: ComponentState<TContractState>, role: felt252, account: ContractAddress,
        ) {
            let admin = Self::get_role_admin(@self, role);
            self.assert_only_role(admin);
            self._revoke_role(role, account);
        }

        /// Revokes `role` from the calling account.
        ///
        /// Roles are often managed via `grant_role` and `revoke_role`: this function's
        /// purpose is to provide a mechanism for accounts to lose their privileges
        /// if they are compromised (such as when a trusted device is misplaced).
        ///
        /// If the calling account had been revoked `role`, emits a `RoleRevoked`
        /// event.
        ///
        /// Requirements:
        ///
        /// - The caller must be `account`.
        fn renounce_role(
            ref self: ComponentState<TContractState>, role: felt252, account: ContractAddress,
        ) {
            let caller = starknet::get_caller_address();
            assert(caller == account, Errors::INVALID_CALLER);
            self._revoke_role(role, account);
        }
    }

    /// Adds camelCase support for `IAccessControl`.
    #[embeddable_as(AccessControlCamelImpl)]
    impl AccessControlCamel<
        TContractState,
        +HasComponent<TContractState>,
        +SRC5Component::HasComponent<TContractState>,
        +Drop<TContractState>,
    > of interface::IAccessControlCamel<ComponentState<TContractState>> {
        fn hasRole(
            self: @ComponentState<TContractState>, role: felt252, account: ContractAddress,
        ) -> bool {
            AccessControl::has_role(self, role, account)
        }

        fn getRoleAdmin(self: @ComponentState<TContractState>, role: felt252) -> felt252 {
            AccessControl::get_role_admin(self, role)
        }

        fn grantRole(
            ref self: ComponentState<TContractState>, role: felt252, account: ContractAddress,
        ) {
            AccessControl::grant_role(ref self, role, account);
        }

        fn revokeRole(
            ref self: ComponentState<TContractState>, role: felt252, account: ContractAddress,
        ) {
            AccessControl::revoke_role(ref self, role, account);
        }

        fn renounceRole(
            ref self: ComponentState<TContractState>, role: felt252, account: ContractAddress,
        ) {
            AccessControl::renounce_role(ref self, role, account);
        }
    }

    #[embeddable_as(AccessControlWithDelayImpl)]
    impl AccessControlWithDelay<
        TContractState,
        +HasComponent<TContractState>,
        +SRC5Component::HasComponent<TContractState>,
        +Drop<TContractState>,
    > of interface::IAccessControlWithDelay<ComponentState<TContractState>> {
        /// Returns the account's status for the given role.
        ///
        /// The possible statuses are:
        ///
        /// - `NotGranted`: the role has not been granted to the account.
        /// - `Delayed`: The role has been granted to the account but is not yet active due to a
        /// time delay.
        /// - `Effective`: the role has been granted to the account and is currently active.
        fn get_role_status(
            self: @ComponentState<TContractState>, role: felt252, account: ContractAddress,
        ) -> RoleStatus {
            self.resolve_role_status(role, account)
        }

        /// Attempts to grant `role` to `account` with the specified activation delay.
        ///
        /// Requirements:
        ///
        /// - The caller must have `role`'s admin role.
        /// - delay must be greater than 0.
        /// - the `role` must not be already effective for `account`.
        ///
        /// May emit a `RoleGrantedWithDelay` event.
        fn grant_role_with_delay(
            ref self: ComponentState<TContractState>,
            role: felt252,
            account: ContractAddress,
            delay: u64,
        ) {
            let admin = AccessControl::get_role_admin(@self, role);
            self.assert_only_role(admin);
            self._grant_role_with_delay(role, account, delay);
        }
    }

    #[generate_trait]
    pub impl InternalImpl<
        TContractState,
        +HasComponent<TContractState>,
        impl SRC5: SRC5Component::HasComponent<TContractState>,
        +Drop<TContractState>,
    > of InternalTrait<TContractState> {
        /// Initializes the contract by registering the IAccessControl interface ID.
        fn initializer(ref self: ComponentState<TContractState>) {
            let mut src5_component = get_dep_component_mut!(ref self, SRC5);
            src5_component.register_interface(interface::IACCESSCONTROL_ID);
        }

        /// Validates that the caller can act as the given role. Otherwise it panics.
        fn assert_only_role(self: @ComponentState<TContractState>, role: felt252) {
            let caller = starknet::get_caller_address();
            let authorized = self.is_role_effective(role, caller);
            assert(authorized, Errors::MISSING_ROLE);
        }

        /// Returns whether the account can act as the given role.
        ///
        /// The account can act as the role if it is active and the `effective_from` time is before
        /// or equal to the current time.
        ///
        /// NOTE: If the `effective_from` timepoint is 0, the role is effective immediately.
        /// This is backwards compatible with implementations that didn't use delays but
        /// a single boolean flag.
        fn is_role_effective(
            self: @ComponentState<TContractState>, role: felt252, account: ContractAddress,
        ) -> bool {
            match self.resolve_role_status(role, account) {
                RoleStatus::Effective => true,
                RoleStatus::Delayed => false,
                RoleStatus::NotGranted => false,
            }
        }

        /// Returns the account's status for the given role.
        ///
        /// The possible statuses are:
        ///
        /// - `NotGranted`: the role has not been granted to the account.
        /// - `Delayed`: The role has been granted to the account but is not yet active due to a
        /// time delay.
        /// - `Effective`: the role has been granted to the account and is currently active.
        fn resolve_role_status(
            self: @ComponentState<TContractState>, role: felt252, account: ContractAddress,
        ) -> RoleStatus {
            let AccountRoleInfo {
                is_granted, effective_from,
            } = self.AccessControl_role_member.read((role, account));
            if is_granted {
                if effective_from == 0 {
                    RoleStatus::Effective
                } else {
                    let now = starknet::get_block_timestamp();
                    if effective_from <= now {
                        RoleStatus::Effective
                    } else {
                        RoleStatus::Delayed(effective_from)
                    }
                }
            } else {
                RoleStatus::NotGranted
            }
        }

        /// Returns whether the account has the given role granted.
        ///
        /// NOTE: The account may not be able to act as the role yet, if a delay was set and has not
        /// passed yet. Use `is_role_effective` to check if the account can act as the role.
        fn is_role_granted(
            self: @ComponentState<TContractState>, role: felt252, account: ContractAddress,
        ) -> bool {
            let account_role_info = self.AccessControl_role_member.read((role, account));
            account_role_info.is_granted
        }

        /// Sets `admin_role` as `role`'s admin role.
        ///
        /// Internal function without access restriction.
        ///
        /// Emits a `RoleAdminChanged` event.
        fn set_role_admin(
            ref self: ComponentState<TContractState>, role: felt252, admin_role: felt252,
        ) {
            let previous_admin_role = AccessControl::get_role_admin(@self, role);
            self.AccessControl_role_admin.write(role, admin_role);
            self.emit(RoleAdminChanged { role, previous_admin_role, new_admin_role: admin_role });
        }

        /// Attempts to grant `role` to `account`. The function does nothing if `role` is already
        /// effective for `account`. If `role` has been granted to `account`, but is not yet active
        /// due to a time delay, the delay is removed and `role` becomes effective immediately.
        ///
        /// Internal function without access restriction.
        ///
        /// May emit a `RoleGranted` event.
        fn _grant_role(
            ref self: ComponentState<TContractState>, role: felt252, account: ContractAddress,
        ) {
            match self.resolve_role_status(role, account) {
                RoleStatus::Effective => (),
                RoleStatus::Delayed |
                RoleStatus::NotGranted => {
                    let caller = starknet::get_caller_address();
                    let role_info = AccountRoleInfo { is_granted: true, effective_from: 0 };
                    self.AccessControl_role_member.write((role, account), role_info);
                    self.emit(RoleGranted { role, account, sender: caller });
                },
            };
        }

        /// Attempts to grant `role` to `account` with the specified activation delay.
        ///
        /// The role will become effective after the given delay has passed. If the role is already
        /// active (`Effective`) for the account, the function will panic. If the role has been
        /// granted but is not yet active (being in the `Delayed` state), the existing delay will be
        /// overwritten with the new `delay`.
        ///
        /// Internal function without access restriction.
        ///
        /// Requirements:
        ///
        /// - delay must be greater than 0.
        /// - the `role` must not be already effective for `account`.
        ///
        /// May emit a `RoleGrantedWithDelay` event.
        fn _grant_role_with_delay(
            ref self: ComponentState<TContractState>,
            role: felt252,
            account: ContractAddress,
            delay: u64,
        ) {
            assert(delay > 0, Errors::INVALID_DELAY);
            match self.resolve_role_status(role, account) {
                RoleStatus::Effective => core::panic_with_felt252(Errors::ALREADY_EFFECTIVE),
                RoleStatus::Delayed |
                RoleStatus::NotGranted => {
                    let caller = starknet::get_caller_address();
                    let effective_from = starknet::get_block_timestamp() + delay;
                    let role_info = AccountRoleInfo { is_granted: true, effective_from };
                    self.AccessControl_role_member.write((role, account), role_info);
                    self.emit(RoleGrantedWithDelay { role, account, sender: caller, delay });
                },
            };
        }

        /// Attempts to revoke `role` from `account`.
        ///
        /// Internal function without access restriction.
        ///
        /// May emit a `RoleRevoked` event.
        fn _revoke_role(
            ref self: ComponentState<TContractState>, role: felt252, account: ContractAddress,
        ) {
            match self.resolve_role_status(role, account) {
                RoleStatus::NotGranted => (),
                RoleStatus::Effective |
                RoleStatus::Delayed => {
                    let caller = starknet::get_caller_address();
                    let role_info = AccountRoleInfo { is_granted: false, effective_from: 0 };
                    self.AccessControl_role_member.write((role, account), role_info);
                    self.emit(RoleRevoked { role, account, sender: caller });
                },
            };
        }
    }

    #[embeddable_as(AccessControlMixinImpl)]
    impl AccessControlMixin<
        TContractState,
        +HasComponent<TContractState>,
        impl SRC5: SRC5Component::HasComponent<TContractState>,
        +Drop<TContractState>,
    > of interface::AccessControlABI<ComponentState<TContractState>> {
        // IAccessControl
        fn has_role(
            self: @ComponentState<TContractState>, role: felt252, account: ContractAddress,
        ) -> bool {
            AccessControl::has_role(self, role, account)
        }

        fn get_role_admin(self: @ComponentState<TContractState>, role: felt252) -> felt252 {
            AccessControl::get_role_admin(self, role)
        }

        fn grant_role(
            ref self: ComponentState<TContractState>, role: felt252, account: ContractAddress,
        ) {
            AccessControl::grant_role(ref self, role, account);
        }

        fn revoke_role(
            ref self: ComponentState<TContractState>, role: felt252, account: ContractAddress,
        ) {
            AccessControl::revoke_role(ref self, role, account);
        }

        fn renounce_role(
            ref self: ComponentState<TContractState>, role: felt252, account: ContractAddress,
        ) {
            AccessControl::renounce_role(ref self, role, account);
        }

        // IAccessControlCamel
        fn hasRole(
            self: @ComponentState<TContractState>, role: felt252, account: ContractAddress,
        ) -> bool {
            AccessControlCamel::hasRole(self, role, account)
        }

        fn getRoleAdmin(self: @ComponentState<TContractState>, role: felt252) -> felt252 {
            AccessControlCamel::getRoleAdmin(self, role)
        }

        fn grantRole(
            ref self: ComponentState<TContractState>, role: felt252, account: ContractAddress,
        ) {
            AccessControlCamel::grantRole(ref self, role, account);
        }

        fn revokeRole(
            ref self: ComponentState<TContractState>, role: felt252, account: ContractAddress,
        ) {
            AccessControlCamel::revokeRole(ref self, role, account);
        }

        fn renounceRole(
            ref self: ComponentState<TContractState>, role: felt252, account: ContractAddress,
        ) {
            AccessControlCamel::renounceRole(ref self, role, account);
        }

        // IAccessControlWithDelay
        fn get_role_status(
            self: @ComponentState<TContractState>, role: felt252, account: ContractAddress,
        ) -> RoleStatus {
            AccessControlWithDelay::get_role_status(self, role, account)
        }

        fn grant_role_with_delay(
            ref self: ComponentState<TContractState>,
            role: felt252,
            account: ContractAddress,
            delay: u64,
        ) {
            AccessControlWithDelay::grant_role_with_delay(ref self, role, account, delay);
        }

        // ISRC5
        fn supports_interface(
            self: @ComponentState<TContractState>, interface_id: felt252,
        ) -> bool {
            let src5 = get_dep_component!(self, SRC5);
            src5.supports_interface(interface_id)
        }
    }
}<|MERGE_RESOLUTION|>--- conflicted
+++ resolved
@@ -18,18 +18,15 @@
 /// Extra precautions should be taken to secure accounts with this role.
 #[starknet::component]
 pub mod AccessControlComponent {
-<<<<<<< HEAD
-    use crate::accesscontrol::account_role_info::AccountRoleInfo;
-    use crate::accesscontrol::interface::RoleStatus;
-    use crate::accesscontrol::interface;
-=======
     use openzeppelin_introspection::src5::SRC5Component;
->>>>>>> 2e9c2c90
     use openzeppelin_introspection::src5::SRC5Component::{
         InternalImpl as SRC5InternalImpl, SRC5Impl,
     };
+    use starknet::ContractAddress;
     use starknet::storage::{Map, StorageMapReadAccess, StorageMapWriteAccess};
-    use starknet::{ContractAddress, get_caller_address};
+    use crate::accesscontrol::account_role_info::AccountRoleInfo;
+    use crate::accesscontrol::interface;
+    use crate::accesscontrol::interface::RoleStatus;
 
     pub const DEFAULT_ADMIN_ROLE: felt252 = 0;
 
