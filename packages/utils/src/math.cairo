// SPDX-License-Identifier: MIT
// OpenZeppelin Contracts for Cairo v1.0.0 (utils/math.cairo)

use core::traits::{BitAnd, BitXor, Into};

/// Returns the average of two unsigned integers. The result is rounded down.
pub fn average<
<<<<<<< HEAD
    T,
    impl TDrop: Drop<T>,
    impl TCopy: Copy<T>,
    impl TAdd: Add<T>,
    impl TDiv: Div<T>,
    impl TBitAnd: BitAnd<T>,
    impl TBitXor: BitXor<T>,
    impl TInto: Into<u8, T>,
=======
    T, +Unsigned<T>, +Add<T>, +Div<T>, +BitAnd<T>, +BitXor<T>, +Into<u8, T>, +Copy<T>, +Drop<T>,
>>>>>>> 5b9509eb
>(
    a: T, b: T,
) -> T {
    // (a + b) / 2 can overflow.
    (a & b) + (a ^ b) / 2_u8.into()
}

/// A trait to represent unsigned integers.
pub trait Unsigned<T>;

impl U8Unsigned of Unsigned<u8>;
impl U16Unsigned of Unsigned<u16>;
impl U32Unsigned of Unsigned<u32>;
impl U64Unsigned of Unsigned<u64>;
impl U128Unsigned of Unsigned<u128>;
impl U256Unsigned of Unsigned<u256>;<|MERGE_RESOLUTION|>--- conflicted
+++ resolved
@@ -5,18 +5,7 @@
 
 /// Returns the average of two unsigned integers. The result is rounded down.
 pub fn average<
-<<<<<<< HEAD
-    T,
-    impl TDrop: Drop<T>,
-    impl TCopy: Copy<T>,
-    impl TAdd: Add<T>,
-    impl TDiv: Div<T>,
-    impl TBitAnd: BitAnd<T>,
-    impl TBitXor: BitXor<T>,
-    impl TInto: Into<u8, T>,
-=======
     T, +Unsigned<T>, +Add<T>, +Div<T>, +BitAnd<T>, +BitXor<T>, +Into<u8, T>, +Copy<T>, +Drop<T>,
->>>>>>> 5b9509eb
 >(
     a: T, b: T,
 ) -> T {
