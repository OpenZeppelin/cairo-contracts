<<<<<<< HEAD
:account: xref:/api/account.adoc#Account[Account.cairo]
:erc20: xref:/api/erc20.adoc#ERC20[ERC20.cairo]
:erc721: xref:/api/erc721.adoc#ERC721[ERC721.cairo]
=======
:account: xref:/api/account.adoc#Account[Account]
:eth-account-upgradeable: xref:/api/account.adoc#EthAccountUpgradeable[EthAccountUpgradeable]
:erc20: xref:/api/erc20.adoc#ERC20[ERC20]
:erc721: xref:/api/erc721.adoc#ERC721[ERC721]
>>>>>>> 6d26b84f
:sierra-class-hashes: https://docs.starknet.io/documentation/architecture_and_concepts/Smart_Contracts/class-hash[Sierra class hashes]
:starkli: https://book.starkli.rs/introduction[starkli]
:wizard: https://wizard.openzeppelin.com[Wizard for Cairo]


= Presets

include::utils/_class_hashes.adoc[]

Presets are ready-to-deploy contracts provided by the library. Since presets are intended to be very simple
and as generic as possible, there's no support for custom or complex contracts such as `ERC20Pausable` or `ERC721Mintable`.
<<<<<<< HEAD

TIP: For contract customization and combination of modules you can use {wizard}, our code-generation tool.


## Available presets

=======

TIP: For contract customization and combination of modules you can use {wizard}, our code-generation tool.


## Available presets

>>>>>>> 6d26b84f
List of available presets and their corresponding {sierra-class-hashes}.

NOTE: Class hashes were computed using {class-hash-cairo-version}.

|===
| Name | Sierra Class Hash

| `{account}`
| `{account-class-hash}`

| `{eth-account-upgradeable}`
| `{eth-account-upgradeable-class-hash}`

| `{erc20}`
| `{erc20-class-hash}`

| `{erc721}`
| `{erc721-class-hash}`
|===

<<<<<<< HEAD
TIP: {starkli} class-hash command can be used to compute the class hash from a Sierra artifact.
=======
TIP: {starkli} class-hash command can be used to compute the class hash from a compiled artifact.
>>>>>>> 6d26b84f
<|MERGE_RESOLUTION|>--- conflicted
+++ resolved
@@ -1,13 +1,7 @@
-<<<<<<< HEAD
-:account: xref:/api/account.adoc#Account[Account.cairo]
-:erc20: xref:/api/erc20.adoc#ERC20[ERC20.cairo]
-:erc721: xref:/api/erc721.adoc#ERC721[ERC721.cairo]
-=======
 :account: xref:/api/account.adoc#Account[Account]
-:eth-account-upgradeable: xref:/api/account.adoc#EthAccountUpgradeable[EthAccountUpgradeable]
 :erc20: xref:/api/erc20.adoc#ERC20[ERC20]
 :erc721: xref:/api/erc721.adoc#ERC721[ERC721]
->>>>>>> 6d26b84f
+:eth-account-upgradeable: xref:/api/account.adoc#EthAccountUpgradeable[EthAccountUpgradeable]
 :sierra-class-hashes: https://docs.starknet.io/documentation/architecture_and_concepts/Smart_Contracts/class-hash[Sierra class hashes]
 :starkli: https://book.starkli.rs/introduction[starkli]
 :wizard: https://wizard.openzeppelin.com[Wizard for Cairo]
@@ -19,21 +13,12 @@
 
 Presets are ready-to-deploy contracts provided by the library. Since presets are intended to be very simple
 and as generic as possible, there's no support for custom or complex contracts such as `ERC20Pausable` or `ERC721Mintable`.
-<<<<<<< HEAD
 
 TIP: For contract customization and combination of modules you can use {wizard}, our code-generation tool.
 
 
 ## Available presets
 
-=======
-
-TIP: For contract customization and combination of modules you can use {wizard}, our code-generation tool.
-
-
-## Available presets
-
->>>>>>> 6d26b84f
 List of available presets and their corresponding {sierra-class-hashes}.
 
 NOTE: Class hashes were computed using {class-hash-cairo-version}.
@@ -54,8 +39,4 @@
 | `{erc721-class-hash}`
 |===
 
-<<<<<<< HEAD
-TIP: {starkli} class-hash command can be used to compute the class hash from a Sierra artifact.
-=======
-TIP: {starkli} class-hash command can be used to compute the class hash from a compiled artifact.
->>>>>>> 6d26b84f
+TIP: {starkli} class-hash command can be used to compute the class hash from a Sierra artifact.