import pytest
from starkware.starknet.testing.starknet import Starknet
from signers import MockSigner
from utils import (
    assert_revert,
    assert_revert_entry_point,
    assert_event_emitted,
    get_contract_class,
    cached_contract
)


# random value
VALUE_1 = 123
VALUE_2 = 987

signer = MockSigner(123456789987654321)


@pytest.fixture(scope='module')
<<<<<<< HEAD
def contract_defs():
    account_def = get_contract_def('openzeppelin/account/presets/Account.cairo')
    v1_def = get_contract_def('tests/mocks/UpgradesMockV1.cairo')
    v2_def = get_contract_def('tests/mocks/UpgradesMockV2.cairo')
    proxy_def = get_contract_def('openzeppelin/upgrades/presets/Proxy.cairo')
=======
def contract_classes():
    account_cls = get_contract_class('Account')
    v1_cls = get_contract_class('upgrades_v1_mock')
    v2_cls = get_contract_class('upgrades_v2_mock')
    proxy_cls = get_contract_class('Proxy')
>>>>>>> 19d00169

    return account_cls, v1_cls, v2_cls, proxy_cls


@pytest.fixture(scope='module')
async def proxy_init(contract_classes):
    account_cls, v1_cls, v2_cls, proxy_cls = contract_classes
    starknet = await Starknet.empty()
    account1 = await starknet.deploy(
        contract_class=account_cls,
        constructor_calldata=[signer.public_key]
    )
    account2 = await starknet.deploy(
        contract_class=account_cls,
        constructor_calldata=[signer.public_key]
    )
    v1_decl = await starknet.declare(
        contract_class=v1_cls,
    )
    v2_decl = await starknet.declare(
        contract_class=v2_cls,
    )
    proxy = await starknet.deploy(
        contract_class=proxy_cls,
        constructor_calldata=[v1_decl.class_hash]
    )
    return (
        starknet.state,
        account1,
        account2,
        v1_decl,
        v2_decl,
        proxy
    )


@pytest.fixture
def proxy_factory(contract_classes, proxy_init):
    account_cls, _, _, proxy_cls = contract_classes
    state, account1, account2, v1_decl, v2_decl, proxy = proxy_init
    _state = state.copy()
    account1 = cached_contract(_state, account_cls, account1)
    account2 = cached_contract(_state, account_cls, account2)
    proxy = cached_contract(_state, proxy_cls, proxy)

    return account1, account2, proxy, v1_decl, v2_decl


@pytest.fixture
async def after_upgrade(proxy_factory):
    admin, other, proxy, v1_decl, v2_decl = proxy_factory

    # initialize, set value, and upgrade to v2
    await signer.send_transactions(
        admin,
        [
            (proxy.contract_address, 'initializer', [admin.contract_address]),
            (proxy.contract_address, 'setValue1', [VALUE_1]),
            (proxy.contract_address, 'upgrade', [v2_decl.class_hash])
        ]
    )

    return admin, other, proxy, v1_decl, v2_decl


@pytest.mark.asyncio
async def test_initializer(proxy_factory):
    admin, _, proxy, *_ = proxy_factory

    await signer.send_transaction(
        admin, proxy.contract_address, 'initializer', [
            admin.contract_address
        ]
    )


@pytest.mark.asyncio
async def test_initializer_already_initialized(proxy_factory):
    admin, _, proxy, *_ = proxy_factory

    await signer.send_transaction(
        admin, proxy.contract_address, 'initializer', [
            admin.contract_address
        ]
    )

    await assert_revert(
        signer.send_transaction(
            admin, proxy.contract_address, 'initializer', [
                admin.contract_address
            ]
        ),
        reverted_with='Proxy: contract already initialized'
    )


@pytest.mark.asyncio
async def test_upgrade(proxy_factory):
    admin, _, proxy, _, v2_decl = proxy_factory

    # initialize and set value
    await signer.send_transactions(
        admin,
        [
            (proxy.contract_address, 'initializer', [admin.contract_address]),
            (proxy.contract_address, 'setValue1', [VALUE_1]),
        ]
    )

    # check value
    execution_info = await signer.send_transaction(
        admin, proxy.contract_address, 'getValue1', []
    )
    assert execution_info.result.response == [VALUE_1]

    # upgrade
    await signer.send_transaction(
        admin, proxy.contract_address, 'upgrade', [
            v2_decl.class_hash
        ]
    )

    # check value
    execution_info = await signer.send_transaction(
        admin, proxy.contract_address, 'getValue1', []
    )
    assert execution_info.result.response == [VALUE_1]


@pytest.mark.asyncio
async def test_upgrade_event(proxy_factory):
    admin, _, proxy, _, v2_decl = proxy_factory

    # initialize implementation
    await signer.send_transaction(
        admin, proxy.contract_address, 'initializer', [
            admin.contract_address
        ]
    )

    # upgrade
    tx_exec_info = await signer.send_transaction(
        admin, proxy.contract_address, 'upgrade', [
            v2_decl.class_hash
        ]
    )

    # check event
    assert_event_emitted(
        tx_exec_info,
        from_address=proxy.contract_address,
        name='Upgraded',
        data=[
            v2_decl.class_hash          # new class hash
        ]
    )


@pytest.mark.asyncio
async def test_upgrade_from_non_admin(proxy_factory):
    admin, non_admin, proxy, _, v2_decl = proxy_factory

    # initialize implementation
    await signer.send_transaction(
        admin, proxy.contract_address, 'initializer', [
            admin.contract_address
        ]
    )

    # upgrade should revert
    await assert_revert(
        signer.send_transaction(
            non_admin, proxy.contract_address, 'upgrade', [
                v2_decl.class_hash
            ]
        ),
        reverted_with="Proxy: caller is not admin"
    )


@pytest.mark.asyncio
async def test__set_implementation_as_zero(proxy_factory):
    admin, _, proxy, _, _ = proxy_factory

    # initialize implementation
    await signer.send_transaction(
        admin, proxy.contract_address, 'initializer', [
            admin.contract_address
        ]
    )

    # upgrade should revert
    await assert_revert(
        signer.send_transaction(
            admin, proxy.contract_address, 'upgrade', [0]
        ),
        reverted_with="Proxy: implementation hash cannot be zero"
    )


@pytest.mark.asyncio
async def test_implementation_v2(after_upgrade):
    admin, _, proxy, _, v2_decl = after_upgrade

    execution_info = await signer.send_transactions(
        admin,
        [
            (proxy.contract_address, 'getImplementationHash', []),
            (proxy.contract_address, 'getAdmin', []),
            (proxy.contract_address, 'getValue1', [])
        ]
    )

    expected = [
        v2_decl.class_hash,             # getImplementationHash
        admin.contract_address,         # getAdmin
        VALUE_1                         # getValue1
    ]

    assert execution_info.result.response == expected

#
# v2 functions
#

@pytest.mark.asyncio
async def test_set_admin(after_upgrade):
    admin, new_admin, proxy, *_ = after_upgrade

    # change admin
    await signer.send_transaction(
        admin, proxy.contract_address, 'setAdmin', [
            new_admin.contract_address
        ]
    )

    # check admin
    execution_info = await signer.send_transaction(
        admin, proxy.contract_address, 'getAdmin', []
    )
    assert execution_info.result.response == [new_admin.contract_address]


@pytest.mark.asyncio
async def test_set_admin_from_non_admin(after_upgrade):
    _, non_admin, proxy, *_ = after_upgrade

    # should revert
    await assert_revert(signer.send_transaction(
        non_admin, proxy.contract_address, 'setAdmin', [non_admin.contract_address]),
        reverted_with="Proxy: caller is not admin"
    )


@pytest.mark.asyncio
async def test_v2_functions_pre_and_post_upgrade(proxy_factory):
    admin, new_admin, proxy, _, v2_decl = proxy_factory

    # initialize
    await signer.send_transaction(
        admin, proxy.contract_address, 'initializer', [
            admin.contract_address
        ]
    )

    # check getValue2 doesn't exist
    await assert_revert_entry_point(
        signer.send_transaction(
            admin, proxy.contract_address, 'getValue2', []
        ), 
        invalid_selector='getValue2'
    )

    # check setValue2 doesn't exist in v1
    await assert_revert_entry_point(
        signer.send_transaction(
            admin, proxy.contract_address, 'setValue2', [VALUE_2]
        ),
        invalid_selector='setValue2'
    )

    # check getAdmin doesn't exist in v1
    await assert_revert_entry_point(
        signer.send_transaction(
            admin, proxy.contract_address, 'getAdmin', []
        ),
        invalid_selector='getAdmin'
    )

    # check setAdmin doesn't exist in v1
    await assert_revert_entry_point(
        signer.send_transaction(
            admin, proxy.contract_address, 'setAdmin', [new_admin.contract_address]
        ),
        invalid_selector='setAdmin'
    )

    # upgrade
    await signer.send_transaction(
        admin, proxy.contract_address, 'upgrade', [
            v2_decl.class_hash
        ]
    )

    # set value 2 and admin
    await signer.send_transactions(
        admin,
        [
            (proxy.contract_address, 'setValue2', [VALUE_2]),
            (proxy.contract_address, 'setAdmin', [new_admin.contract_address])
        ]
    )

    # check value 2 and admin
    execution_info = await signer.send_transactions(
        admin,
        [
            (proxy.contract_address, 'getValue2', []),
            (proxy.contract_address, 'getAdmin', [])
        ]
    )

    expected = [
        VALUE_2,                        # getValue2
        new_admin.contract_address      # getAdmin
    ]
    assert execution_info.result.response == expected<|MERGE_RESOLUTION|>--- conflicted
+++ resolved
@@ -18,19 +18,11 @@
 
 
 @pytest.fixture(scope='module')
-<<<<<<< HEAD
-def contract_defs():
-    account_def = get_contract_def('openzeppelin/account/presets/Account.cairo')
-    v1_def = get_contract_def('tests/mocks/UpgradesMockV1.cairo')
-    v2_def = get_contract_def('tests/mocks/UpgradesMockV2.cairo')
-    proxy_def = get_contract_def('openzeppelin/upgrades/presets/Proxy.cairo')
-=======
 def contract_classes():
     account_cls = get_contract_class('Account')
-    v1_cls = get_contract_class('upgrades_v1_mock')
-    v2_cls = get_contract_class('upgrades_v2_mock')
+    v1_cls = get_contract_class('UpgradesMockV1')
+    v2_cls = get_contract_class('UpgradesMockV2')
     proxy_cls = get_contract_class('Proxy')
->>>>>>> 19d00169
 
     return account_cls, v1_cls, v2_cls, proxy_cls
 
