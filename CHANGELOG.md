<!-- markdownlint-disable MD024 -->
# Changelog

All notable changes to this project will be documented in this file.

The format is based on [Keep a Changelog](https://keepachangelog.com/en/1.1.0/),
and this project adheres to [Semantic Versioning](https://semver.org/spec/v2.0.0.html).

## Unreleased

### Changed

- Bump scarb to v2.4.4 (#864)

## 0.8.1 (2024-01-23)

### Added

- Documentation for SRC5 migration (#821)
- Usage docs (#823)
- Utilities documentation (#825)
- Documentation for presets (#832)
<<<<<<< HEAD
- Ownable two-step functionality (#809)
=======
- Backwards compatibility notice (#861)
- Add automatic version bump to CI (#862)
>>>>>>> 14486165

### Changed

- Use ComponentState in tests (#836)
- Docsite navbar (#838)
- Support higher tx versions in Account (#858)
- Bump scarb to v2.4.1 (#858)
- Add security section to Upgrades docs (#861)<|MERGE_RESOLUTION|>--- conflicted
+++ resolved
@@ -8,9 +8,13 @@
 
 ## Unreleased
 
+### Added
+- Ownable two-step functionality (#809)
+
 ### Changed
 
 - Bump scarb to v2.4.4 (#864)
+- OwnershipTransferred event args are indexed (#809)
 
 ## 0.8.1 (2024-01-23)
 
@@ -20,12 +24,8 @@
 - Usage docs (#823)
 - Utilities documentation (#825)
 - Documentation for presets (#832)
-<<<<<<< HEAD
-- Ownable two-step functionality (#809)
-=======
 - Backwards compatibility notice (#861)
 - Add automatic version bump to CI (#862)
->>>>>>> 14486165
 
 ### Changed
 
