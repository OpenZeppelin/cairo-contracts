name: Lint and test

on:
  pull_request:
  push:
    branches:
    - main

jobs:
  lint_and_test:
    name: Lint and test
    runs-on: ubuntu-latest
    steps:
    - uses: actions/checkout@v4
    - name: Extract scarb version
      run: |
        SCARB_VERSION=$(grep 'scarb-version = ' Scarb.toml | sed 's/scarb-version = "\(.*\)"/\1/')
        echo "SCARB_VERSION=$SCARB_VERSION" >> "$GITHUB_ENV"
    - uses: software-mansion/setup-scarb@v1
      with:
        scarb-version: ${{ env.SCARB_VERSION }}
    - name: Extract foundry version
      run: |
        FOUNDRY_VERSION=$(grep 'snforge_std = ' Scarb.toml | sed 's/snforge_std = .\+ tag = "v\(.*\)".*/\1/')
<<<<<<< HEAD
        echo "FOUNDRY_VERSION=$FOUNDRY_VERSION" >> $GITHUB_ENV
=======
        echo "FOUNDRY_VERSION=$FOUNDRY_VERSION" >> "$GITHUB_ENV"
>>>>>>> 0638a4a6
    - uses: foundry-rs/setup-snfoundry@v3
      with:
        starknet-foundry-version: ${{ env.FOUNDRY_VERSION }}
    - name: Markdown lint
      uses: DavidAnson/markdownlint-cli2-action@b4c9feab76d8025d1e83c653fa3990936df0e6c8 # v16
      with:
        globs: |
          *.md
          !PULL_REQUEST_TEMPLATE.md
    - name: Cairo lint
      run: scarb fmt --check --workspace
    - name: Cairo test
<<<<<<< HEAD
      run: snforge test
=======
      run: snforge test --workspace
>>>>>>> 0638a4a6
<|MERGE_RESOLUTION|>--- conflicted
+++ resolved
@@ -22,11 +22,7 @@
     - name: Extract foundry version
       run: |
         FOUNDRY_VERSION=$(grep 'snforge_std = ' Scarb.toml | sed 's/snforge_std = .\+ tag = "v\(.*\)".*/\1/')
-<<<<<<< HEAD
-        echo "FOUNDRY_VERSION=$FOUNDRY_VERSION" >> $GITHUB_ENV
-=======
         echo "FOUNDRY_VERSION=$FOUNDRY_VERSION" >> "$GITHUB_ENV"
->>>>>>> 0638a4a6
     - uses: foundry-rs/setup-snfoundry@v3
       with:
         starknet-foundry-version: ${{ env.FOUNDRY_VERSION }}
@@ -39,8 +35,4 @@
     - name: Cairo lint
       run: scarb fmt --check --workspace
     - name: Cairo test
-<<<<<<< HEAD
-      run: snforge test
-=======
-      run: snforge test --workspace
->>>>>>> 0638a4a6
+      run: snforge test --workspace