<!-- markdownlint-disable MD024 -->

# Changelog

All notable changes to this project will be documented in this file.

The format is based on [Keep a Changelog](https://keepachangelog.com/en/1.1.0/),
and this project adheres to [Semantic Versioning](https://semver.org/spec/v2.0.0.html).

## Unreleased

## 0.19.0 (2024-11-08)

### Added

<<<<<<< HEAD
- SRC9 (Outside Execution) integration to account presets (#1201)

## 0.19.0 (2024-11-08)

### Added

=======
- Multisig component (#1193)
>>>>>>> e1c09521
- `is_valid_p256_signature` utility function to `openzeppelin_account::utils::signature` (#1189)
- `Secp256r1KeyPair` type and helpers to `openzeppelin_testing::signing` (#1189)
- `all_tokens_of_owner` function to `ERC721EnumerableComponent` fetching all owner's tokens in a single call (#1196)
- Embeddable impls for ERC2981 component (#1173)
  - `ERC2981Info` with read functions for discovering the component's state
  - `ERC2981AdminOwnable` providing admin functions for a token that implements Ownable component
  - `ERC2981AdminAccessControl` providing admin functions for a token that implements AccessControl component

### Changed (Breaking)

- Refactor `openzeppelin_account::utils::secp256k1` module to `openzeppelin_account::utils::secp256_point` (#1189)
  - `Secp256k1PointStorePacking` replaced by a generic `Secp256PointStorePacking`
  - `Secp256k1PointPartialEq` replaced by a generic `Secp256PointPartialEq`
  - `DebugSecp256k1Point` replaced by a generic `DebugSecp256Point`
- Apply underscore pattern to the internal functions of `ERC2981Component` to prevent collisions
with new external functions (#1173)
- Move `Hash` and `PartialEq` impls of `Call` struct from `openzeppelin_governance::timelock::utils` to `openzeppelin_governance::utils` (#1193)

## 0.18.0 (2024-10-17)

### Added

- `VotesComponent` with implementation for ERC721 and ERC20 tokens (#1114)
- `IUpgradeAndCall` interface (#1148)
- `upgrade_and_call` function in UpgradeableComponent's InternalImpl (#1148)
- `ERC20Permit` impl for `ERC20Component` facilitating token approvals via off-chain signatures (#1140)
- `ISNIP12Metadata` interface for discovering name and version of a SNIP-12 impl (#1140)
- `SNIP12MetadataExternal` impl of `ISNIP12Metadata` interface for `ERC20Component` (#1140)

### Changed

- Bump scarb to v2.8.4 (#1146)

### Changed (Breaking)

- Remove `ERC20Votes` component in favor of `VotesComponent` (#1114)
  - `Trace` is now declared as a `storage_node` and now uses `Vec` instead of `StorageArray`.
  - `delegate_by_sig` `signature` param in the `IVotes` interface updated from `Array<felt252>` to `Span<felt252>`.
- Remove `StorageArray` from `openzeppelin_utils` (#1114)
- Bump snforge to 0.31.0
- Remove openzeppelin_utils::selectors (#1163)
- Remove `DualCase dispatchers` (#1163)
  - Remove `try_selector_with_fallback` from `openzeppelin_utils`
  - Remove `unwrap_and_cast` module from `openzeppelin_utils`
  - Remove `openzeppelin_access::accesscontrol::dual_accesscontrol`
  - Remove `openzeppelin_access::ownable::dual_ownable`
  - Remove `openzeppelin_account::dual_account`
  - Remove `openzeppelin_account::dual_eth_account`
  - Remove `openzeppelin_token::erc20::dual20`
  - Remove `openzeppelin_token::erc721::dual721`
  - Remove `openzeppelin_token::erc721::dual721_receiver`
  - Remove `openzeppelin_token::erc1155::dual1155`
  - Remove `openzeppelin_token::erc1155::dual1155_receiver`
- `SRC9Component` now uses `ISRC6Dispatcher` instead of `DualCaseAccount` (#1163)
- `ERC20VotesComponent` now uses `ISRC6Dispatcher` instead of `DualCaseAccount` (#1163)
- `ERC721Component` now uses `IERC721ReceiverDispatcher` instead of `DualCaseERC721Receiver` (#1163)
- `ERC1155Component` now uses `IERC1155ReceiverDispatcher` instead of `DualCaseERC1155Receiver` (#1163)

## 0.17.0 (2024-09-23)

### Added

- `into_base_16_string_no_padding` function to the test helpers (#1137)
- SRC9 (OutsideExecution) component (#1150)
- Vesting component and VestingWallet preset (#1116)

### Changed (Breaking)

- Bump scarb to v2.8.2 (#1137)
- Bump snforge to 0.30.0 (#1137)
- `declare_class`, `declare_and_deploy`, and `declare_and_deploy_at` will skip declaration if the contract is already declared (#1137)
- Bump edition to 2024_07 (#1138)
- `execute_calls` function from account utils (#1150)
  - calls param type changed from `Array<Call>` to `Span<Call>`

### Deprecated

- DualCase dispatchers

## 0.16.0 (2024-08-30)

### Added

- ERC721Enumerable component (#983)
- ERC2981 (NFT Royalty Standard) component (#1091)
- `merkle_tree` package with utilities to verify proofs and multi proofs (#1101)

### Changed

- Bump snforge to v0.27.0 (#1107)
- Bump scarb to v2.8.0 (#1120)

### Changed (Breaking)

- Changed ABI suffix to Trait in dual case account and eth account modules (#1096)
  - `DualCaseAccountABI` renamed to `DualCaseAccountTrait`
  - `DualCaseEthAccountABI` renamed to `DualCaseEthAccountTrait`
- Removed `_accept_ownership` from `OwnableComponent::InternalImpl`

### Fixed

- `OwnableTwoStep` allowing a pending owner to accept ownership after the original owner has renounced ownership (#1119)

## 0.15.1 (2024-08-13)

### Changed

- Remove token dependency from account package (#1100)
- Fix docsite links (#1094)

## 0.15.0 (2024-08-08)

### Added

- TimelockController component (#996)
- HashCall implementation (#996)
- Separated package for each submodule (#1065)
  - `openzeppelin_access`
  - `openzeppelin_account`
  - `openzeppelin_governance`
  - `openzeppelin_introspection`
  - `openzeppelin_presets`
  - `openzeppelin_security`
  - `openzeppelin_token`
  - `openzeppelin_upgrades`
  - `openzeppelin_utils`
- Separated packages intended as [dev-dependencies] (#1084)
  - `openzeppelin_testing`
  - `openzeppelin_test_common`

### Changed

- Bump scarb to v2.7.0-rc.1 (#1025)
- Bump scarb to v2.7.0-rc.2 (#1052)
- Bump scarb to v2.7.0-rc.4 (#1064)
- Bump scarb to v2.7.0 (#1065)

### Changed (Breaking)

- Test utilities moved out of the utils module (#1084).
- Test utilities refactored to match the snforge test runner (#1084).

## 0.15.0-rc.0 (2024-07-8)

### Changed

- `Trace`, `Checkpoint`, and `StorageArray` structs made public.

### Changed (Breaking)

- Removed `num_checkpoints` and `checkpoints` from `ERC20VotesABI`.

## 0.14.0 (2024-06-14)

### Changed (Breaking)

- Migrated to the `2023_11` edition (#995):
  - Component implementations annotated with `#[embeddable_as()]` (e.g: `AccessControlComponent::AccessControl`) are not public anymore. Note that the embeddable versions are still public (e.g: `AccessControlComponent::AccessControlImpl`).
  - Implementations that can be compiler-derived from traits are not public anymore (e.g: `DualCaseAccessControlImpl` is not public while `DualCaseAccessControlTrait` is).
  - `Secp256k1PointPartialEq` and `DebugSecp256k1Point` are not public anymore.
  - `account::utils::execute_single_call` is not public anymore.
  - Presets are not public anymore, since they should be copied into projects, and not directly imported.
  - `Trace` and `Checkpoint` structs are not public anymore, since they are intended to be used in `ERC20Votes`, and not as generic utilities.
  - `StorageArray` is not public anymore, since this implementation is specific to `ERC20Votes`, and is not intended as a generic utility, but as a temporary solution until Starknet native implementation arrives.

- Apply underscore pattern to modules (#993):
  - AccessControlComponent
    - `_set_role_admin` function renamed to `set_role_admin`
  - PausableComponent
    - `_pause` function renamed to `pause`
    - `_unpause` function renamed to `unpause`
  - UpgradeableComponent
    - `_upgrade` function renamed to `upgrade`
  - ERC20Component:
    - `_mint` function renamed to `mint`
    - `_burn` function renamed to `burn`
    - `_update` function renamed to `update`
  - ERC721Component:
    - `_safe_transfer` function renamed to `safe_transfer`
    - `_safe_mint` function renamed to `safe_mint`
    - `_mint` function renamed to `mint`
    - `_transfer` function renamed to `transfer`
    - `_burn` function renamed to `burn`
    - `_update` function renamed to `update`
  - ERC1155Component:
    - `set_base_uri` function renamed to `_set_base_uri`

## 0.13.0 (2024-05-20)

### Added

- Sending transactions section in account docs (#981)
- before_update and after_update hooks to ERC721Component (#978)
- before_update and after_update hooks to ERC1155Component (#982)

### Changed (Breaking)

- ERC721Component internal implementation to support transfer, mint, and burn flows going through an `_update` function (#978)
- ERC721Component implementations now require an ERC721HooksTrait implementation in scope (#978)
- ERC1155Component implementations now require an ERC1155HooksTrait implementation in scope (#982)
- AccountComponent, preset, and dispatcher now require a `signature` param in the public-key-setter functions (#989)
- EthAccountComponent, preset, and dispatcher now require a `signature` param in the public-key-setter functions (#990)

## 0.12.0 (2024-04-21)

### Added

- before_update and after_update hooks to ERC20Component (#951)
- INSUFFICIENT_BALANCE and INSUFFICIENT_ALLOWANCE errors to ERC20Component (#951)
- ERC20Votes component (#951)
- Preset interfaces (#964)
- UDC docs (#954)
- Util functions to precompute addresses (#954)

### Changed

- Allow testing utilities to be importable (#963)
- Utilities documentation (#963)
- Parameter name in `tests::utils::drop_events` (`count` -> `n_events`) (#963)
- Presets to include upgradeable functionality (#964)
- ERC20, ERC721, and ERC1155 presets include Ownable functionality (#964)
- EthAccount
  - Expected signature format changed from `(r, s, y)` to `(r, s)` (#940)

## 0.11.0 (2024-03-29)

### Added

- SNIP12 utilities for on-chain typed messages hash generation (#935)
- Nonces component utility (#935)
- Presets Usage guide (#949)
- UDC preset contract (#919)
- ERC1155Component and ERC1155ReceiverComponent mixins (#941)
- ERC721ReceiverComponent documentation (#945)

### Fixed

- ERC721ReceiverComponent mixin embeddable implementation name (#945)

### Removed

- DualCase SRC5 (#882, #952)

## 0.10.0 (2024-03-07)

### Added

- ERC1155 component and preset (#896)
- Mixin implementations in components (#863)
- ERC721Component functions and Storage member
  - `InternalTrait::_set_base_uri` and `InternalTrait::_base_uri` to handle ByteArrays (#857)
  - `ERC721_base_uri` Storage member to store the base URI (#857)

### Changed

- Change unwrap to unwrap_syscall (#901)
- ERC20Component
  - `IERC20::name` and `IERC20::symbol` return ByteArrays instead of felts (#857)
- ERC721Component
  - `IERC721::name`, `IERC721::symbol`, and `IERC721Metadata::token_uri` return ByteArrays instead of felts (#857)
  - `InternalTrait::initializer` accepts an additional `base_uri` ByteArray parameter (#857)
  - IERC721Metadata SRC5 interface ID. This is changed because of the ByteArray integration (#857)

### Removed

- ERC721Component function and Storage member
  - `InternalTrait::_set_token_uri` because individual token URIs are no longer stored (#857)
  - `ERC721_token_uri` Storage member because individual token URIs are no longer stored (#857)

## 0.9.0 (2024-02-08)

### Added

- EthAccount component and preset (#853)
- Ownable two-step functionality (#809)

### Changed

- Bump scarb to v2.4.4 (#853)
- Bump scarb to v2.5.3 (#898)
- OwnershipTransferred event args are indexed (#809)

### Removed

- Non standard increase_allowance and decrease_allowance functions in ERC20 contract (#881)

## 0.8.1 (2024-01-23)

### Added

- Documentation for SRC5 migration (#821)
- Usage docs (#823)
- Utilities documentation (#825)
- Documentation for presets (#832)
- Backwards compatibility notice (#861)
- Add automatic version bump to CI (#862)

### Changed

- Use ComponentState in tests (#836)
- Docsite navbar (#838)
- Account events indexed keys (#853)
- Support higher tx versions in Account (#858)
- Bump scarb to v2.4.1 (#858)
- Add security section to Upgrades docs (#861)<|MERGE_RESOLUTION|>--- conflicted
+++ resolved
@@ -9,20 +9,15 @@
 
 ## Unreleased
 
+### Added
+
+- SRC9 (Outside Execution) integration to account presets (#1201)
+
 ## 0.19.0 (2024-11-08)
 
 ### Added
 
-<<<<<<< HEAD
-- SRC9 (Outside Execution) integration to account presets (#1201)
-
-## 0.19.0 (2024-11-08)
-
-### Added
-
-=======
 - Multisig component (#1193)
->>>>>>> e1c09521
 - `is_valid_p256_signature` utility function to `openzeppelin_account::utils::signature` (#1189)
 - `Secp256r1KeyPair` type and helpers to `openzeppelin_testing::signing` (#1189)
 - `all_tokens_of_owner` function to `ERC721EnumerableComponent` fetching all owner's tokens in a single call (#1196)
