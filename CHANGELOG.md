--- conflicted
+++ resolved
@@ -11,12 +11,9 @@
 
 ### Added
 
-<<<<<<< HEAD
 - `VotesComponent` with implementation for ERC721 and ERC20 tokens (#1114)
-=======
 - `IUpgradeAndCall` interface (#1148)
 - `upgrade_and_call` function in UpgradeableComponent's InternalImpl (#1148)
->>>>>>> f7b7a7bc
 
 ### Changed
 
