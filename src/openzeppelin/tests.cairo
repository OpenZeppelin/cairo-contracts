<<<<<<< HEAD
mod test_erc165;
=======
mod test_erc20;
>>>>>>> a54e98ca
<|MERGE_RESOLUTION|>--- conflicted
+++ resolved
@@ -1,5 +1,2 @@
-<<<<<<< HEAD
 mod test_erc165;
-=======
-mod test_erc20;
->>>>>>> a54e98ca
+mod test_erc20;