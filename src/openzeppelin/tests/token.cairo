--- conflicted
+++ resolved
@@ -1,14 +1,5 @@
-<<<<<<< HEAD
 mod test_dual20;
-// mod test_dual721;
+mod test_dual721;
 mod test_erc20;
-// mod test_erc721;
-// mod test_dual721_receiver;
-
-=======
-// mod test_dual20;
-mod test_dual721;
-// mod test_erc20;
 mod test_erc721;
 mod test_dual721_receiver;
->>>>>>> 8e108217
