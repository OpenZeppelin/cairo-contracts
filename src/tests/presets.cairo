mod test_account;
<<<<<<< HEAD
mod test_erc721;
=======
mod test_erc20;
>>>>>>> 7a7be636
<|MERGE_RESOLUTION|>--- conflicted
+++ resolved
@@ -1,6 +1,3 @@
 mod test_account;
-<<<<<<< HEAD
-mod test_erc721;
-=======
 mod test_erc20;
->>>>>>> 7a7be636
+mod test_erc721;