= Security

The following documentation provides context, reasoning, and examples of methods and constants found in `openzeppelin/security/`.

CAUTION: Expect this module to evolve.

== Table of Contents

* <<initializable,Initializable>>
* <<pausable,Pausable>>
* <<reentrancy_guard,Reentrancy Guard>>
* <<safemath,SafeMath>>
 ** <<safeuint256,SafeUint256>>

== Initializable

The Initializable library provides a simple mechanism that mimics the functionality of a constructor.
More specifically, it enables logic to be performed once and only once which is useful to setup a contract's initial state when a constructor cannot be used.

The recommended pattern with Initializable is to include a check that the Initializable state is `False` and invoke `initialize` in the target function like this:

[,cairo]
----
from openzeppelin.security.initializable.library import Initializable

@external
func foo{syscall_ptr : felt*, pedersen_ptr : HashBuiltin*, range_check_ptr}() {
    let (initialized) = Initializable.initialized();
    assert initialized = FALSE;

    Initializable.initialize();
    return ();
}
----

CAUTION: This Initializable pattern should only be used on one function.

== Pausable

The Pausable library allows contracts to implement an emergency stop mechanism.
This can be useful for scenarios such as preventing trades until the end of an evaluation period or having an emergency switch to freeze all transactions in the event of a large bug.

To use the Pausable library, the contract should include `pause` and `unpause` functions (which should be protected).
For methods that should be available only when not paused, insert `assert_not_paused`.
For methods that should be available only when paused, insert `assert_paused`.
For example:

[,cairo]
----
from openzeppelin.security.pausable.library import Pausable

@external
func whenNotPaused{syscall_ptr: felt*, pedersen_ptr: HashBuiltin*, range_check_ptr}() {
    Pausable.assert_not_paused();

    // function body

    return ();
}

@external
func whenPaused{syscall_ptr: felt*, pedersen_ptr: HashBuiltin*, range_check_ptr}() {
    Pausable.assert_paused();

    // function body

    return ();
}
----

NOTE: `pause` and `unpause` already include these assertions.
In other words, `pause` cannot be invoked when already paused and vice versa.

For a list of full implementations utilizing the Pausable library, see:

* https://github.com/OpenZeppelin/cairo-contracts/blob/release-v0.4.0b/src/openzeppelin/token/erc20/presets/ERC20Pausable.cairo[ERC20Pausable]
* https://github.com/OpenZeppelin/cairo-contracts/blob/release-v0.4.0b/src/openzeppelin/token/erc721/presets/ERC721MintablePausable.cairo[ERC721MintablePausable]

== Reentrancy Guard

A https://gus-tavo-guim.medium.com/reentrancy-attack-on-smart-contracts-how-to-identify-the-exploitable-and-an-example-of-an-attack-4470a2d8dfe4[reentrancy attack] occurs when the caller is able to obtain more resources than allowed by recursively calling a target's function.

<<<<<<< HEAD
Since Cairo does not support modifiers like Solidity, the https://github.com/OpenZeppelin/cairo-contracts/blob/ad399728e6fcd5956a4ed347fb5e8ee731d37ec4/src/openzeppelin/security/reentrancyguard/library.cairo[`reentrancy guard`] library exposes two methods `start` and `end` to protect functions against reentrancy attacks.
The protected function must call `ReentrancyGuard.start` before the first function statement, and `ReentrancyGuard.end` before the return statement, as shown below:
=======
Since Cairo does not support modifiers like Solidity, the https://github.com/OpenZeppelin/cairo-contracts/blob/release-v0.4.0b/src/openzeppelin/security/reentrancyguard/library.cairo[`reentrancy guard`] library exposes two methods `_start` and `_end` to protect functions against reentrancy attacks.
The protected function must call `ReentrancyGuard._start` before the first function statement, and `ReentrancyGuard._end` before the return statement, as shown below:
>>>>>>> d0d2839c

[,cairo]
----
from openzeppelin.security.reentrancyguard.library import ReentrancyGuard

<<<<<<< HEAD
func test_function{
        syscall_ptr : felt*,
        pedersen_ptr : HashBuiltin*,
        range_check_ptr
    }():
   ReentrancyGuard.start()
   # function body
   ReentrancyGuard.end()
   return ()
end
=======
func test_function{syscall_ptr : felt*, pedersen_ptr : HashBuiltin*, range_check_ptr}() {
   ReentrancyGuard._start();

   // function body

   ReentrancyGuard._end();
   return ();
}
>>>>>>> d0d2839c
----

== SafeMath

=== SafeUint256

The SafeUint256 namespace in the https://github.com/OpenZeppelin/cairo-contracts/blob/release-v0.4.0b/src/openzeppelin/security/safemath/library.cairo[SafeMath library] offers arithmetic for unsigned 256-bit integers (uint256) by leveraging Cairo's Uint256 library and integrating overflow checks.
Some of Cairo's Uint256 functions do not revert upon overflows.
For instance, `uint256_add` will return a bit carry when the sum exceeds 256 bits.
This library includes an additional assertion ensuring values do not overflow.

Using SafeUint256 methods is rather straightforward.
Simply import SafeUint256 and insert the arithmetic method like this:

[,cairo]
----
from openzeppelin.security.safemath.library import SafeUint256

func add_two_uints{syscall_ptr: felt*, pedersen_ptr: HashBuiltin*, range_check_ptr}(
    a: Uint256, b: Uint256) -> (c: Uint256) {
    let (c: Uint256) = SafeUint256.add(a, b);
    return (c);
}
----<|MERGE_RESOLUTION|>--- conflicted
+++ resolved
@@ -80,39 +80,21 @@
 
 A https://gus-tavo-guim.medium.com/reentrancy-attack-on-smart-contracts-how-to-identify-the-exploitable-and-an-example-of-an-attack-4470a2d8dfe4[reentrancy attack] occurs when the caller is able to obtain more resources than allowed by recursively calling a target's function.
 
-<<<<<<< HEAD
-Since Cairo does not support modifiers like Solidity, the https://github.com/OpenZeppelin/cairo-contracts/blob/ad399728e6fcd5956a4ed347fb5e8ee731d37ec4/src/openzeppelin/security/reentrancyguard/library.cairo[`reentrancy guard`] library exposes two methods `start` and `end` to protect functions against reentrancy attacks.
+Since Cairo does not support modifiers like Solidity, the https://github.com/OpenZeppelin/cairo-contracts/blob/release-v0.4.0b/src/openzeppelin/security/reentrancyguard/library.cairo[`reentrancy guard`] library exposes two methods `start` and `end` to protect functions against reentrancy attacks.
 The protected function must call `ReentrancyGuard.start` before the first function statement, and `ReentrancyGuard.end` before the return statement, as shown below:
-=======
-Since Cairo does not support modifiers like Solidity, the https://github.com/OpenZeppelin/cairo-contracts/blob/release-v0.4.0b/src/openzeppelin/security/reentrancyguard/library.cairo[`reentrancy guard`] library exposes two methods `_start` and `_end` to protect functions against reentrancy attacks.
-The protected function must call `ReentrancyGuard._start` before the first function statement, and `ReentrancyGuard._end` before the return statement, as shown below:
->>>>>>> d0d2839c
 
 [,cairo]
 ----
 from openzeppelin.security.reentrancyguard.library import ReentrancyGuard
 
-<<<<<<< HEAD
-func test_function{
-        syscall_ptr : felt*,
-        pedersen_ptr : HashBuiltin*,
-        range_check_ptr
-    }():
-   ReentrancyGuard.start()
-   # function body
-   ReentrancyGuard.end()
-   return ()
-end
-=======
 func test_function{syscall_ptr : felt*, pedersen_ptr : HashBuiltin*, range_check_ptr}() {
-   ReentrancyGuard._start();
+   ReentrancyGuard.start();
 
    // function body
 
-   ReentrancyGuard._end();
+   ReentrancyGuard.end();
    return ();
 }
->>>>>>> d0d2839c
 ----
 
 == SafeMath
