[package]
name = "openzeppelin"
<<<<<<< HEAD
version = "0.8.0"
cairo-version = "2.5.0"
=======
version = "0.8.1"
edition = "2023_01"
cairo-version = "2.4.4"
>>>>>>> 14486165
authors = ["OpenZeppelin Community <maintainers@openzeppelin.org>"]
description = "OpenZeppelin Contracts written in Cairo for StarkNet, a decentralized ZK Rollup"
documentation = "https://docs.openzeppelin.com/contracts-cairo"
readme = "README.md"
repository = "https://github.com/OpenZeppelin/cairo-contracts"
license-file = "LICENSE"
keywords = ["openzeppelin", "starknet", "cairo", "contracts", "security", "standards"]

[dependencies]
<<<<<<< HEAD
starknet = "2.5.0"
=======
starknet = "2.4.4"
>>>>>>> 14486165

[lib]

[[target.starknet-contract]]
allowed-libfuncs-list.name = "experimental"
sierra = true
casm = true

[tool.fmt]
sort-module-level-items = true<|MERGE_RESOLUTION|>--- conflicted
+++ resolved
@@ -1,13 +1,8 @@
 [package]
 name = "openzeppelin"
-<<<<<<< HEAD
-version = "0.8.0"
-cairo-version = "2.5.0"
-=======
 version = "0.8.1"
 edition = "2023_01"
-cairo-version = "2.4.4"
->>>>>>> 14486165
+cairo-version = "2.5.0"
 authors = ["OpenZeppelin Community <maintainers@openzeppelin.org>"]
 description = "OpenZeppelin Contracts written in Cairo for StarkNet, a decentralized ZK Rollup"
 documentation = "https://docs.openzeppelin.com/contracts-cairo"
@@ -17,11 +12,7 @@
 keywords = ["openzeppelin", "starknet", "cairo", "contracts", "security", "standards"]
 
 [dependencies]
-<<<<<<< HEAD
 starknet = "2.5.0"
-=======
-starknet = "2.4.4"
->>>>>>> 14486165
 
 [lib]
 
