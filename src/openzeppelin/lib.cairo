--- conflicted
+++ resolved
@@ -1,7 +1,4 @@
-<<<<<<< HEAD
 mod introspection;
-=======
 mod security;
->>>>>>> d671d4c8
 mod token;
 mod tests;