--- conflicted
+++ resolved
@@ -45,11 +45,7 @@
 [workspace.dependencies]
 assert_macros = "2.13.1"
 starknet = "2.13.1"
-<<<<<<< HEAD
-snforge_std = "0.51.2"
-=======
 snforge_std = "0.53.0"
->>>>>>> 4ed98e84
 
 [dependencies]
 starknet.workspace = true
