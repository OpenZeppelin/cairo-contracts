--- conflicted
+++ resolved
@@ -29,12 +29,9 @@
 [dev-dependencies]
 assert_macros.workspace = true
 snforge_std.workspace = true
+openzeppelin_utils = { path = "../utils" }
 openzeppelin_testing = { path = "../testing" }
-<<<<<<< HEAD
 openzeppelin_test_common = { path = "../test_common" }
-=======
-openzeppelin_utils = { path = "../utils" }
->>>>>>> 32a8d2bd
 
 [lib]
 
