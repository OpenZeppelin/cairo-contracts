--- conflicted
+++ resolved
@@ -2156,16 +2156,12 @@
         assets: u256,
         shares: u256,
     ) {
-<<<<<<< HEAD
         let expected = ExpectedEvent::new()
             .key(selector!("BeforeDeposit"))
+            .data(caller)
+            .data(receiver)
             .data(assets)
             .data(shares);
-=======
-        let expected = ERC4626MockWithHooks::Event::BeforeDeposit(
-            ERC4626MockWithHooks::BeforeDeposit { caller, receiver, assets, shares },
-        );
->>>>>>> a03e01e5
         self.assert_emitted_single(contract, expected);
     }
 
@@ -2177,16 +2173,12 @@
         assets: u256,
         shares: u256,
     ) {
-<<<<<<< HEAD
         let expected = ExpectedEvent::new()
             .key(selector!("AfterDeposit"))
+            .data(caller)
+            .data(receiver)
             .data(assets)
             .data(shares);
-=======
-        let expected = ERC4626MockWithHooks::Event::AfterDeposit(
-            ERC4626MockWithHooks::AfterDeposit { caller, receiver, assets, shares },
-        );
->>>>>>> a03e01e5
         self.assert_emitted_single(contract, expected);
     }
 
@@ -2199,16 +2191,13 @@
         assets: u256,
         shares: u256,
     ) {
-<<<<<<< HEAD
         let expected = ExpectedEvent::new()
             .key(selector!("BeforeWithdraw"))
+            .data(caller)
+            .data(receiver)
+            .data(owner)
             .data(assets)
             .data(shares);
-=======
-        let expected = ERC4626MockWithHooks::Event::BeforeWithdraw(
-            ERC4626MockWithHooks::BeforeWithdraw { caller, receiver, owner, assets, shares },
-        );
->>>>>>> a03e01e5
         self.assert_emitted_single(contract, expected);
     }
 
@@ -2221,16 +2210,13 @@
         assets: u256,
         shares: u256,
     ) {
-<<<<<<< HEAD
         let expected = ExpectedEvent::new()
             .key(selector!("AfterWithdraw"))
+            .data(caller)
+            .data(receiver)
+            .data(owner)
             .data(assets)
             .data(shares);
-=======
-        let expected = ERC4626MockWithHooks::Event::AfterWithdraw(
-            ERC4626MockWithHooks::AfterWithdraw { caller, receiver, owner, assets, shares },
-        );
->>>>>>> a03e01e5
         self.assert_emitted_single(contract, expected);
     }
 }