import pytest
<<<<<<< HEAD
from utils import assert_revert, get_contract_class, cached_contract, TRUE, FALSE, IACCOUNT_ID, State
=======
from nile.utils import assert_revert, TRUE, FALSE
from utils import get_contract_class, cached_contract, State
>>>>>>> d0d2839c
from signers import MockEthSigner, get_raw_invoke

private_key = b'\x01' * 32
signer = MockEthSigner(b'\x01' * 32)
other = MockEthSigner(b'\x02' * 32)


@pytest.fixture(scope='module')
def contract_defs():
    account_cls = get_contract_class('EthAccount')
    init_cls = get_contract_class("Initializable")
    attacker_cls = get_contract_class("AccountReentrancy")

    return account_cls, init_cls, attacker_cls


@pytest.fixture(scope='module')
async def account_init(contract_defs):
    account_cls, init_cls, attacker_cls = contract_defs
    starknet = await State.init()

    account1 = await starknet.deploy(
        contract_class=account_cls,
        constructor_calldata=[signer.eth_address]
    )
    account2 = await starknet.deploy(
        contract_class=account_cls,
        constructor_calldata=[signer.eth_address]
    )
    initializable1 = await starknet.deploy(
        contract_class=init_cls,
        constructor_calldata=[],
    )
    initializable2 = await starknet.deploy(
        contract_class=init_cls,
        constructor_calldata=[],
    )
    attacker = await starknet.deploy(
        contract_class=attacker_cls,
        constructor_calldata=[],
    )

    return starknet.state, account1, account2, initializable1, initializable2, attacker


@pytest.fixture
def account_factory(contract_defs, account_init):
    account_cls, init_cls, attacker_cls = contract_defs
    state, account1, account2, initializable1, initializable2, attacker = account_init
    _state = state.copy()
    account1 = cached_contract(_state, account_cls, account1)
    account2 = cached_contract(_state, account_cls, account2)
    initializable1 = cached_contract(_state, init_cls, initializable1)
    initializable2 = cached_contract(_state, init_cls, initializable2)
    attacker = cached_contract(_state, attacker_cls, attacker)

    return account1, account2, initializable1, initializable2, attacker


@pytest.mark.asyncio
async def test_constructor(account_factory):
    account, *_ = account_factory

    execution_info = await account.getEthAddress().call()
    assert execution_info.result == (signer.eth_address,)

    execution_info = await account.supportsInterface(IACCOUNT_ID).call()
    assert execution_info.result == (TRUE,)


@pytest.mark.asyncio
async def test_execute(account_factory):
    account, _, initializable, *_ = account_factory

    execution_info = await initializable.initialized().call()
    assert execution_info.result == (FALSE,)

    _, hash, signature = await signer.send_transactions(account, [(initializable.contract_address, 'initialize', [])])

    validity_info, *_ = await signer.send_transactions(account, [(account.contract_address, 'isValidSignature', [hash, len(signature), *signature])])
    assert validity_info.call_info.retdata[1] == TRUE

    execution_info = await initializable.initialized().call()
    assert execution_info.result == (TRUE,)

    # should revert if signature is not correct
    await assert_revert(
        signer.send_transactions(account, [(account.contract_address, 'isValidSignature', [
                                 hash-1, len(signature), *signature])]),
        reverted_with="Invalid signature"
    )


@pytest.mark.asyncio
async def test_multicall(account_factory):
    account, _, initializable_1, initializable_2, _ = account_factory

    execution_info = await initializable_1.initialized().call()
    assert execution_info.result == (FALSE,)
    execution_info = await initializable_2.initialized().call()
    assert execution_info.result == (FALSE,)

    await signer.send_transactions(
        account,
        [
            (initializable_1.contract_address, 'initialize', []),
            (initializable_2.contract_address, 'initialize', [])
        ]
    )

    execution_info = await initializable_1.initialized().call()
    assert execution_info.result == (TRUE,)
    execution_info = await initializable_2.initialized().call()
    assert execution_info.result == (TRUE,)


@pytest.mark.asyncio
async def test_return_value(account_factory):
    account, _, initializable, *_ = account_factory

    # initialize, set `initialized = 1`
    await signer.send_transactions(account, [(initializable.contract_address, 'initialize', [])])

    read_info, *_ = await signer.send_transactions(account, [(initializable.contract_address, 'initialized', [])])
    call_info = await initializable.initialized().call()
    (call_result, ) = call_info.result
    assert read_info.call_info.retdata[1] == call_result  # 1


@ pytest.mark.asyncio
async def test_nonce(account_factory):
    account, _, initializable, *_ = account_factory

    # bump nonce
    await signer.send_transactions(account, [(initializable.contract_address, 'initialized', [])])

    hex_args = [(hex(initializable.contract_address), 'initialized', [])]
    raw_invocation = get_raw_invoke(account, hex_args)
    current_nonce = await raw_invocation.state.state.get_nonce_at(account.contract_address)

    # lower nonce
    await assert_revert(
        signer.send_transactions(
            account, [(initializable.contract_address, 'initialize', [])], current_nonce - 1),
        reverted_with="Invalid transaction nonce. Expected: {}, got: {}.".format(
            current_nonce, current_nonce - 1
        )
    )

    # higher nonce
    await assert_revert(
        signer.send_transactions(
            account, [(initializable.contract_address, 'initialize', [])], current_nonce + 1),
        reverted_with="Invalid transaction nonce. Expected: {}, got: {}.".format(
            current_nonce, current_nonce + 1
        )
    )

    # right nonce
    await signer.send_transactions(account, [(initializable.contract_address, 'initialize', [])], current_nonce)

    execution_info = await initializable.initialized().call()
    assert execution_info.result == (TRUE,)


@pytest.mark.asyncio
async def test_eth_address_setter(account_factory):
    account, *_ = account_factory

    execution_info = await account.getEthAddress().call()
    assert execution_info.result == (signer.eth_address,)

    # set new pubkey
    await signer.send_transactions(account, [(account.contract_address, 'setEthAddress', [other.eth_address])])

    execution_info = await account.getEthAddress().call()
    assert execution_info.result == (other.eth_address,)


@pytest.mark.asyncio
async def test_eth_address_setter_different_account(account_factory):
    account, bad_account, *_ = account_factory

    # set new pubkey
    await assert_revert(
        signer.send_transactions(
            bad_account,
            [(account.contract_address, 'setEthAddress', [other.eth_address])]
        ),
        reverted_with="Account: caller is not this account"
    )


@pytest.mark.asyncio
async def test_account_takeover_with_reentrant_call(account_factory):
    account, _, _, _, attacker = account_factory

    await assert_revert(
        signer.send_transaction(
            account, attacker.contract_address, 'account_takeover', []),
        reverted_with="Account: no reentrant call"
    )

    execution_info = await account.getEthAddress().call()
    assert execution_info.result == (signer.eth_address,)<|MERGE_RESOLUTION|>--- conflicted
+++ resolved
@@ -1,10 +1,6 @@
 import pytest
-<<<<<<< HEAD
-from utils import assert_revert, get_contract_class, cached_contract, TRUE, FALSE, IACCOUNT_ID, State
-=======
 from nile.utils import assert_revert, TRUE, FALSE
-from utils import get_contract_class, cached_contract, State
->>>>>>> d0d2839c
+from utils import get_contract_class, cached_contract, State, IACCOUNT_ID
 from signers import MockEthSigner, get_raw_invoke
 
 private_key = b'\x01' * 32
