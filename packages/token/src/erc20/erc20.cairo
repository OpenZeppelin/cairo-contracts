// SPDX-License-Identifier: MIT
<<<<<<< HEAD
// OpenZeppelin Contracts for Cairo v1.0.0 (token/erc20/erc20.cairo)
=======
// OpenZeppelin Contracts for Cairo v0.20.0 (token/src/erc20/erc20.cairo)
>>>>>>> 32dd529c

/// # ERC20 Component
///
/// The ERC20 component provides an implementation of the IERC20 interface as well as
/// non-standard implementations that can be used to create an ERC20 contract. This
/// component is agnostic regarding how tokens are created, which means that developers
/// must create their own token distribution mechanism.
/// See [the documentation]
<<<<<<< HEAD
/// (https://docs.openzeppelin.com/contracts-cairo/1.0.0/guides/erc20-supply)
=======
/// (https://docs.openzeppelin.com/contracts-cairo/0.20.0/guides/erc20-supply)
>>>>>>> 32dd529c
/// for examples.
#[starknet::component]
pub mod ERC20Component {
    use core::num::traits::{Bounded, Zero};
    use crate::erc20::interface;
    use crate::erc20::snip12_utils::permit::Permit;
    use openzeppelin_account::interface::{ISRC6Dispatcher, ISRC6DispatcherTrait};
    use openzeppelin_utils::cryptography::interface::{INonces, ISNIP12Metadata};
    use openzeppelin_utils::cryptography::snip12::{
        OffchainMessageHash, SNIP12Metadata, StarknetDomain, StructHash,
    };
    use openzeppelin_utils::nonces::NoncesComponent;
    use openzeppelin_utils::nonces::NoncesComponent::InternalTrait as NoncesInternalTrait;
    use starknet::ContractAddress;
    use starknet::storage::{Map, StorageMapReadAccess, StorageMapWriteAccess};
    use starknet::storage::{StoragePointerReadAccess, StoragePointerWriteAccess};

    // This default decimals is only used when the DefaultConfig
    // is in scope in the implementing contract.
    pub const DEFAULT_DECIMALS: u8 = 18;

    #[storage]
    pub struct Storage {
        pub ERC20_name: ByteArray,
        pub ERC20_symbol: ByteArray,
        pub ERC20_total_supply: u256,
        pub ERC20_balances: Map<ContractAddress, u256>,
        pub ERC20_allowances: Map<(ContractAddress, ContractAddress), u256>,
    }

    #[event]
    #[derive(Drop, Debug, PartialEq, starknet::Event)]
    pub enum Event {
        Transfer: Transfer,
        Approval: Approval,
    }

    /// Emitted when tokens are moved from address `from` to address `to`.
    #[derive(Drop, Debug, PartialEq, starknet::Event)]
    pub struct Transfer {
        #[key]
        pub from: ContractAddress,
        #[key]
        pub to: ContractAddress,
        pub value: u256,
    }

    /// Emitted when the allowance of a `spender` for an `owner` is set by a call
    /// to `approve`. `value` is the new allowance.
    #[derive(Drop, Debug, PartialEq, starknet::Event)]
    pub struct Approval {
        #[key]
        pub owner: ContractAddress,
        #[key]
        pub spender: ContractAddress,
        pub value: u256,
    }

    pub mod Errors {
        pub const APPROVE_FROM_ZERO: felt252 = 'ERC20: approve from 0';
        pub const APPROVE_TO_ZERO: felt252 = 'ERC20: approve to 0';
        pub const TRANSFER_FROM_ZERO: felt252 = 'ERC20: transfer from 0';
        pub const TRANSFER_TO_ZERO: felt252 = 'ERC20: transfer to 0';
        pub const BURN_FROM_ZERO: felt252 = 'ERC20: burn from 0';
        pub const MINT_TO_ZERO: felt252 = 'ERC20: mint to 0';
        pub const INSUFFICIENT_BALANCE: felt252 = 'ERC20: insufficient balance';
        pub const INSUFFICIENT_ALLOWANCE: felt252 = 'ERC20: insufficient allowance';
        pub const EXPIRED_PERMIT_SIGNATURE: felt252 = 'ERC20: expired permit signature';
        pub const INVALID_PERMIT_SIGNATURE: felt252 = 'ERC20: invalid permit signature';
    }

    /// Constants expected to be defined at the contract level used to configure the component
    /// behaviour.
    ///
    /// - `DECIMALS`: Returns the number of decimals the token uses.
    pub trait ImmutableConfig {
        const DECIMALS: u8;
    }

    //
    // Hooks
    //

    pub trait ERC20HooksTrait<TContractState> {
        fn before_update(
            ref self: ComponentState<TContractState>,
            from: ContractAddress,
            recipient: ContractAddress,
            amount: u256,
        ) {}

        fn after_update(
            ref self: ComponentState<TContractState>,
            from: ContractAddress,
            recipient: ContractAddress,
            amount: u256,
        ) {}
    }

    //
    // External
    //

    #[embeddable_as(ERC20Impl)]
    impl ERC20<
        TContractState, +HasComponent<TContractState>, +ERC20HooksTrait<TContractState>,
    > of interface::IERC20<ComponentState<TContractState>> {
        /// Returns the value of tokens in existence.
        fn total_supply(self: @ComponentState<TContractState>) -> u256 {
            self.ERC20_total_supply.read()
        }

        /// Returns the amount of tokens owned by `account`.
        fn balance_of(self: @ComponentState<TContractState>, account: ContractAddress) -> u256 {
            self.ERC20_balances.read(account)
        }

        /// Returns the remaining number of tokens that `spender` is
        /// allowed to spend on behalf of `owner` through `transfer_from`.
        /// This is zero by default.
        /// This value changes when `approve` or `transfer_from` are called.
        fn allowance(
            self: @ComponentState<TContractState>, owner: ContractAddress, spender: ContractAddress,
        ) -> u256 {
            self.ERC20_allowances.read((owner, spender))
        }

        /// Moves `amount` tokens from the caller's token balance to `to`.
        ///
        /// Requirements:
        ///
        /// - `recipient` is not the zero address.
        /// - The caller has a balance of at least `amount`.
        ///
        /// Emits a `Transfer` event.
        fn transfer(
            ref self: ComponentState<TContractState>, recipient: ContractAddress, amount: u256,
        ) -> bool {
            let sender = starknet::get_caller_address();
            self._transfer(sender, recipient, amount);
            true
        }

        /// Moves `amount` tokens from `from` to `to` using the allowance mechanism.
        /// `amount` is then deducted from the caller's allowance.
        ///
        /// Requirements:
        ///
        /// - `sender` is not the zero address.
        /// - `sender` must have a balance of at least `amount`.
        /// - `recipient` is not the zero address.
        /// - The caller has an allowance of `sender`'s tokens of at least `amount`.
        ///
        /// Emits a `Transfer` event.
        fn transfer_from(
            ref self: ComponentState<TContractState>,
            sender: ContractAddress,
            recipient: ContractAddress,
            amount: u256,
        ) -> bool {
            let caller = starknet::get_caller_address();
            self._spend_allowance(sender, caller, amount);
            self._transfer(sender, recipient, amount);
            true
        }

        /// Sets `amount` as the allowance of `spender` over the caller’s tokens.
        ///
        /// Requirements:
        ///
        /// - `spender` is not the zero address.
        ///
        /// Emits an `Approval` event.
        fn approve(
            ref self: ComponentState<TContractState>, spender: ContractAddress, amount: u256,
        ) -> bool {
            let caller = starknet::get_caller_address();
            self._approve(caller, spender, amount);
            true
        }
    }

    #[embeddable_as(ERC20MetadataImpl)]
    impl ERC20Metadata<
<<<<<<< HEAD
        TContractState, +HasComponent<TContractState>, +ERC20HooksTrait<TContractState>,
=======
        TContractState,
        +HasComponent<TContractState>,
        impl Immutable: ImmutableConfig,
        +ERC20HooksTrait<TContractState>,
>>>>>>> 32dd529c
    > of interface::IERC20Metadata<ComponentState<TContractState>> {
        /// Returns the name of the token.
        fn name(self: @ComponentState<TContractState>) -> ByteArray {
            self.ERC20_name.read()
        }

        /// Returns the ticker symbol of the token, usually a shorter version of the name.
        fn symbol(self: @ComponentState<TContractState>) -> ByteArray {
            self.ERC20_symbol.read()
        }

        /// Returns the number of decimals used to get its user representation.
        fn decimals(self: @ComponentState<TContractState>) -> u8 {
            Immutable::DECIMALS
        }
    }

    /// Adds camelCase support for `IERC20`.
    #[embeddable_as(ERC20CamelOnlyImpl)]
    impl ERC20CamelOnly<
        TContractState, +HasComponent<TContractState>, +ERC20HooksTrait<TContractState>,
    > of interface::IERC20CamelOnly<ComponentState<TContractState>> {
        fn totalSupply(self: @ComponentState<TContractState>) -> u256 {
            ERC20::total_supply(self)
        }

        fn balanceOf(self: @ComponentState<TContractState>, account: ContractAddress) -> u256 {
            ERC20::balance_of(self, account)
        }

        fn transferFrom(
            ref self: ComponentState<TContractState>,
            sender: ContractAddress,
            recipient: ContractAddress,
            amount: u256,
        ) -> bool {
            ERC20::transfer_from(ref self, sender, recipient, amount)
        }
    }

    #[embeddable_as(ERC20MixinImpl)]
    impl ERC20Mixin<
<<<<<<< HEAD
        TContractState, +HasComponent<TContractState>, +ERC20HooksTrait<TContractState>,
=======
        TContractState,
        +HasComponent<TContractState>,
        +ImmutableConfig,
        +ERC20HooksTrait<TContractState>,
>>>>>>> 32dd529c
    > of interface::IERC20Mixin<ComponentState<TContractState>> {
        // IERC20
        fn total_supply(self: @ComponentState<TContractState>) -> u256 {
            ERC20::total_supply(self)
        }

        fn balance_of(self: @ComponentState<TContractState>, account: ContractAddress) -> u256 {
            ERC20::balance_of(self, account)
        }

        fn allowance(
            self: @ComponentState<TContractState>, owner: ContractAddress, spender: ContractAddress,
        ) -> u256 {
            ERC20::allowance(self, owner, spender)
        }

        fn transfer(
            ref self: ComponentState<TContractState>, recipient: ContractAddress, amount: u256,
        ) -> bool {
            ERC20::transfer(ref self, recipient, amount)
        }

        fn transfer_from(
            ref self: ComponentState<TContractState>,
            sender: ContractAddress,
            recipient: ContractAddress,
            amount: u256,
        ) -> bool {
            ERC20::transfer_from(ref self, sender, recipient, amount)
        }

        fn approve(
            ref self: ComponentState<TContractState>, spender: ContractAddress, amount: u256,
        ) -> bool {
            ERC20::approve(ref self, spender, amount)
        }

        // IERC20Metadata
        fn name(self: @ComponentState<TContractState>) -> ByteArray {
            ERC20Metadata::name(self)
        }

        fn symbol(self: @ComponentState<TContractState>) -> ByteArray {
            ERC20Metadata::symbol(self)
        }

        fn decimals(self: @ComponentState<TContractState>) -> u8 {
            ERC20Metadata::decimals(self)
        }

        // IERC20CamelOnly
        fn totalSupply(self: @ComponentState<TContractState>) -> u256 {
            ERC20CamelOnly::totalSupply(self)
        }

        fn balanceOf(self: @ComponentState<TContractState>, account: ContractAddress) -> u256 {
            ERC20CamelOnly::balanceOf(self, account)
        }

        fn transferFrom(
            ref self: ComponentState<TContractState>,
            sender: ContractAddress,
            recipient: ContractAddress,
            amount: u256,
        ) -> bool {
            ERC20CamelOnly::transferFrom(ref self, sender, recipient, amount)
        }
    }

    /// The ERC20Permit impl implements the EIP-2612 standard, facilitating token approvals via
    /// off-chain signatures. This approach allows token holders to delegate their approval to spend
    /// tokens without executing an on-chain transaction, reducing gas costs and enhancing
    /// usability.
    /// See https://eips.ethereum.org/EIPS/eip-2612.
    ///
    /// The message signed and the signature must follow the SNIP-12 standard for hashing and
    /// signing typed structured data.
    /// See https://github.com/starknet-io/SNIPs/blob/main/SNIPS/snip-12.md.
    ///
    /// To safeguard against replay attacks and ensure the uniqueness of each approval via `permit`,
    /// the data signed includes:
    ///   - The address of the owner.
    ///   - The parameters specified in the `approve` function (spender and amount).
    ///   - The address of the token contract itself.
    ///   - A nonce, which must be unique for each operation, incrementing after each use to prevent
    ///   reuse of the signature.
    ///   - The chain ID, which protects against cross-chain replay attacks.
    #[embeddable_as(ERC20PermitImpl)]
    impl ERC20Permit<
        TContractState,
        +HasComponent<TContractState>,
        +ERC20HooksTrait<TContractState>,
        impl Nonces: NoncesComponent::HasComponent<TContractState>,
        impl Metadata: SNIP12Metadata,
        +Drop<TContractState>,
    > of interface::IERC20Permit<ComponentState<TContractState>> {
        /// Sets `amount` as the allowance of `spender` over `owner`'s tokens after validating the
        /// signature.
        ///
        /// Requirements:
        ///
        /// - `owner` is a deployed account contract.
        /// - `spender` is not the zero address.
        /// - `deadline` is not a timestamp in the past.
        /// - `signature` is a valid signature that can be validated with a call to `owner` account.
        /// - `signature` must use the current nonce of the `owner`.
        ///
        /// Emits an `Approval` event.
        /// Every successful call increases `owner`'s nonce by one.
        fn permit(
            ref self: ComponentState<TContractState>,
            owner: ContractAddress,
            spender: ContractAddress,
            amount: u256,
            deadline: u64,
            signature: Span<felt252>,
        ) {
            // 1. Ensure the deadline is not missed
            assert(starknet::get_block_timestamp() <= deadline, Errors::EXPIRED_PERMIT_SIGNATURE);

            // 2. Get the current nonce and increment it
            let mut nonces_component = get_dep_component_mut!(ref self, Nonces);
            let nonce = nonces_component.use_nonce(owner);

            // 3. Make a call to the account to validate permit signature
            let permit = Permit {
                token: starknet::get_contract_address(), spender, amount, nonce, deadline,
            };
            let permit_hash = permit.get_message_hash(owner);
            let is_valid_sig_felt = ISRC6Dispatcher { contract_address: owner }
                .is_valid_signature(permit_hash, signature.into());

            // 4. Check the response is either 'VALID' or True (for backwards compatibility)
            let is_valid_sig = is_valid_sig_felt == starknet::VALIDATED || is_valid_sig_felt == 1;
            assert(is_valid_sig, Errors::INVALID_PERMIT_SIGNATURE);

            // 5. Approve
            self._approve(owner, spender, amount);
        }

        /// Returns the current nonce of `owner`. A nonce value must be
        /// included whenever a signature for `permit` call is generated.
        fn nonces(self: @ComponentState<TContractState>, owner: ContractAddress) -> felt252 {
            let nonces_component = get_dep_component!(self, Nonces);
            nonces_component.nonces(owner)
        }

        /// Returns the domain separator used in generating a message hash for `permit` signature.
        /// The domain hashing logic follows SNIP-12 standard.
        fn DOMAIN_SEPARATOR(self: @ComponentState<TContractState>) -> felt252 {
            let domain = StarknetDomain {
                name: Metadata::name(),
                version: Metadata::version(),
                chain_id: starknet::get_tx_info().unbox().chain_id,
                revision: 1,
            };
            domain.hash_struct()
        }
    }

    #[embeddable_as(SNIP12MetadataExternalImpl)]
    impl SNIP12MetadataExternal<
        TContractState, +HasComponent<TContractState>, impl Metadata: SNIP12Metadata,
    > of ISNIP12Metadata<ComponentState<TContractState>> {
        /// Returns the domain name and version used to generate the message hash for for permit
        /// signature.
        ///
        /// The returned tuple contains:
        ///
        /// - `t.0`: The name used in the SNIP12Metadata implementation.
        /// - `t.1`: The version used in the SNIP12Metadata implementation.
        fn snip12_metadata(self: @ComponentState<TContractState>) -> (felt252, felt252) {
            (Metadata::name(), Metadata::version())
        }
    }

    //
    // Internal
    //

    #[generate_trait]
    pub impl InternalImpl<
        TContractState, +HasComponent<TContractState>, impl Hooks: ERC20HooksTrait<TContractState>,
    > of InternalTrait<TContractState> {
        /// Initializes the contract by setting the token name and symbol.
        /// To prevent reinitialization, this should only be used inside of a contract's
        /// constructor.
        fn initializer(
            ref self: ComponentState<TContractState>, name: ByteArray, symbol: ByteArray,
        ) {
            self.ERC20_name.write(name);
            self.ERC20_symbol.write(symbol);
        }

        /// Creates a `value` amount of tokens and assigns them to `account`.
        ///
        /// Requirements:
        ///
        /// - `recipient` is not the zero address.
        ///
        /// Emits a `Transfer` event with `from` set to the zero address.
        fn mint(
            ref self: ComponentState<TContractState>, recipient: ContractAddress, amount: u256,
        ) {
            assert(!recipient.is_zero(), Errors::MINT_TO_ZERO);
            self.update(Zero::zero(), recipient, amount);
        }

        /// Destroys `amount` of tokens from `account`.
        ///
        /// Requirements:
        ///
        /// - `account` is not the zero address.
        /// - `account` must have at least a balance of `amount`.
        ///
        /// Emits a `Transfer` event with `to` set to the zero address.
        fn burn(ref self: ComponentState<TContractState>, account: ContractAddress, amount: u256) {
            assert(!account.is_zero(), Errors::BURN_FROM_ZERO);
            self.update(account, Zero::zero(), amount);
        }

        /// Transfers an `amount` of tokens from `from` to `to`, or alternatively mints (or burns)
        /// if `from` (or `to`) is the zero address.
        ///
        /// NOTE: This function can be extended using the `ERC20HooksTrait`, to add
        /// functionality before and/or after the transfer, mint, or burn.
        ///
        /// Emits a `Transfer` event.
        fn update(
            ref self: ComponentState<TContractState>,
            from: ContractAddress,
            to: ContractAddress,
            amount: u256,
        ) {
            Hooks::before_update(ref self, from, to, amount);

            let zero_address = Zero::zero();
            if (from == zero_address) {
                let total_supply = self.ERC20_total_supply.read();
                self.ERC20_total_supply.write(total_supply + amount);
            } else {
                let from_balance = self.ERC20_balances.read(from);
                assert(from_balance >= amount, Errors::INSUFFICIENT_BALANCE);
                self.ERC20_balances.write(from, from_balance - amount);
            }

            if (to == zero_address) {
                let total_supply = self.ERC20_total_supply.read();
                self.ERC20_total_supply.write(total_supply - amount);
            } else {
                let to_balance = self.ERC20_balances.read(to);
                self.ERC20_balances.write(to, to_balance + amount);
            }

            self.emit(Transfer { from, to, value: amount });

            Hooks::after_update(ref self, from, to, amount);
        }

        /// Internal method that moves an `amount` of tokens from `from` to `to`.
        ///
        /// Requirements:
        ///
        /// - `sender` is not the zero address.
        /// - `sender` must have at least a balance of `amount`.
        /// - `recipient` is not the zero address.
        ///
        /// Emits a `Transfer` event.
        fn _transfer(
            ref self: ComponentState<TContractState>,
            sender: ContractAddress,
            recipient: ContractAddress,
            amount: u256,
        ) {
            assert(!sender.is_zero(), Errors::TRANSFER_FROM_ZERO);
            assert(!recipient.is_zero(), Errors::TRANSFER_TO_ZERO);
            self.update(sender, recipient, amount);
        }

        /// Internal method that sets `amount` as the allowance of `spender` over the
        /// `owner`s tokens.
        ///
        /// Requirements:
        ///
        /// - `owner` is not the zero address.
        /// - `spender` is not the zero address.
        ///
        /// Emits an `Approval` event.
        fn _approve(
            ref self: ComponentState<TContractState>,
            owner: ContractAddress,
            spender: ContractAddress,
            amount: u256,
        ) {
            assert(!owner.is_zero(), Errors::APPROVE_FROM_ZERO);
            assert(!spender.is_zero(), Errors::APPROVE_TO_ZERO);
            self.ERC20_allowances.write((owner, spender), amount);
            self.emit(Approval { owner, spender, value: amount });
        }

        /// Updates `owner`s allowance for `spender` based on spent `amount`.
        /// Does not update the allowance value in case of infinite allowance.
        ///
        /// Requirements:
        ///
        /// - `spender` must have at least an allowance of `amount` from `owner`.
        ///
        /// Possibly emits an `Approval` event.
        fn _spend_allowance(
            ref self: ComponentState<TContractState>,
            owner: ContractAddress,
            spender: ContractAddress,
            amount: u256,
        ) {
            let current_allowance = self.ERC20_allowances.read((owner, spender));
            if current_allowance != Bounded::MAX {
                assert(current_allowance >= amount, Errors::INSUFFICIENT_ALLOWANCE);
                self._approve(owner, spender, current_allowance - amount);
            }
        }
    }
}

/// Implementation of the default ERC20Component ImmutableConfig.
///
/// See
/// https://github.com/starknet-io/SNIPs/blob/main/SNIPS/snip-107.md#defaultconfig-implementation
///
/// The default decimals is set to `DEFAULT_DECIMALS`.
pub impl DefaultConfig of ERC20Component::ImmutableConfig {
    const DECIMALS: u8 = ERC20Component::DEFAULT_DECIMALS;
}

/// An empty implementation of the ERC20 hooks to be used in basic ERC20 preset contracts.
pub impl ERC20HooksEmptyImpl<TContractState> of ERC20Component::ERC20HooksTrait<TContractState> {}<|MERGE_RESOLUTION|>--- conflicted
+++ resolved
@@ -1,9 +1,5 @@
 // SPDX-License-Identifier: MIT
-<<<<<<< HEAD
-// OpenZeppelin Contracts for Cairo v1.0.0 (token/erc20/erc20.cairo)
-=======
-// OpenZeppelin Contracts for Cairo v0.20.0 (token/src/erc20/erc20.cairo)
->>>>>>> 32dd529c
+// OpenZeppelin Contracts for Cairo v1.0.0 (token/src/erc20/erc20.cairo)
 
 /// # ERC20 Component
 ///
@@ -12,11 +8,7 @@
 /// component is agnostic regarding how tokens are created, which means that developers
 /// must create their own token distribution mechanism.
 /// See [the documentation]
-<<<<<<< HEAD
 /// (https://docs.openzeppelin.com/contracts-cairo/1.0.0/guides/erc20-supply)
-=======
-/// (https://docs.openzeppelin.com/contracts-cairo/0.20.0/guides/erc20-supply)
->>>>>>> 32dd529c
 /// for examples.
 #[starknet::component]
 pub mod ERC20Component {
@@ -201,14 +193,10 @@
 
     #[embeddable_as(ERC20MetadataImpl)]
     impl ERC20Metadata<
-<<<<<<< HEAD
-        TContractState, +HasComponent<TContractState>, +ERC20HooksTrait<TContractState>,
-=======
         TContractState,
         +HasComponent<TContractState>,
         impl Immutable: ImmutableConfig,
         +ERC20HooksTrait<TContractState>,
->>>>>>> 32dd529c
     > of interface::IERC20Metadata<ComponentState<TContractState>> {
         /// Returns the name of the token.
         fn name(self: @ComponentState<TContractState>) -> ByteArray {
@@ -251,14 +239,10 @@
 
     #[embeddable_as(ERC20MixinImpl)]
     impl ERC20Mixin<
-<<<<<<< HEAD
-        TContractState, +HasComponent<TContractState>, +ERC20HooksTrait<TContractState>,
-=======
         TContractState,
         +HasComponent<TContractState>,
         +ImmutableConfig,
         +ERC20HooksTrait<TContractState>,
->>>>>>> 32dd529c
     > of interface::IERC20Mixin<ComponentState<TContractState>> {
         // IERC20
         fn total_supply(self: @ComponentState<TContractState>) -> u256 {
