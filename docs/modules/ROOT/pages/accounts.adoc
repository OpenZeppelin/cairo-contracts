:test-signers: https://github.com/OpenZeppelin/cairo-contracts/blob/release-v0.6.1/tests/signers.py
:snip-5: https://github.com/starknet-io/SNIPs/blob/main/SNIPS/snip-5.md
:snip-6: https://github.com/ericnordelo/SNIPs/blob/feat/standard-account/SNIPS/snip-6.md
:counterfactual: xref:/guides/deployment.adoc[Counterfactual Deployments]

= Accounts

Unlike Ethereum where accounts are derived from a private key, all Starknet accounts are contracts. This means there's no Externally Owned Account (EOA)
concept on Starknet.

Instead, the network features native account abstraction and signature validation happens at the contract level.

For a general overview of account abstraction, see
https://docs.starknet.io/documentation/architecture_and_concepts/Accounts/introduction/[Starknet's documentation].
A more detailed discussion on the topic can be found in
https://community.starknet.io/t/starknet-account-abstraction-model-part-1/781[Starknet Shaman's forum].

TIP: For detailed information on the usage and implementation check the xref:/api/account.adoc[API Reference] section.

== Standard Account Interface

Accounts in Starknet are smart contracts, and so they can be deployed and interacted
with like any other contract, and can be extended to implement any custom logic. However, an account is a special type
of contract that is used to validate and execute transactions. For this reason, it must implement a set of entrypoints
that the protocol uses for this execution flow. The {snip-6}[SNIP-6] proposal defines a standard interface for accounts,
supporting this execution flow and interoperability with DApps in the ecosystem.

=== ISRC6 Interface

[,javascript]
----
/// Represents a call to a target contract function.
struct Call {
    to: ContractAddress,
    selector: felt252,
    calldata: Array<felt252>
<<<<<<< HEAD
}

/// Standard Account Interface
trait ISRC6 {
    /// Executes a transaction through the account.
    fn __execute__(calls: Array<Call>) -> Array<Span<felt252>>;

    /// Asserts whether the transaction is valid to be executed.
    fn __validate__(calls: Array<Call>) -> felt252;

    /// Asserts whether a given signature for a given hash is valid.
    fn is_valid_signature(hash: felt252, signature: Array<felt252>) -> felt252;
=======
>>>>>>> eb26682d
}

<<<<<<< HEAD
{snip-6}[SNIP-6] adds the `is_valid_signature` method. This method is not used by the protocol, but it's useful for
DApps to verify the validity of signatures, supporting features like Sign In with Starknet.

SNIP-6 also defines that compliant accounts must implement the SRC5 interface following {snip-5}[SNIP-5], as
a mechanism for detecting whether a contract is an account or not through introspection.

=== ISRC5 Interface

[,javascript]
----
/// Standard Interface Detection
trait ISRC5 {
    /// Queries if a contract implements a given interface.
    fn supports_interface(interface_id: felt252) -> bool;
}
----

{snip-6}[SNIP-6] compliant accounts must return `true` when queried for the ISRC6 interface Id.

Even though these interfaces are not enforced by the protocol, it's recommended to implement them for enabling
interoperability with the ecosystem.

=======
/// Standard Account Interface
trait ISRC6 {
    /// Executes a transaction through the account.
    fn __execute__(calls: Array<Call>) -> Array<Span<felt252>>;

    /// Asserts whether the transaction is valid to be executed.
    fn __validate__(calls: Array<Call>) -> felt252;

    /// Asserts whether a given signature for a given hash is valid.
    fn is_valid_signature(hash: felt252, signature: Array<felt252>) -> felt252;
}
----

{snip-6}[SNIP-6] adds the `is_valid_signature` method. This method is not used by the protocol, but it's useful for
DApps to verify the validity of signatures, supporting features like Sign In with Starknet.

SNIP-6 also defines that compliant accounts must implement the SRC5 interface following {snip-5}[SNIP-5], as
a mechanism for detecting whether a contract is an account or not through introspection.

=== ISRC5 Interface

[,javascript]
----
/// Standard Interface Detection
trait ISRC5 {
    /// Queries if a contract implements a given interface.
    fn supports_interface(interface_id: felt252) -> bool;
}
----

{snip-6}[SNIP-6] compliant accounts must return `true` when queried for the ISRC6 interface Id.

Even though these interfaces are not enforced by the protocol, it's recommended to implement them for enabling
interoperability with the ecosystem.
>>>>>>> eb26682d

== Protocol-level methods

In this section we will describe the methods that the protocol uses for abstracting the accounts. The first two
are required for enabling accounts to be used for executing transactions. The rest are optional:

1. `\\__validate__` verifies the validity of the transaction to be executed. This is usually used to validate signatures,
but the entrypoint implementation can be customized to feature any validation mechanism https://docs.starknet.io/documentation/architecture_and_concepts/Accounts/validate_and_execute/#validate_limitations[with some limitations].

2. `\\__execute__` executes the transaction if the validation is successful.

3. `\\__validate_declare__` optional entrypoint similar to `\\__validate__` but for transactions
meant to declare other contracts.

4. `\\__validate_deploy__` optional entrypoint similar to `\\__validate__` but meant for {counterfactual}.

NOTE: Although these entrypoints are available to the protocol for its regular transaction flow, they can also be called like any other method.

== Deploying an account

In Starknet there are two ways of deploying smart contracts: using the `deploy_syscall` and doing
counterfactual deployments.
The former can be easily done with the xref:udc.adoc[Universal Deployer Contract (UDC)], a contract that
wraps and exposes the `deploy_syscall` to provide arbitrary deployments through regular contract calls.
But if you don't have an account to invoke it, you will probably want to use the latter.

To do counterfactual deployments, you need to implement another protocol-level entrypoint named
<<<<<<< HEAD
`\\__validate_deploy__`. You can check the {counterfactual} guide to learn how.
=======
`\\__validate_deploy__`. Check the {counterfactual} guide to learn how.
>>>>>>> eb26682d
<|MERGE_RESOLUTION|>--- conflicted
+++ resolved
@@ -34,47 +34,8 @@
     to: ContractAddress,
     selector: felt252,
     calldata: Array<felt252>
-<<<<<<< HEAD
 }
 
-/// Standard Account Interface
-trait ISRC6 {
-    /// Executes a transaction through the account.
-    fn __execute__(calls: Array<Call>) -> Array<Span<felt252>>;
-
-    /// Asserts whether the transaction is valid to be executed.
-    fn __validate__(calls: Array<Call>) -> felt252;
-
-    /// Asserts whether a given signature for a given hash is valid.
-    fn is_valid_signature(hash: felt252, signature: Array<felt252>) -> felt252;
-=======
->>>>>>> eb26682d
-}
-
-<<<<<<< HEAD
-{snip-6}[SNIP-6] adds the `is_valid_signature` method. This method is not used by the protocol, but it's useful for
-DApps to verify the validity of signatures, supporting features like Sign In with Starknet.
-
-SNIP-6 also defines that compliant accounts must implement the SRC5 interface following {snip-5}[SNIP-5], as
-a mechanism for detecting whether a contract is an account or not through introspection.
-
-=== ISRC5 Interface
-
-[,javascript]
-----
-/// Standard Interface Detection
-trait ISRC5 {
-    /// Queries if a contract implements a given interface.
-    fn supports_interface(interface_id: felt252) -> bool;
-}
-----
-
-{snip-6}[SNIP-6] compliant accounts must return `true` when queried for the ISRC6 interface Id.
-
-Even though these interfaces are not enforced by the protocol, it's recommended to implement them for enabling
-interoperability with the ecosystem.
-
-=======
 /// Standard Account Interface
 trait ISRC6 {
     /// Executes a transaction through the account.
@@ -109,7 +70,6 @@
 
 Even though these interfaces are not enforced by the protocol, it's recommended to implement them for enabling
 interoperability with the ecosystem.
->>>>>>> eb26682d
 
 == Protocol-level methods
 
@@ -137,8 +97,4 @@
 But if you don't have an account to invoke it, you will probably want to use the latter.
 
 To do counterfactual deployments, you need to implement another protocol-level entrypoint named
-<<<<<<< HEAD
-`\\__validate_deploy__`. You can check the {counterfactual} guide to learn how.
-=======
-`\\__validate_deploy__`. Check the {counterfactual} guide to learn how.
->>>>>>> eb26682d
+`\\__validate_deploy__`. Check the {counterfactual} guide to learn how.