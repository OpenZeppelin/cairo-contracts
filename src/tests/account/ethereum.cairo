<<<<<<< HEAD
// mod test_dual_eth_account;
// mod test_eth_account;
pub(crate) mod common;
=======
pub(crate) mod common;

mod test_dual_eth_account;
mod test_eth_account;
>>>>>>> 9e091d4d
<|MERGE_RESOLUTION|>--- conflicted
+++ resolved
@@ -1,10 +1,4 @@
-<<<<<<< HEAD
-// mod test_dual_eth_account;
-// mod test_eth_account;
-pub(crate) mod common;
-=======
 pub(crate) mod common;
 
 mod test_dual_eth_account;
-mod test_eth_account;
->>>>>>> 9e091d4d
+mod test_eth_account;