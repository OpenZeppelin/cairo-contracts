<!-- markdownlint-disable MD024 -->

# Changelog

All notable changes to this project will be documented in this file.

The format is based on [Keep a Changelog](https://keepachangelog.com/en/1.1.0/),
and this project adheres to [Semantic Versioning](https://semver.org/spec/v2.0.0.html).

## Unreleased

### Changed

- Bump scarb to v2.8.3 (#1166)

### Changed (Breaking)

<<<<<<< HEAD
- Bump snforge to 0.31.0
- Remove `DualCase dispatchers`
=======
- Remove openzeppelin_utils::selectors (#1163)
- Remove `DualCase dispatchers` (#1163)
>>>>>>> 805e9cbc
  - Remove `try_selector_with_fallback` from `openzeppelin_utils`
  - Remove `unwrap_and_cast` module from `openzeppelin_utils`
  - Remove `openzeppelin_access::accesscontrol::dual_accesscontrol`
  - Remove `openzeppelin_access::ownable::dual_ownable`
  - Remove `openzeppelin_account::dual_account`
  - Remove `openzeppelin_account::dual_eth_account`
  - Remove `openzeppelin_token::erc20::dual20`
  - Remove `openzeppelin_token::erc721::dual721`
  - Remove `openzeppelin_token::erc721::dual721_receiver`
  - Remove `openzeppelin_token::erc1155::dual1155`
  - Remove `openzeppelin_token::erc1155::dual1155_receiver`
<<<<<<< HEAD
- `SRC9Component` now uses `ISRC6Dispatcher` instead of `DualCaseAccount`
- `ERC20VotesComponent` now uses `ISRC6Dispatcher` instead of `DualCaseAccount`
- `ERC721Component` now uses `IERC721ReceiverDispatcher` instead of `DualCaseERC721Receiver`
- `ERC1155Component` now uses `IERC1155ReceiverDispatcher` instead of `DualCaseERC1155Receiver`
=======
- `SRC9Component` now uses `ISRC6Dispatcher` instead of `DualCaseAccount` (#1163)
- `ERC20VotesComponent` now uses `ISRC6Dispatcher` instead of `DualCaseAccount` (#1163)
- `ERC721Component` now uses `IERC721ReceiverDispatcher` instead of `DualCaseERC721Receiver` (#1163)
- `ERC1155Component` now uses `IERC1155ReceiverDispatcher` instead of `DualCaseERC1155Receiver` (#1163)
>>>>>>> 805e9cbc

## 0.17.0 (2024-09-23)

### Added

- `into_base_16_string_no_padding` function to the test helpers (#1137)
- SRC9 (OutsideExecution) component (#1150)
- Vesting component and VestingWallet preset (#1116)

### Changed (Breaking)

- Bump scarb to v2.8.2 (#1137)
- Bump snforge to 0.30.0 (#1137)
- `declare_class`, `declare_and_deploy`, and `declare_and_deploy_at` will skip declaration if the contract is already declared (#1137)
- Bump edition to 2024_07 (#1138)
- `execute_calls` function from account utils (#1150)
  - calls param type changed from `Array<Call>` to `Span<Call>`

### Deprecated

- DualCase dispatchers

## 0.16.0 (2024-08-30)

### Added

- ERC721Enumerable component (#983)
- ERC2981 (NFT Royalty Standard) component (#1091)
- `merkle_tree` package with utilities to verify proofs and multi proofs (#1101)

### Changed

- Bump snforge to v0.27.0 (#1107)
- Bump scarb to v2.8.0 (#1120)

### Changed (Breaking)

- Changed ABI suffix to Trait in dual case account and eth account modules (#1096)
  - `DualCaseAccountABI` renamed to `DualCaseAccountTrait`
  - `DualCaseEthAccountABI` renamed to `DualCaseEthAccountTrait`
- Removed `_accept_ownership` from `OwnableComponent::InternalImpl`

### Fixed

- `OwnableTwoStep` allowing a pending owner to accept ownership after the original owner has renounced ownership (#1119)

## 0.15.1 (2024-08-13)

### Changed

- Remove token dependency from account package (#1100)
- Fix docsite links (#1094)

## 0.15.0 (2024-08-08)

### Added

- TimelockController component (#996)
- HashCall implementation (#996)
- Separated package for each submodule (#1065)
  - `openzeppelin_access`
  - `openzeppelin_account`
  - `openzeppelin_governance`
  - `openzeppelin_introspection`
  - `openzeppelin_presets`
  - `openzeppelin_security`
  - `openzeppelin_token`
  - `openzeppelin_upgrades`
  - `openzeppelin_utils`
- Separated packages intended as [dev-dependencies] (#1084)
  - `openzeppelin_testing`
  - `openzeppelin_test_common`

### Changed

- Bump scarb to v2.7.0-rc.1 (#1025)
- Bump scarb to v2.7.0-rc.2 (#1052)
- Bump scarb to v2.7.0-rc.4 (#1064)
- Bump scarb to v2.7.0 (#1065)

### Changed (Breaking)

- Test utilities moved out of the utils module (#1084).
- Test utilities refactored to match the snforge test runner (#1084).

## 0.15.0-rc.0 (2024-07-8)

### Changed

- `Trace`, `Checkpoint`, and `StorageArray` structs made public.

### Changed (Breaking)

- Removed `num_checkpoints` and `checkpoints` from `ERC20VotesABI`.

## 0.14.0 (2024-06-14)

### Changed (Breaking)

- Migrated to the `2023_11` edition (#995):
  - Component implementations annotated with `#[embeddable_as()]` (e.g: `AccessControlComponent::AccessControl`) are not public anymore. Note that the embeddable versions are still public (e.g: `AccessControlComponent::AccessControlImpl`).
  - Implementations that can be compiler-derived from traits are not public anymore (e.g: `DualCaseAccessControlImpl` is not public while `DualCaseAccessControlTrait` is).
  - `Secp256k1PointPartialEq` and `DebugSecp256k1Point` are not public anymore.
  - `account::utils::execute_single_call` is not public anymore.
  - Presets are not public anymore, since they should be copied into projects, and not directly imported.
  - `Trace` and `Checkpoint` structs are not public anymore, since they are intended to be used in `ERC20Votes`, and not as generic utilities.
  - `StorageArray` is not public anymore, since this implementation is specific to `ERC20Votes`, and is not intended as a generic utility, but as a temporary solution until Starknet native implementation arrives.

- Apply underscore pattern to modules (#993):
  - AccessControlComponent
    - `_set_role_admin` function renamed to `set_role_admin`
  - PausableComponent
    - `_pause` function renamed to `pause`
    - `_unpause` function renamed to `unpause`
  - UpgradeableComponent
    - `_upgrade` function renamed to `upgrade`
  - ERC20Component:
    - `_mint` function renamed to `mint`
    - `_burn` function renamed to `burn`
    - `_update` function renamed to `update`
  - ERC721Component:
    - `_safe_transfer` function renamed to `safe_transfer`
    - `_safe_mint` function renamed to `safe_mint`
    - `_mint` function renamed to `mint`
    - `_transfer` function renamed to `transfer`
    - `_burn` function renamed to `burn`
    - `_update` function renamed to `update`
  - ERC1155Component:
    - `set_base_uri` function renamed to `_set_base_uri`

## 0.13.0 (2024-05-20)

### Added

- Sending transactions section in account docs (#981)
- before_update and after_update hooks to ERC721Component (#978)
- before_update and after_update hooks to ERC1155Component (#982)

### Changed (Breaking)

- ERC721Component internal implementation to support transfer, mint, and burn flows going through an `_update` function (#978)
- ERC721Component implementations now require an ERC721HooksTrait implementation in scope (#978)
- ERC1155Component implementations now require an ERC1155HooksTrait implementation in scope (#982)
- AccountComponent, preset, and dispatcher now require a `signature` param in the public-key-setter functions (#989)
- EthAccountComponent, preset, and dispatcher now require a `signature` param in the public-key-setter functions (#990)

## 0.12.0 (2024-04-21)

### Added

- before_update and after_update hooks to ERC20Component (#951)
- INSUFFICIENT_BALANCE and INSUFFICIENT_ALLOWANCE errors to ERC20Component (#951)
- ERC20Votes component (#951)
- Preset interfaces (#964)
- UDC docs (#954)
- Util functions to precompute addresses (#954)

### Changed

- Allow testing utilities to be importable (#963)
- Utilities documentation (#963)
- Parameter name in `tests::utils::drop_events` (`count` -> `n_events`) (#963)
- Presets to include upgradeable functionality (#964)
- ERC20, ERC721, and ERC1155 presets include Ownable functionality (#964)
- EthAccount
  - Expected signature format changed from `(r, s, y)` to `(r, s)` (#940)

## 0.11.0 (2024-03-29)

### Added

- SNIP12 utilities for on-chain typed messages hash generation (#935)
- Nonces component utility (#935)
- Presets Usage guide (#949)
- UDC preset contract (#919)
- ERC1155Component and ERC1155ReceiverComponent mixins (#941)
- ERC721ReceiverComponent documentation (#945)

### Fixed

- ERC721ReceiverComponent mixin embeddable implementation name (#945)

### Removed

- DualCase SRC5 (#882, #952)

## 0.10.0 (2024-03-07)

### Added

- ERC1155 component and preset (#896)
- Mixin implementations in components (#863)
- ERC721Component functions and Storage member
  - `InternalTrait::_set_base_uri` and `InternalTrait::_base_uri` to handle ByteArrays (#857)
  - `ERC721_base_uri` Storage member to store the base URI (#857)

### Changed

- Change unwrap to unwrap_syscall (#901)
- ERC20Component
  - `IERC20::name` and `IERC20::symbol` return ByteArrays instead of felts (#857)
- ERC721Component
  - `IERC721::name`, `IERC721::symbol`, and `IERC721Metadata::token_uri` return ByteArrays instead of felts (#857)
  - `InternalTrait::initializer` accepts an additional `base_uri` ByteArray parameter (#857)
  - IERC721Metadata SRC5 interface ID. This is changed because of the ByteArray integration (#857)

### Removed

- ERC721Component function and Storage member
  - `InternalTrait::_set_token_uri` because individual token URIs are no longer stored (#857)
  - `ERC721_token_uri` Storage member because individual token URIs are no longer stored (#857)

## 0.9.0 (2024-02-08)

### Added

- EthAccount component and preset (#853)
- Ownable two-step functionality (#809)

### Changed

- Bump scarb to v2.4.4 (#853)
- Bump scarb to v2.5.3 (#898)
- OwnershipTransferred event args are indexed (#809)

### Removed

- Non standard increase_allowance and decrease_allowance functions in ERC20 contract (#881)

## 0.8.1 (2024-01-23)

### Added

- Documentation for SRC5 migration (#821)
- Usage docs (#823)
- Utilities documentation (#825)
- Documentation for presets (#832)
- Backwards compatibility notice (#861)
- Add automatic version bump to CI (#862)

### Changed

- Use ComponentState in tests (#836)
- Docsite navbar (#838)
- Account events indexed keys (#853)
- Support higher tx versions in Account (#858)
- Bump scarb to v2.4.1 (#858)
- Add security section to Upgrades docs (#861)<|MERGE_RESOLUTION|>--- conflicted
+++ resolved
@@ -15,13 +15,9 @@
 
 ### Changed (Breaking)
 
-<<<<<<< HEAD
 - Bump snforge to 0.31.0
-- Remove `DualCase dispatchers`
-=======
 - Remove openzeppelin_utils::selectors (#1163)
 - Remove `DualCase dispatchers` (#1163)
->>>>>>> 805e9cbc
   - Remove `try_selector_with_fallback` from `openzeppelin_utils`
   - Remove `unwrap_and_cast` module from `openzeppelin_utils`
   - Remove `openzeppelin_access::accesscontrol::dual_accesscontrol`
@@ -33,17 +29,10 @@
   - Remove `openzeppelin_token::erc721::dual721_receiver`
   - Remove `openzeppelin_token::erc1155::dual1155`
   - Remove `openzeppelin_token::erc1155::dual1155_receiver`
-<<<<<<< HEAD
-- `SRC9Component` now uses `ISRC6Dispatcher` instead of `DualCaseAccount`
-- `ERC20VotesComponent` now uses `ISRC6Dispatcher` instead of `DualCaseAccount`
-- `ERC721Component` now uses `IERC721ReceiverDispatcher` instead of `DualCaseERC721Receiver`
-- `ERC1155Component` now uses `IERC1155ReceiverDispatcher` instead of `DualCaseERC1155Receiver`
-=======
 - `SRC9Component` now uses `ISRC6Dispatcher` instead of `DualCaseAccount` (#1163)
 - `ERC20VotesComponent` now uses `ISRC6Dispatcher` instead of `DualCaseAccount` (#1163)
 - `ERC721Component` now uses `IERC721ReceiverDispatcher` instead of `DualCaseERC721Receiver` (#1163)
 - `ERC1155Component` now uses `IERC1155ReceiverDispatcher` instead of `DualCaseERC1155Receiver` (#1163)
->>>>>>> 805e9cbc
 
 ## 0.17.0 (2024-09-23)
 
