--- conflicted
+++ resolved
@@ -518,11 +518,7 @@
 }
 
 fn get_accept_ownership_signature() -> Span<felt252> {
-<<<<<<< HEAD
     // 0x3be84a41fc2988d1b0870de2251cdd321770187fa2bc1db11d9ff2d2e5450f0 =
-=======
-    // 0x29d33bfe2aaef69267b4f68e9d6ede5abb215aca7c46d0cf756eddf8a3f2cfd =
->>>>>>> 26d875fe
     // PoseidonTrait::new()
     //             .update_with('StarkNet Message')
     //             .update_with('accept_ownership')
@@ -533,17 +529,10 @@
     // This signature was computed using starknet js sdk from the following values:
     // - private_key: '1234'
     // - public_key: 0x26da8d11938b76025862be14fdb8b28438827f73e75e86f7bfa38b196951fa7
-<<<<<<< HEAD
     // - msg_hash: 0x3be84a41fc2988d1b0870de2251cdd321770187fa2bc1db11d9ff2d2e5450f0
     array![
         0x6876e5c9cc030bb6837c5d7cd640c61a72d02f26e3847f78326f8635626d558,
         0x75b5277dccddc4194b53063aeb10fe696cda58f4308f98dfa1deca36d2e6da5
-=======
-    // - msg_hash: 0x29d33bfe2aaef69267b4f68e9d6ede5abb215aca7c46d0cf756eddf8a3f2cfd
-    array![
-        0x116fda6023f35ae4a6436dbc7ed9179f78ca4852cc8538a9ffcbbd13e396304,
-        0x5ab734a345374ed6fd25fb348f24f9c0c6e4a48309a4c3918072a772ca671c9
->>>>>>> 26d875fe
     ]
         .span()
 }