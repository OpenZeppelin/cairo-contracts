<<<<<<< HEAD
mod test_reentrancyguard;
mod test_erc20;
=======
mod test_erc20;
mod test_pausable;
mod test_initializable;
>>>>>>> d671d4c8
mod mocks;<|MERGE_RESOLUTION|>--- conflicted
+++ resolved
@@ -1,9 +1,5 @@
-<<<<<<< HEAD
 mod test_reentrancyguard;
-mod test_erc20;
-=======
 mod test_erc20;
 mod test_pausable;
 mod test_initializable;
->>>>>>> d671d4c8
 mod mocks;