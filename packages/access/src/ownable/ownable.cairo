// SPDX-License-Identifier: MIT
<<<<<<< HEAD
// OpenZeppelin Contracts for Cairo v1.0.0 (access/ownable/ownable.cairo)
=======
// OpenZeppelin Contracts for Cairo v0.20.0 (access/src/ownable/ownable.cairo)
>>>>>>> 32dd529c

/// # Ownable Component
///
/// The Ownable component provides a basic access control mechanism, where
/// there is an account (an owner) that can be granted exclusive access to
/// specific functions.
///
/// The initial owner can be set by using the `initializer` function in
/// construction time. This can later be changed with `transfer_ownership`.
///
/// The component also offers functionality for a two-step ownership
/// transfer where the new owner first has to accept their ownership to
/// finalize the transfer.
#[starknet::component]
pub mod OwnableComponent {
    use core::num::traits::Zero;
    use crate::ownable::interface;
    use crate::ownable::interface::IOwnableTwoStep;
    use starknet::ContractAddress;
    use starknet::get_caller_address;
    use starknet::storage::{StoragePointerReadAccess, StoragePointerWriteAccess};

    #[storage]
    pub struct Storage {
        pub Ownable_owner: ContractAddress,
        pub Ownable_pending_owner: ContractAddress,
    }

    #[event]
    #[derive(Drop, Debug, PartialEq, starknet::Event)]
    pub enum Event {
        OwnershipTransferred: OwnershipTransferred,
        OwnershipTransferStarted: OwnershipTransferStarted,
    }

    /// Emitted when `new_owner` is set as owner of the contract.
    /// `new_owner` can be set to zero only if the ownership is renounced.
    #[derive(Drop, Debug, PartialEq, starknet::Event)]
    pub struct OwnershipTransferred {
        #[key]
        pub previous_owner: ContractAddress,
        #[key]
        pub new_owner: ContractAddress,
    }

    /// Emitted when `transfer_ownership` is called on a contract that implements `IOwnableTwoStep`.
    /// `previous_owner` is the address of the current owner.
    /// `new_owner` is the address of the pending owner.
    #[derive(Drop, Debug, PartialEq, starknet::Event)]
    pub struct OwnershipTransferStarted {
        #[key]
        pub previous_owner: ContractAddress,
        #[key]
        pub new_owner: ContractAddress,
    }

    pub mod Errors {
        pub const NOT_OWNER: felt252 = 'Caller is not the owner';
        pub const NOT_PENDING_OWNER: felt252 = 'Caller is not the pending owner';
        pub const ZERO_ADDRESS_OWNER: felt252 = 'New owner is the zero address';
    }

    #[embeddable_as(OwnableImpl)]
    impl Ownable<
        TContractState, +HasComponent<TContractState>,
    > of interface::IOwnable<ComponentState<TContractState>> {
        /// Returns the address of the current owner.
        fn owner(self: @ComponentState<TContractState>) -> ContractAddress {
            self.Ownable_owner.read()
        }

        /// Transfers ownership of the contract to a new address.
        ///
        /// Requirements:
        ///
        /// - `new_owner` is not the zero address.
        /// - The caller is the contract owner.
        ///
        /// Emits an `OwnershipTransferred` event.
        fn transfer_ownership(
            ref self: ComponentState<TContractState>, new_owner: ContractAddress,
        ) {
            assert(!new_owner.is_zero(), Errors::ZERO_ADDRESS_OWNER);
            self.assert_only_owner();
            self._transfer_ownership(new_owner);
        }

        /// Leaves the contract without an owner. It will not be possible to call
        /// `assert_only_owner` functions anymore. Can only be called by the current owner.
        ///
        /// Requirements:
        ///
        /// - The caller is the contract owner.
        ///
        /// Emits an `OwnershipTransferred` event.
        fn renounce_ownership(ref self: ComponentState<TContractState>) {
            self.assert_only_owner();
            self._transfer_ownership(Zero::zero());
        }
    }

    /// Adds support for two step ownership transfer.
    #[embeddable_as(OwnableTwoStepImpl)]
    impl OwnableTwoStep<
        TContractState, +HasComponent<TContractState>,
    > of interface::IOwnableTwoStep<ComponentState<TContractState>> {
        /// Returns the address of the current owner.
        fn owner(self: @ComponentState<TContractState>) -> ContractAddress {
            self.Ownable_owner.read()
        }

        /// Returns the address of the pending owner.
        fn pending_owner(self: @ComponentState<TContractState>) -> ContractAddress {
            self.Ownable_pending_owner.read()
        }

        /// Finishes the two-step ownership transfer process by accepting the ownership.
        /// Can only be called by the pending owner.
        ///
        /// Requirements:
        ///
        /// - The caller is the pending owner.
        ///
        /// Emits an `OwnershipTransferred` event.
        fn accept_ownership(ref self: ComponentState<TContractState>) {
            let caller = get_caller_address();
            let pending_owner = self.Ownable_pending_owner.read();
            assert(caller == pending_owner, Errors::NOT_PENDING_OWNER);
            self._transfer_ownership(pending_owner);
        }

        /// Starts the two-step ownership transfer process by setting the pending owner.
        ///
        /// Setting `new_owner` to the zero address is allowed; this can be used to cancel an
        /// initiated ownership transfer.
        /// Requirements:
        ///
        /// - The caller is the contract owner.
        ///
        /// Emits an `OwnershipTransferStarted` event.
        fn transfer_ownership(
            ref self: ComponentState<TContractState>, new_owner: ContractAddress,
        ) {
            self.assert_only_owner();
            self._propose_owner(new_owner);
        }

        /// Leaves the contract without owner. It will not be possible to call `assert_only_owner`
        /// functions anymore. Can only be called by the current owner.
        ///
        /// Requirements:
        ///
        /// - The caller is the contract owner.
        ///
        /// Emits an `OwnershipTransferred` event.
        fn renounce_ownership(ref self: ComponentState<TContractState>) {
            self.assert_only_owner();
            self._transfer_ownership(Zero::zero());
        }
    }

    /// Adds camelCase support for `IOwnable`.
    #[embeddable_as(OwnableCamelOnlyImpl)]
    impl OwnableCamelOnly<
        TContractState, +HasComponent<TContractState>,
    > of interface::IOwnableCamelOnly<ComponentState<TContractState>> {
        fn transferOwnership(ref self: ComponentState<TContractState>, newOwner: ContractAddress) {
            Ownable::transfer_ownership(ref self, newOwner);
        }

        fn renounceOwnership(ref self: ComponentState<TContractState>) {
            Ownable::renounce_ownership(ref self);
        }
    }

    /// Adds camelCase support for `IOwnableTwoStep`.
    #[embeddable_as(OwnableTwoStepCamelOnlyImpl)]
    impl OwnableTwoStepCamelOnly<
        TContractState, +HasComponent<TContractState>,
    > of interface::IOwnableTwoStepCamelOnly<ComponentState<TContractState>> {
        fn pendingOwner(self: @ComponentState<TContractState>) -> ContractAddress {
            OwnableTwoStep::pending_owner(self)
        }

        fn acceptOwnership(ref self: ComponentState<TContractState>) {
            self.accept_ownership();
        }

        fn transferOwnership(ref self: ComponentState<TContractState>, newOwner: ContractAddress) {
            OwnableTwoStep::transfer_ownership(ref self, newOwner);
        }

        fn renounceOwnership(ref self: ComponentState<TContractState>) {
            OwnableTwoStep::renounce_ownership(ref self);
        }
    }

    #[embeddable_as(OwnableMixinImpl)]
    impl OwnableMixin<
        TContractState, +HasComponent<TContractState>, +Drop<TContractState>,
    > of interface::OwnableABI<ComponentState<TContractState>> {
        // IOwnable
        fn owner(self: @ComponentState<TContractState>) -> ContractAddress {
            Ownable::owner(self)
        }

        fn transfer_ownership(
            ref self: ComponentState<TContractState>, new_owner: ContractAddress,
        ) {
            Ownable::transfer_ownership(ref self, new_owner);
        }

        fn renounce_ownership(ref self: ComponentState<TContractState>) {
            Ownable::renounce_ownership(ref self);
        }

        // IOwnableCamelOnly
        fn transferOwnership(ref self: ComponentState<TContractState>, newOwner: ContractAddress) {
            OwnableCamelOnly::transferOwnership(ref self, newOwner);
        }

        fn renounceOwnership(ref self: ComponentState<TContractState>) {
            OwnableCamelOnly::renounceOwnership(ref self);
        }
    }

    #[embeddable_as(OwnableTwoStepMixinImpl)]
    impl OwnableTwoStepMixin<
        TContractState, +HasComponent<TContractState>, +Drop<TContractState>,
    > of interface::OwnableTwoStepABI<ComponentState<TContractState>> {
        // IOwnableTwoStep
        fn owner(self: @ComponentState<TContractState>) -> ContractAddress {
            OwnableTwoStep::owner(self)
        }

        fn pending_owner(self: @ComponentState<TContractState>) -> ContractAddress {
            OwnableTwoStep::pending_owner(self)
        }

        fn accept_ownership(ref self: ComponentState<TContractState>) {
            OwnableTwoStep::accept_ownership(ref self);
        }

        fn transfer_ownership(
            ref self: ComponentState<TContractState>, new_owner: ContractAddress,
        ) {
            OwnableTwoStep::transfer_ownership(ref self, new_owner);
        }

        fn renounce_ownership(ref self: ComponentState<TContractState>) {
            OwnableTwoStep::renounce_ownership(ref self);
        }

        // IOwnableTwoStepCamelOnly
        fn pendingOwner(self: @ComponentState<TContractState>) -> ContractAddress {
            OwnableTwoStepCamelOnly::pendingOwner(self)
        }

        fn acceptOwnership(ref self: ComponentState<TContractState>) {
            OwnableTwoStepCamelOnly::acceptOwnership(ref self);
        }

        fn transferOwnership(ref self: ComponentState<TContractState>, newOwner: ContractAddress) {
            OwnableTwoStepCamelOnly::transferOwnership(ref self, newOwner);
        }

        fn renounceOwnership(ref self: ComponentState<TContractState>) {
            OwnableTwoStepCamelOnly::renounceOwnership(ref self);
        }
    }

    #[generate_trait]
    pub impl InternalImpl<
        TContractState, +HasComponent<TContractState>,
    > of InternalTrait<TContractState> {
        /// Sets the contract's initial owner.
        ///
        /// Requirements:
        ///
        /// - `owner` is not the zero address.
        ///
        /// This function should be called at construction time.
        fn initializer(ref self: ComponentState<TContractState>, owner: ContractAddress) {
            assert(!owner.is_zero(), Errors::ZERO_ADDRESS_OWNER);
            self._transfer_ownership(owner);
        }

        /// Panics if called by any account other than the owner. Use this
        /// to restrict access to certain functions to the owner.
        fn assert_only_owner(self: @ComponentState<TContractState>) {
            let owner = self.Ownable_owner.read();
            let caller = get_caller_address();
            assert(caller == owner, Errors::NOT_OWNER);
        }

        /// Transfers ownership of the contract to a new address and resets
        /// the pending owner to the zero address.
        ///
        /// Internal function without access restriction.
        ///
        /// Emits an `OwnershipTransferred` event.
        fn _transfer_ownership(
            ref self: ComponentState<TContractState>, new_owner: ContractAddress,
        ) {
            self.Ownable_pending_owner.write(Zero::zero());

            let previous_owner: ContractAddress = self.Ownable_owner.read();
            self.Ownable_owner.write(new_owner);
            self.emit(OwnershipTransferred { previous_owner, new_owner });
        }

        /// Sets a new pending owner.
        ///
        /// Internal function without access restriction.
        ///
        /// Emits an `OwnershipTransferStarted` event.
        fn _propose_owner(ref self: ComponentState<TContractState>, new_owner: ContractAddress) {
            let previous_owner = self.Ownable_owner.read();
            self.Ownable_pending_owner.write(new_owner);
            self.emit(OwnershipTransferStarted { previous_owner, new_owner });
        }
    }
}<|MERGE_RESOLUTION|>--- conflicted
+++ resolved
@@ -1,9 +1,5 @@
 // SPDX-License-Identifier: MIT
-<<<<<<< HEAD
-// OpenZeppelin Contracts for Cairo v1.0.0 (access/ownable/ownable.cairo)
-=======
-// OpenZeppelin Contracts for Cairo v0.20.0 (access/src/ownable/ownable.cairo)
->>>>>>> 32dd529c
+// OpenZeppelin Contracts for Cairo v1.0.0 (access/src/ownable/ownable.cairo)
 
 /// # Ownable Component
 ///
