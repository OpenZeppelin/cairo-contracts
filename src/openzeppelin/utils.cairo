--- conflicted
+++ resolved
@@ -1,13 +1,9 @@
-<<<<<<< HEAD
-mod constants;
-mod env;
-mod serde;
-=======
 use array::ArrayTrait;
 use array::SpanTrait;
 use box::BoxTrait;
 use option::OptionTrait;
 mod constants;
+mod serde;
 
 #[inline(always)]
 fn check_gas() {
@@ -19,5 +15,4 @@
             panic(data);
         },
     }
-}
->>>>>>> 372de37a
+}