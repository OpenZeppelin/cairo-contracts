--- conflicted
+++ resolved
@@ -9,17 +9,16 @@
 
 ## Unreleased
 
-<<<<<<< HEAD
 ### Added
 
 - `ISNIP12Metadata` interface to discover name and version of a SNIP-12 impl (#1140)
 - `ERC20Permit` impl facilitating token approvals via off-chain signatures (#1140)
-- `SNIP12MetadataExternal` impl for `ERC20Component` exposing external function for reading SNIP-12 metadata (#1140)
-=======
+- `SNIP12MetadataExternal` impl for `ERC20Component` exposing an external function for reading SNIP-12 metadata (#1140)
+
 ### Changed
 
 - Bump scarb to v2.8.3 (#1166)
->>>>>>> 32a8d2bd
+
 
 ## 0.17.0 (2024-09-23)
 
