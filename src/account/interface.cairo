// SPDX-License-Identifier: MIT
// OpenZeppelin Contracts for Cairo v0.8.0-beta.0 (account/interface.cairo)

use starknet::ContractAddress;
use starknet::account::Call;

const ISRC6_ID: felt252 = 0x2ceccef7f994940b3962a6c67e0ba4fcd37df7d131417c604f91e03caecc1cd;

#[starknet::interface]
trait ISRC6<TState> {
    fn __execute__(self: @TState, calls: Array<Call>) -> Array<Span<felt252>>;
    fn __validate__(self: @TState, calls: Array<Call>) -> felt252;
    fn is_valid_signature(self: @TState, hash: felt252, signature: Array<felt252>) -> felt252;
}

#[starknet::interface]
trait ISRC6CamelOnly<TState> {
    fn isValidSignature(self: @TState, hash: felt252, signature: Array<felt252>) -> felt252;
}

#[starknet::interface]
trait IDeclarer<TState> {
    fn __validate_declare__(self: @TState, class_hash: felt252) -> felt252;
}

#[starknet::interface]
trait IDeployable<TState> {
    fn __validate_deploy__(
        self: @TState, class_hash: felt252, contract_address_salt: felt252, public_key: felt252
    ) -> felt252;
<<<<<<< HEAD
=======
}

#[starknet::interface]
trait IPublicKey<TState> {
    fn get_public_key(self: @TState) -> felt252;
    fn set_public_key(ref self: TState, new_public_key: felt252);
}

#[starknet::interface]
trait IPublicKeyCamel<TState> {
    fn getPublicKey(self: @TState) -> felt252;
    fn setPublicKey(ref self: TState, newPublicKey: felt252);
>>>>>>> ad1ae704
}

//
// Account ABI
//

#[starknet::interface]
trait AccountABI<TState> {
    // ISRC6
    fn __execute__(self: @TState, calls: Array<Call>) -> Array<Span<felt252>>;
    fn __validate__(self: @TState, calls: Array<Call>) -> felt252;
    fn is_valid_signature(self: @TState, hash: felt252, signature: Array<felt252>) -> felt252;

    // ISRC5
    fn supports_interface(self: @TState, interface_id: felt252) -> bool;

    // IDeclarer
    fn __validate_declare__(self: @TState, class_hash: felt252) -> felt252;

    // IDeployable
    fn __validate_deploy__(
        self: @TState, class_hash: felt252, contract_address_salt: felt252, public_key: felt252
    ) -> felt252;

    // IPublicKey
    fn get_public_key(self: @TState) -> felt252;
    fn set_public_key(ref self: TState, new_public_key: felt252);

    // ISRC6CamelOnly
    fn isValidSignature(self: @TState, hash: felt252, signature: Array<felt252>) -> felt252;

    // ISRC5Camel
    fn supportsInterface(self: @TState, interfaceId: felt252) -> bool;

    // IPublicKeyCamel
    fn getPublicKey(self: @TState) -> felt252;
    fn setPublicKey(ref self: TState, newPublicKey: felt252);
}<|MERGE_RESOLUTION|>--- conflicted
+++ resolved
@@ -28,8 +28,6 @@
     fn __validate_deploy__(
         self: @TState, class_hash: felt252, contract_address_salt: felt252, public_key: felt252
     ) -> felt252;
-<<<<<<< HEAD
-=======
 }
 
 #[starknet::interface]
@@ -42,7 +40,6 @@
 trait IPublicKeyCamel<TState> {
     fn getPublicKey(self: @TState) -> felt252;
     fn setPublicKey(ref self: TState, newPublicKey: felt252);
->>>>>>> ad1ae704
 }
 
 //
