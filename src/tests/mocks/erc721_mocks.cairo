#[starknet::contract]
mod DualCaseERC721Mock {
    use openzeppelin::introspection::src5::SRC5Component;
    use openzeppelin::token::erc721::ERC721Component;
    use starknet::ContractAddress;

    component!(path: ERC721Component, storage: erc721, event: ERC721Event);
<<<<<<< HEAD
=======
    component!(path: SRC5Component, storage: src5, event: SRC5Event);
>>>>>>> 14486165

    // ERC721
    #[abi(embed_v0)]
    impl ERC721ABIImpl = ERC721Component::ERC721ABIImpl<ContractState>;
    impl ERC721InternalImpl = ERC721Component::InternalImpl<ContractState>;

    // SRC5
    #[abi(embed_v0)]
    impl SRC5Impl = SRC5Component::SRC5Impl<ContractState>;

    #[storage]
    struct Storage {
        #[substorage(v0)]
        erc721: ERC721Component::Storage,
        #[substorage(v0)]
        src5: SRC5Component::Storage
    }

    #[event]
    #[derive(Drop, starknet::Event)]
    enum Event {
        #[flat]
        ERC721Event: ERC721Component::Event,
        #[flat]
        SRC5Event: SRC5Component::Event
    }

    #[constructor]
    fn constructor(
        ref self: ContractState,
        name: felt252,
        symbol: felt252,
        recipient: ContractAddress,
        token_id: u256,
        uri: felt252
    ) {
        self.erc721.initializer(name, symbol);
        self.erc721._mint(recipient, token_id);
        self.erc721._set_token_uri(token_id, uri);
    }
}

#[starknet::contract]
mod SnakeERC721Mock {
    use openzeppelin::introspection::src5::SRC5Component;
    use openzeppelin::token::erc721::ERC721Component;
    use starknet::ContractAddress;

    component!(path: ERC721Component, storage: erc721, event: ERC721Event);
    component!(path: SRC5Component, storage: src5, event: SRC5Event);

    // ERC721
    #[abi(embed_v0)]
    impl ERC721Impl = ERC721Component::ERC721Impl<ContractState>;
    #[abi(embed_v0)]
    impl ERC721MetadataImpl = ERC721Component::ERC721MetadataImpl<ContractState>;
    impl ERC721InternalImpl = ERC721Component::InternalImpl<ContractState>;

    // SRC5
    #[abi(embed_v0)]
    impl SRC5Impl = SRC5Component::SRC5Impl<ContractState>;

    #[storage]
    struct Storage {
        #[substorage(v0)]
        erc721: ERC721Component::Storage,
        #[substorage(v0)]
        src5: SRC5Component::Storage
    }

    #[event]
    #[derive(Drop, starknet::Event)]
    enum Event {
        #[flat]
        ERC721Event: ERC721Component::Event,
        #[flat]
        SRC5Event: SRC5Component::Event
    }

    #[constructor]
    fn constructor(
        ref self: ContractState,
        name: felt252,
        symbol: felt252,
        recipient: ContractAddress,
        token_id: u256,
        uri: felt252
    ) {
        self.erc721.initializer(name, symbol);
        self.erc721._mint(recipient, token_id);
        self.erc721._set_token_uri(token_id, uri);
    }
}

#[starknet::contract]
mod CamelERC721Mock {
    use openzeppelin::introspection::src5::SRC5Component;
    use openzeppelin::token::erc721::ERC721Component::{ERC721Impl, ERC721MetadataImpl};
    use openzeppelin::token::erc721::ERC721Component;
    use starknet::ContractAddress;

    component!(path: ERC721Component, storage: erc721, event: ERC721Event);
    component!(path: SRC5Component, storage: src5, event: SRC5Event);

    // ERC721
    #[abi(embed_v0)]
    impl ERC721CamelOnly = ERC721Component::ERC721CamelOnlyImpl<ContractState>;
    #[abi(embed_v0)]
    impl ERC721MetadataCamelOnly =
        ERC721Component::ERC721MetadataCamelOnlyImpl<ContractState>;
    impl ERC721InternalImpl = ERC721Component::InternalImpl<ContractState>;

    // SRC5
    #[abi(embed_v0)]
    impl SRC5Impl = SRC5Component::SRC5Impl<ContractState>;

    #[storage]
    struct Storage {
        #[substorage(v0)]
        erc721: ERC721Component::Storage,
        #[substorage(v0)]
        src5: SRC5Component::Storage
    }

    #[event]
    #[derive(Drop, starknet::Event)]
    enum Event {
        #[flat]
        ERC721Event: ERC721Component::Event,
        #[flat]
        SRC5Event: SRC5Component::Event
    }

    #[constructor]
    fn constructor(
        ref self: ContractState,
        name: felt252,
        symbol: felt252,
        recipient: ContractAddress,
        token_id: u256,
        uri: felt252
    ) {
        self.erc721.initializer(name, symbol);
        self.erc721._mint(recipient, token_id);
        self.erc721._set_token_uri(token_id, uri);
    }

    /// The following external methods are included because they are case-agnostic
    /// and this contract should not embed the snake_case impl.
    #[generate_trait]
    #[external(v0)]
    impl ExternalImpl of ExternalTrait {
        fn approve(ref self: ContractState, to: ContractAddress, tokenId: u256) {
            self.erc721.approve(to, tokenId);
        }

        fn name(self: @ContractState) -> felt252 {
            self.erc721.name()
        }

        fn symbol(self: @ContractState) -> felt252 {
            self.erc721.symbol()
        }
    }
}

/// Although these modules are designed to panic, functions
/// still need a valid return value. We chose:
///
/// 3 for felt252
/// zero for ContractAddress
/// u256 { 3, 3 } for u256
#[starknet::contract]
mod SnakeERC721PanicMock {
    use starknet::ContractAddress;
    use zeroable::Zeroable;

    #[storage]
    struct Storage {}

    #[generate_trait]
    #[external(v0)]
    impl ExternalImpl of ExternalTrait {
        fn name(self: @ContractState) -> felt252 {
            panic!("Some error");
            3
        }

        fn symbol(self: @ContractState) -> felt252 {
            panic!("Some error");
            3
        }

        fn approve(ref self: ContractState, to: ContractAddress, token_id: u256) {
            panic!("Some error");
        }

        fn supports_interface(self: @ContractState, interface_id: felt252) -> bool {
            panic!("Some error");
            false
        }

        fn token_uri(self: @ContractState, token_id: u256) -> felt252 {
            panic!("Some error");
            3
        }

        fn balance_of(self: @ContractState, account: ContractAddress) -> u256 {
            panic!("Some error");
            u256 { low: 3, high: 3 }
        }

        fn owner_of(self: @ContractState, token_id: u256) -> ContractAddress {
            panic!("Some error");
            Zeroable::zero()
        }

        fn get_approved(self: @ContractState, token_id: u256) -> ContractAddress {
            panic!("Some error");
            Zeroable::zero()
        }

        fn is_approved_for_all(
            self: @ContractState, owner: ContractAddress, operator: ContractAddress
        ) -> bool {
            panic!("Some error");
            false
        }

        fn set_approval_for_all(
            ref self: ContractState, operator: ContractAddress, approved: bool
        ) {
            panic!("Some error");
        }

        fn transfer_from(
            ref self: ContractState, from: ContractAddress, to: ContractAddress, token_id: u256
        ) {
            panic!("Some error");
        }

        fn safe_transfer_from(
            ref self: ContractState,
            from: ContractAddress,
            to: ContractAddress,
            token_id: u256,
            data: Span<felt252>
        ) {
            panic!("Some error");
        }
    }
}

#[starknet::contract]
mod CamelERC721PanicMock {
    use starknet::ContractAddress;
    use zeroable::Zeroable;

    #[storage]
    struct Storage {}

    #[generate_trait]
    #[external(v0)]
    impl ExternalImpl of ExternalTrait {
        fn supportsInterface(self: @ContractState, interfaceId: felt252) -> bool {
            panic!("Some error");
            false
        }

        fn tokenURI(self: @ContractState, tokenId: u256) -> felt252 {
            panic!("Some error");
            3
        }

        fn balanceOf(self: @ContractState, account: ContractAddress) -> u256 {
            panic!("Some error");
            u256 { low: 3, high: 3 }
        }

        fn ownerOf(self: @ContractState, tokenId: u256) -> ContractAddress {
            panic!("Some error");
            Zeroable::zero()
        }

        fn getApproved(self: @ContractState, tokenId: u256) -> ContractAddress {
            panic!("Some error");
            Zeroable::zero()
        }

        fn isApprovedForAll(
            self: @ContractState, owner: ContractAddress, operator: ContractAddress
        ) -> bool {
            panic!("Some error");
            false
        }

        fn setApprovalForAll(ref self: ContractState, operator: ContractAddress, approved: bool) {
            panic!("Some error");
        }

        fn transferFrom(
            ref self: ContractState, from: ContractAddress, to: ContractAddress, tokenId: u256
        ) {
            panic!("Some error");
        }

        fn safeTransferFrom(
            ref self: ContractState,
            from: ContractAddress,
            to: ContractAddress,
            tokenId: u256,
            data: Span<felt252>
        ) {
            panic!("Some error");
        }
    }
}<|MERGE_RESOLUTION|>--- conflicted
+++ resolved
@@ -5,10 +5,7 @@
     use starknet::ContractAddress;
 
     component!(path: ERC721Component, storage: erc721, event: ERC721Event);
-<<<<<<< HEAD
-=======
     component!(path: SRC5Component, storage: src5, event: SRC5Event);
->>>>>>> 14486165
 
     // ERC721
     #[abi(embed_v0)]
