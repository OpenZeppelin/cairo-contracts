# Changelog

All notable changes to this project will be documented in this file.

The format is based on [Keep a Changelog](https://keepachangelog.com/en/1.1.0/),
and this project adheres to [Semantic Versioning](https://semver.org/spec/v2.0.0.html).

## [Unreleased]

### Added

- Utilities documentation (#825)
<<<<<<< HEAD
- Documentation for SRC5 migration (#821)
=======

### Changed

- Use ComponentState in tests (#836)
>>>>>>> 2ac2c3ec
<|MERGE_RESOLUTION|>--- conflicted
+++ resolved
@@ -10,11 +10,8 @@
 ### Added
 
 - Utilities documentation (#825)
-<<<<<<< HEAD
 - Documentation for SRC5 migration (#821)
-=======
 
 ### Changed
 
-- Use ComponentState in tests (#836)
->>>>>>> 2ac2c3ec
+- Use ComponentState in tests (#836)