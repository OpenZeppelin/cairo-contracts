--- conflicted
+++ resolved
@@ -9,15 +9,13 @@
 
 ## Unreleased
 
-<<<<<<< HEAD
 ### Added
 
 - The `ExpectedEvent` trait and impl (#1472)
-=======
+
 ### Changed
 
 - Bump snforge to v0.48.1 (#1498)
->>>>>>> d99887d3
 
 ## 4.5.0 (2025-08-12)
 
