mod constants;

use starknet::ContractAddress;
use starknet::SyscallResultTrait;
use starknet::testing;

fn deploy(contract_class_hash: felt252, calldata: Array<felt252>) -> ContractAddress {
    let (address, _) = starknet::deploy_syscall(
        contract_class_hash.try_into().unwrap(), 0, calldata.span(), false
    )
        .unwrap_syscall();
    address
}

/// Pop the earliest unpopped logged event for the contract as the requested type
/// and checks there's no more keys or data left on the event, preventing unaccounted params.
///
/// This function also removes the first key from the event, to match the event
/// structure key params without the event ID.
///
/// This method doesn't currently work for components events that are not flattened
/// because an extra key is added, pushing the event ID key to the second position.
fn pop_log<T, +Drop<T>, +starknet::Event<T>>(
    address: ContractAddress, event_id: felt252
) -> Option<T> {
    let (mut keys, mut data) = testing::pop_log_raw(address)?;

    // Remove the event ID from the keys
<<<<<<< HEAD
    let popped_id = keys.pop_front().unwrap();
    assert_eq!(event_id, *popped_id);
=======
    let _ = keys.pop_front();
>>>>>>> 44b5259c

    let ret = starknet::Event::deserialize(ref keys, ref data);
    assert!(data.is_empty(), "Event has extra data");
    assert!(keys.is_empty(), "Event has extra keys");
    ret
}

/// Asserts that `expected_keys` exactly matches the indexed keys from `event`.
///
/// `expected_keys` must include all indexed event keys for `event` in the order
/// that they're defined.
fn assert_indexed_keys<T, +Drop<T>, +starknet::Event<T>>(event: T, expected_keys: Span<felt252>) {
    let mut keys = array![];
    let mut data = array![];

    event.append_keys_and_data(ref keys, ref data);
    assert!(expected_keys == keys.span());
}

fn assert_no_events_left(address: ContractAddress) {
    assert!(testing::pop_log_raw(address).is_none(), "Events remaining on queue");
}

fn drop_event(address: ContractAddress) {
    let _ = testing::pop_log_raw(address);
}

fn drop_events(address: ContractAddress, count: felt252) {
    let mut _count = count;
    loop {
        if _count == 0 {
            break;
        }
        drop_event(address);
        _count -= 1;
    }
}<|MERGE_RESOLUTION|>--- conflicted
+++ resolved
@@ -20,18 +20,11 @@
 ///
 /// This method doesn't currently work for components events that are not flattened
 /// because an extra key is added, pushing the event ID key to the second position.
-fn pop_log<T, +Drop<T>, +starknet::Event<T>>(
-    address: ContractAddress, event_id: felt252
-) -> Option<T> {
+fn pop_log<T, +Drop<T>, +starknet::Event<T>>(address: ContractAddress) -> Option<T> {
     let (mut keys, mut data) = testing::pop_log_raw(address)?;
 
     // Remove the event ID from the keys
-<<<<<<< HEAD
-    let popped_id = keys.pop_front().unwrap();
-    assert_eq!(event_id, *popped_id);
-=======
     let _ = keys.pop_front();
->>>>>>> 44b5259c
 
     let ret = starknet::Event::deserialize(ref keys, ref data);
     assert!(data.is_empty(), "Event has extra data");
