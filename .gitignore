artifacts/

# Byte-compiled / optimized / DLL files
__pycache__/
*.py[cod]
*$py.class

# C extensions
*.so

# Distribution / packaging
.Python
build/
develop-eggs/
dist/
downloads/
eggs/
.eggs/
lib/
lib64/
parts/
sdist/
var/
wheels/
pip-wheel-metadata/
share/python-wheels/
*.egg-info/
.installed.cfg
*.egg
MANIFEST

# PyInstaller
#  Usually these files are written by a python script from a template
#  before PyInstaller builds the exe, so as to inject date/other infos into it.
*.manifest
*.spec

# Installer logs
pip-log.txt
pip-delete-this-directory.txt

# Unit test / coverage reports
htmlcov/
.tox/
.nox/
.coverage
.coverage.*
.cache
nosetests.xml
coverage.xml
*.cover
*.py,cover
.hypothesis/
.pytest_cache/

# Translations
*.mo
*.pot

# Django stuff:
*.log
local_settings.py
db.sqlite3
db.sqlite3-journal

# Flask stuff:
instance/
.webassets-cache

# Scrapy stuff:
.scrapy

# Sphinx documentation
docs/_build/

# PyBuilder
target/

# Jupyter Notebook
.ipynb_checkpoints

# IPython
profile_default/
ipython_config.py

# pyenv
.python-version

# pipenv
#   According to pypa/pipenv#598, it is recommended to include Pipfile.lock in version control.
#   However, in case of collaboration, if having platform-specific dependencies or dependencies
#   having no cross-platform support, pipenv may install dependencies that don't work, or not
#   install all needed dependencies.
#Pipfile.lock

# PEP 582; used by e.g. github.com/David-OConnor/pyflow
__pypackages__/

# Celery stuff
celerybeat-schedule
celerybeat.pid

# SageMath parsed files
*.sage.py

# Environments
.env
.venv
env/
venv/
ENV/
env.bak/
venv.bak/

# Spyder project settings
.spyderproject
.spyproject

# Rope project settings
.ropeproject

# mkdocs documentation
/site

# mypy
.mypy_cache/
.dmypy.json
dmypy.json

# Pyre type checker
.pyre/

<<<<<<< HEAD
# cairo
node.json
=======
# nile
*node.json*
>>>>>>> 844e0ec8
<|MERGE_RESOLUTION|>--- conflicted
+++ resolved
@@ -130,10 +130,5 @@
 # Pyre type checker
 .pyre/
 
-<<<<<<< HEAD
-# cairo
-node.json
-=======
 # nile
-*node.json*
->>>>>>> 844e0ec8
+*node.json*