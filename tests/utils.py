--- conflicted
+++ resolved
@@ -7,14 +7,11 @@
 from starkware.starkware_utils.error_handling import StarkException
 from starkware.starknet.testing.starknet import StarknetContract
 from starkware.starknet.business_logic.execution.objects import Event
-<<<<<<< HEAD
 from starkware.starknet.core.os.transaction_hash.transaction_hash import calculate_transaction_hash_common, TransactionHashPrefix
 from starkware.starknet.definitions.general_config import StarknetChainId
 from starkware.starknet.business_logic.state.state import BlockInfo
-=======
 from nile.signer import Signer
 
->>>>>>> ccb95c52
 
 MAX_UINT256 = (2**128 - 1, 2**128 - 1)
 INVALID_UINT256 = (MAX_UINT256[0] + 1, MAX_UINT256[1])
@@ -174,14 +171,13 @@
             execution_info = await account.get_nonce().call()
             nonce, = execution_info.result
 
-<<<<<<< HEAD
-        calls_with_selector = [
-            (call[0], get_selector_from_name(call[1]), call[2]) for call in calls]
-        (call_array, calldata) = from_call_to_call_array(calls)
-
-        message_hash = get_transaction_hash(account.contract_address, call_array, calldata, nonce, max_fee)
-        sig_r, sig_s = self.sign(message_hash)
-
+        build_calls = []
+        for call in calls:
+            build_call = list(call)
+            build_call[0] = hex(build_call[0])
+            build_calls.append(build_call)
+
+        (call_array, calldata, sig_r, sig_s) = self.signer.sign_transaction(hex(account.contract_address), build_calls, nonce, max_fee)
         return await account.__execute__(call_array, calldata, nonce).invoke(signature=[sig_r, sig_s])
 
 
@@ -222,14 +218,4 @@
 def set_block_timestamp(starknet_state, timestamp):
     starknet_state.state.block_info = BlockInfo(
         starknet_state.state.block_info.block_number, timestamp
-    )
-=======
-        build_calls = []
-        for call in calls:
-            build_call = list(call)
-            build_call[0] = hex(build_call[0])
-            build_calls.append(build_call)
-
-        (call_array, calldata, sig_r, sig_s) = self.signer.sign_transaction(hex(account.contract_address), build_calls, nonce, max_fee)
-        return await account.__execute__(call_array, calldata, nonce).invoke(signature=[sig_r, sig_s])
->>>>>>> ccb95c52
+    )