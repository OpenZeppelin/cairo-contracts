--- conflicted
+++ resolved
@@ -7,27 +7,7 @@
 from starkware.cairo.common.bool import TRUE
 from starkware.cairo.common.uint256 import Uint256
 
-<<<<<<< HEAD
 from openzeppelin.token.erc20.library import ERC20
-from openzeppelin.utils.constants import TRUE
-=======
-from openzeppelin.token.erc20.library import (
-    ERC20_name,
-    ERC20_symbol,
-    ERC20_totalSupply,
-    ERC20_decimals,
-    ERC20_balanceOf,
-    ERC20_allowance,
-
-    ERC20_initializer,
-    ERC20_approve,
-    ERC20_increaseAllowance,
-    ERC20_decreaseAllowance,
-    ERC20_transfer,
-    ERC20_transferFrom,
-    ERC20_mint
-)
->>>>>>> dfafdd2e
 
 @constructor
 func constructor{
