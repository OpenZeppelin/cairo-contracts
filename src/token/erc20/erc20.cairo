--- conflicted
+++ resolved
@@ -172,15 +172,9 @@
 
     #[generate_trait]
     impl InternalImpl of InternalTrait {
-<<<<<<< HEAD
-        fn initializer(ref self: ContractState, name_: felt252, symbol_: felt252) {
-            self.ERC20_name.write(name_);
-            self.ERC20_symbol.write(symbol_);
-=======
         fn initializer(ref self: ContractState, name: felt252, symbol: felt252) {
-            self._name.write(name);
-            self._symbol.write(symbol);
->>>>>>> a1b559c4
+            self.ERC20_name.write(name);
+            self.ERC20_symbol.write(symbol);
         }
 
         fn _increase_allowance(
