--- conflicted
+++ resolved
@@ -15,15 +15,10 @@
     HOME
     PYTHONPATH
 deps =
-<<<<<<< HEAD
-    cairo-lang
+    cairo-lang==0.8.1
     cairo-nile
     pytest-xdist
-=======
-    cairo-lang==0.8.1
-    pytest-xdist
     # See https://github.com/starkware-libs/cairo-lang/issues/52
->>>>>>> 86ae1da3
     marshmallow-dataclass==8.5.3
 extras =
     testing
