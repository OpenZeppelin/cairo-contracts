--- conflicted
+++ resolved
@@ -335,17 +335,8 @@
         }
     }
 
-<<<<<<< HEAD
     #[embeddable_as(ERC1155MixinImpl)]
     impl ERC1155Mixin<
-=======
-    //
-    // Internal
-    //
-
-    #[generate_trait]
-    pub impl InternalImpl<
->>>>>>> 26d875fe
         TContractState,
         +HasComponent<TContractState>,
         impl SRC5: SRC5Component::HasComponent<TContractState>,
@@ -469,7 +460,7 @@
     //
 
     #[generate_trait]
-    impl InternalImpl<
+    pub impl InternalImpl<
         TContractState,
         +HasComponent<TContractState>,
         impl SRC5: SRC5Component::HasComponent<TContractState>,
