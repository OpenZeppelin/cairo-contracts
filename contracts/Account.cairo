--- conflicted
+++ resolved
@@ -148,11 +148,7 @@
         calldata_len: felt,
         calldata: felt*,
         nonce: felt
-<<<<<<< HEAD
-    ) -> (response_len : felt, response : felt*):
-=======
     ) -> (response_len: felt, response: felt*):
->>>>>>> 918c34a9
     alloc_locals
 
     let (__fp__, _) = get_fp_and_pc()
