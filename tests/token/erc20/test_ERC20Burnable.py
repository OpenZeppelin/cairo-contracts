import pytest
from signers import MockSigner
<<<<<<< HEAD
from nile.utils import (
    to_uint, add_uint, sub_uint, str_to_felt, ZERO_ADDRESS, INVALID_UINT256,
    assert_revert, assert_event_emitted,
)
from utils import (
    get_contract_class, cached_contract, State, Account
=======
from utils import (
    add_uint, sub_uint, ZERO_ADDRESS, INVALID_UINT256,
    get_contract_class, cached_contract, assert_revert, assert_event_emitted,
    assert_events_emitted, State, Account
)
from ERC20BaseSuite import (
    ERC20Base, NAME, SYMBOL, DECIMALS, INIT_SUPPLY, AMOUNT, UINT_ONE, UINT_ZERO
>>>>>>> 0d571ac7
)


signer = MockSigner(123456789987654321)


@pytest.fixture(scope='module')
def contract_classes():
    account_cls = Account.get_class
    erc20_cls = get_contract_class('ERC20Burnable')

    return account_cls, erc20_cls


@pytest.fixture(scope='module')
async def erc20_init(contract_classes):
    _, erc20_cls = contract_classes
    starknet = await State.init()
    account1 = await Account.deploy(signer.public_key)
    account2 = await Account.deploy(signer.public_key)
    erc20 = await starknet.deploy(
        contract_class=erc20_cls,
        constructor_calldata=[
            NAME,
            SYMBOL,
            DECIMALS,
            *INIT_SUPPLY,
            account1.contract_address,        # recipient
        ]
    )
    return (
        starknet.state,
        account1,
        account2,
        erc20
    )


@pytest.fixture
def contract_factory(contract_classes, erc20_init):
    account_cls, erc20_cls = contract_classes
    state, account1, account2, erc20 = erc20_init
    _state = state.copy()
    account1 = cached_contract(_state, account_cls, account1)
    account2 = cached_contract(_state, account_cls, account2)
    erc20 = cached_contract(_state, erc20_cls, erc20)

    return erc20, account1, account2


class TestERC20Burnable(ERC20Base):
    #
    # burn
    #

    @pytest.mark.asyncio
    async def test_burn(self, contract_factory):
        erc20, account, _ = contract_factory

        await signer.send_transaction(
            account, erc20.contract_address, 'burn', [
                *AMOUNT
            ])

        new_balance = sub_uint(INIT_SUPPLY, AMOUNT)

        execution_info = await erc20.balanceOf(account.contract_address).execute()
        assert execution_info.result.balance == new_balance


    @pytest.mark.asyncio
    async def test_burn_emits_event(self, contract_factory):
        erc20, account, _ = contract_factory

        tx_exec_info = await signer.send_transaction(
            account, erc20.contract_address, 'burn', [
                *AMOUNT
            ])

        assert_event_emitted(
            tx_exec_info,
            from_address=erc20.contract_address,
            name='Transfer',
            data=[
                account.contract_address,
                ZERO_ADDRESS,
                *AMOUNT
            ]
        )


    @pytest.mark.asyncio
    async def test_burn_not_enough_balance(self, contract_factory):
        erc20, account, _ = contract_factory

        balance_plus_one = add_uint(INIT_SUPPLY, UINT_ONE)

        await assert_revert(signer.send_transaction(
            account, erc20.contract_address, 'burn', [
                *balance_plus_one
            ]),
            reverted_with="ERC20: burn amount exceeds balance"
        )


    @pytest.mark.asyncio
    async def test_burn_from_zero_address(self, contract_factory):
        erc20, _, _ = contract_factory

        await assert_revert(
            erc20.burn(UINT_ONE).execute(),
            reverted_with="ERC20: cannot burn from the zero address"
        )


    @pytest.mark.asyncio
    async def test_burn_invalid_uint256(self, contract_factory):
        erc20, _, _ = contract_factory

        await assert_revert(
            erc20.burn(INVALID_UINT256).execute(),
            reverted_with="ERC20: amount is not a valid Uint256"
        )


    @pytest.mark.asyncio
    async def test_burn_from(self, contract_factory):
        erc20, account1, account2 = contract_factory

        await signer.send_transaction(
            account1, erc20.contract_address, 'increaseAllowance', [
                account2.contract_address,
                *AMOUNT
            ])

        await signer.send_transaction(
            account2, erc20.contract_address, 'burnFrom', [
                account1.contract_address,
                *AMOUNT
            ])

        new_balance = sub_uint(INIT_SUPPLY, AMOUNT)

        execution_info = await erc20.balanceOf(account1.contract_address).execute()
        assert execution_info.result.balance == new_balance


    @pytest.mark.asyncio
    async def test_burn_from_emits_event(self, contract_factory):
        erc20, account1, account2 = contract_factory

        await signer.send_transaction(
            account1, erc20.contract_address, 'increaseAllowance', [
                account2.contract_address,
                *AMOUNT
            ])

        tx_exec_info = await signer.send_transaction(
            account2, erc20.contract_address, 'burnFrom', [
                account1.contract_address,
                *AMOUNT
            ])

        # events
        assert_events_emitted(
            tx_exec_info,
            [
                [0, erc20.contract_address, 'Approval', [
                    account1.contract_address, account2.contract_address, *UINT_ZERO]],
                [1, erc20.contract_address, 'Transfer', [
                    account1.contract_address, ZERO_ADDRESS, *AMOUNT]]
            ]
        )


    @pytest.mark.asyncio
    async def test_burn_from_over_allowance(self, contract_factory):
        erc20, account1, account2 = contract_factory

        await signer.send_transaction(
            account1, erc20.contract_address, 'increaseAllowance', [
                account2.contract_address,
                *AMOUNT
            ])

        await assert_revert(signer.send_transaction(
            account2, erc20.contract_address, 'burnFrom', [
                account1.contract_address,
                *INIT_SUPPLY
            ]),
            reverted_with="ERC20: insufficient allowance"
        )


    @pytest.mark.asyncio
    async def test_burn_from_no_allowance(self, contract_factory):
        erc20, account1, account2 = contract_factory

        await assert_revert(signer.send_transaction(
            account2, erc20.contract_address, 'burnFrom', [
                account1.contract_address,
                *AMOUNT
            ]),
            reverted_with="ERC20: insufficient allowance"
        )<|MERGE_RESOLUTION|>--- conflicted
+++ resolved
@@ -1,21 +1,14 @@
 import pytest
 from signers import MockSigner
-<<<<<<< HEAD
 from nile.utils import (
-    to_uint, add_uint, sub_uint, str_to_felt, ZERO_ADDRESS, INVALID_UINT256,
-    assert_revert, assert_event_emitted,
+    add_uint, sub_uint, ZERO_ADDRESS, INVALID_UINT256, assert_revert,
 )
 from utils import (
-    get_contract_class, cached_contract, State, Account
-=======
-from utils import (
-    add_uint, sub_uint, ZERO_ADDRESS, INVALID_UINT256,
-    get_contract_class, cached_contract, assert_revert, assert_event_emitted,
-    assert_events_emitted, State, Account
+    get_contract_class, cached_contract, assert_events_emitted,
+    assert_event_emitted, State, Account
 )
 from ERC20BaseSuite import (
     ERC20Base, NAME, SYMBOL, DECIMALS, INIT_SUPPLY, AMOUNT, UINT_ONE, UINT_ZERO
->>>>>>> 0d571ac7
 )
 
 
