--- conflicted
+++ resolved
@@ -15,7 +15,16 @@
     (a & b) + (a ^ b) / 2_u8.into()
 }
 
-<<<<<<< HEAD
+/// A trait to represent unsigned integers.
+pub trait Unsigned<T>;
+
+impl U8Unsigned of Unsigned<u8>;
+impl U16Unsigned of Unsigned<u16>;
+impl U32Unsigned of Unsigned<u32>;
+impl U64Unsigned of Unsigned<u64>;
+impl U128Unsigned of Unsigned<u128>;
+impl U256Unsigned of Unsigned<u256>;
+
 #[derive(Drop, Copy, Debug)]
 pub enum Rounding {
     Floor, // Toward negative infinity
@@ -56,15 +65,4 @@
     let (q, r) = u512_safe_div_rem_by_u256(p, denominator);
     let q = q.try_into().expect('mul_div quotient > u256');
     (q, r)
-}
-=======
-/// A trait to represent unsigned integers.
-pub trait Unsigned<T>;
-
-impl U8Unsigned of Unsigned<u8>;
-impl U16Unsigned of Unsigned<u16>;
-impl U32Unsigned of Unsigned<u32>;
-impl U64Unsigned of Unsigned<u64>;
-impl U128Unsigned of Unsigned<u128>;
-impl U256Unsigned of Unsigned<u256>;
->>>>>>> 82d77bec
+}