--- conflicted
+++ resolved
@@ -1,16 +1,4 @@
 // SPDX-License-Identifier: MIT
-<<<<<<< HEAD
-// OpenZeppelin Contracts for Cairo v0.7.0 (token/erc20/erc20.cairo)
-
-/// # ERC20 Contract and Implementation
-///
-/// This ERC20 contract includes both a library and a basic preset implementation.
-/// The library is agnostic regarding how tokens are created; however,
-/// the preset implementation sets the initial supply in the constructor.
-/// A derived contract can use [_mint](_mint) to create a different supply mechanism.
-#[starknet::contract]
-mod ERC20 {
-=======
 // OpenZeppelin Contracts for Cairo v0.8.0-beta.0 (token/erc20/erc20.cairo)
 
 /// # ERC20 Component
@@ -23,7 +11,6 @@
 /// for examples.
 #[starknet::component]
 mod ERC20Component {
->>>>>>> 50ed6b55
     use integer::BoundedInt;
     use openzeppelin::token::erc20::interface;
     use starknet::ContractAddress;
