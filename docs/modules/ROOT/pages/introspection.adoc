--- conflicted
+++ resolved
@@ -35,11 +35,7 @@
 
 === Registering interfaces
 
-<<<<<<< HEAD
-For a contract to declare its support for a given interface, we recommend using the the SRC5 component to do it upon contract deployment through a constructor either directly or indirectly (as an initializer) like this:
-=======
 For a contract to declare its support for a given interface, we recommend using the SRC5 component to register support upon contract deployment through a constructor either directly or indirectly (as an initializer) like this:
->>>>>>> d13b6883
 
 [,javascript]
 ----
