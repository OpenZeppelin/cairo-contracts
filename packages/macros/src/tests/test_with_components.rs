use crate::attribute::with_components::definition::with_components_avevetedp5blk as with_components;
use cairo_lang_macro::{quote, TokenStream};
use insta::assert_snapshot;

use super::common::format_proc_macro_result;

#[test]
fn test_with_account() {
    let attribute = quote! { (Account) };
    let item = quote! {
        #[starknet::contract(account)]
        pub mod MyContract {
            #[storage]
            pub struct Storage {}

            #[constructor]
            fn constructor(ref self: ContractState, public_key: felt252) {
                self.account.initializer(public_key);
            }
        }
    };
    let result = get_string_result(attribute, item);
    assert_snapshot!(result);
}

#[test]
fn test_with_account_no_initializer() {
    let attribute = quote! { (Account) };
    let item = quote! {
        #[starknet::contract]
        pub mod MyContract {
            #[storage]
            pub struct Storage {}
        }
    };
    let result = get_string_result(attribute, item);
    assert_snapshot!(result);
}

#[test]
fn test_with_eth_account() {
    let attribute = quote! { (EthAccount) };
    let item = quote! {
        #[starknet::contract(account)]
        pub mod MyContract {
            use openzeppelin_interfaces::accounts::EthPublicKey;

            #[storage]
            pub struct Storage {}

            #[constructor]
            fn constructor(ref self: ContractState, public_key: EthPublicKey) {
                self.eth_account.initializer(public_key);
            }
        }
    };
    let result = get_string_result(attribute, item);
    assert_snapshot!(result);
}

#[test]
fn test_with_eth_account_no_initializer() {
    let attribute = quote! { (EthAccount) };
    let item = quote! {
        #[starknet::contract(account)]
        pub mod MyContract {
            #[storage]
            pub struct Storage {}
        }
    };
    let result = get_string_result(attribute, item);
    assert_snapshot!(result);
}

#[test]
fn test_with_src9() {
    let attribute = quote! { (SRC9) };
    let item = quote! {
        #[starknet::contract(src9)]
        pub mod MyContract {
            #[storage]
            pub struct Storage {}

            #[constructor]
            fn constructor(ref self: ContractState) {
                self.src9.initializer();
            }
        }
    };
    let result = get_string_result(attribute, item);
    assert_snapshot!(result);
}

#[test]
fn test_with_src9_no_initializer() {
    let attribute = quote! { (SRC9) };
    let item = quote! {
        #[starknet::contract]
        pub mod MyContract {
            #[storage]
            pub struct Storage {}
        }
    };
    let result = get_string_result(attribute, item);
    assert_snapshot!(result);
}

#[test]
fn test_with_erc20() {
    let attribute = quote! { (ERC20) };
    let item = quote! {
        #[starknet::contract]
        pub mod MyToken {
            use openzeppelin_token::erc20::{ERC20HooksEmptyImpl, DefaultConfig};
            use starknet::ContractAddress;

            #[storage]
            pub struct Storage {}

            #[constructor]
            fn constructor(ref self: ContractState) {
                self.erc20.initializer("MyToken", "MTK");
            }
        }
    };
    let result = get_string_result(attribute, item);
    assert_snapshot!(result);
}

#[test]
fn test_with_erc20_no_initializer() {
    let attribute = quote! { (ERC20) };
    let item = quote! {
        #[starknet::contract]
        pub mod MyToken {
            use openzeppelin_token::erc20::{ERC20HooksEmptyImpl, DefaultConfig};
            use starknet::ContractAddress;

            #[storage]
            pub struct Storage {}

            #[constructor]
            fn constructor(ref self: ContractState) {
            }
        }
    };
    let result = get_string_result(attribute, item);
    assert_snapshot!(result);
}

#[test]
fn test_with_erc20_no_hooks_impl() {
    let attribute = quote! { (ERC20) };
    let item = quote! {
        #[starknet::contract]
        pub mod MyToken {
            use openzeppelin_token::erc20::DefaultConfig;
            use starknet::ContractAddress;

            #[storage]
            pub struct Storage {}

            #[constructor]
            fn constructor(ref self: ContractState) {
                self.erc20.initializer("MyToken", "MTK");
            }
        }
    };
    let result = get_string_result(attribute, item);
    assert_snapshot!(result);
}

#[test]
fn test_with_erc20_no_config() {
    let attribute = quote! { (ERC20) };
    let item = quote! {
        #[starknet::contract]
        pub mod MyToken {
            use openzeppelin_token::erc20::ERC20HooksEmptyImpl;
            use starknet::ContractAddress;

            #[storage]
            pub struct Storage {}

            #[constructor]
            fn constructor(ref self: ContractState) {
                self.erc20.initializer("MyToken", "MTK");
            }
        }
    };
    let result = get_string_result(attribute, item);
    assert_snapshot!(result);
}

#[test]
fn test_with_ownable() {
    let attribute = quote! { (Ownable) };
    let item = quote! {
        #[starknet::contract]
        pub mod Owned {
            use starknet::ContractAddress;

            #[storage]
            pub struct Storage {}

            #[constructor]
            fn constructor(ref self: ContractState, owner: ContractAddress) {
                self.ownable.initializer(owner);
            }
        }
    };
    let result = get_string_result(attribute, item);
    assert_snapshot!(result);
}

#[test]
fn test_with_ownable_no_initializer() {
    let attribute = quote! { (Ownable) };
    let item = quote! {
      #[starknet::contract]
      pub mod Owned {
          use starknet::ContractAddress;

          #[storage]
          pub struct Storage {}

          #[constructor]
          fn constructor(ref self: ContractState) {
          }
      }
    };
    let result = get_string_result(attribute, item);
    assert_snapshot!(result);
}

#[test]
fn test_with_two_components() {
    let attribute = quote! { (ERC20, Ownable) };
    let item = quote! {
        #[starknet::contract]
        pub mod MyToken {
            use openzeppelin_token::erc20::{ERC20HooksEmptyImpl, DefaultConfig};
            use starknet::ContractAddress;

            #[storage]
            pub struct Storage {}

            #[constructor]
            fn constructor(ref self: ContractState, owner: ContractAddress) {
                self.ownable.initializer(owner);
                self.erc20.initializer("MyToken", "MTK");
            }
        }
    };
    let result = get_string_result(attribute, item);
    assert_snapshot!(result);
}

#[test]
fn test_with_two_components_no_initializer() {
    let attribute = quote! { (ERC20, Ownable) };
    let item = quote! {
        #[starknet::contract]
        pub mod MyToken {
            use openzeppelin_token::erc20::{ERC20HooksEmptyImpl, DefaultConfig};
            use starknet::ContractAddress;

            #[storage]
            pub struct Storage {}

            #[constructor]
            fn constructor(ref self: ContractState) {
            }
        }
    };
    let result = get_string_result(attribute, item);
    assert_snapshot!(result);
}

#[test]
fn test_with_two_components_no_constructor() {
    let attribute = quote! { (ERC20, Ownable) };
    let item = quote! {
        #[starknet::contract]
        pub mod MyToken {
            use openzeppelin_token::erc20::{ERC20HooksEmptyImpl, DefaultConfig};
            use starknet::ContractAddress;

            #[storage]
            pub struct Storage {}
        }
    };
    let result = get_string_result(attribute, item);
    assert_snapshot!(result);
}

#[test]
fn test_with_access_control() {
    let attribute = quote! { (AccessControl) };
    let item = quote! {
        #[starknet::contract]
        pub mod Contract {
            use openzeppelin_access::accesscontrol::DEFAULT_ADMIN_ROLE;
            use starknet::ContractAddress;

            #[storage]
            pub struct Storage {}

            #[constructor]
            fn constructor(ref self: ContractState, default_admin: ContractAddress) {
                self.access_control.initializer();

                self.access_control._grant_role(DEFAULT_ADMIN_ROLE, default_admin);
            }
        }
    };
<<<<<<< HEAD
=======
    let result = get_string_result(attribute, item);
    assert_snapshot!(result);
}

#[test]
fn test_with_access_control_default_admin_rules() {
    let attribute = quote! { (AccessControlDefaultAdminRules) };
    let item = quote! {
        #[starknet::contract]
        pub mod Contract {
            use starknet::ContractAddress;
            use openzeppelin_access::accesscontrol::extensions::DefaultConfig;

            const INITIAL_DELAY: u64 = 3600; // 1 hour

            #[storage]
            pub struct Storage {}

            #[constructor]
            fn constructor(ref self: ContractState, default_admin: ContractAddress) {
                self.access_control_dar.initializer(INITIAL_DELAY, default_admin);
            }
        }
    };
    let result = get_string_result(attribute, item);
    assert_snapshot!(result);
}

#[test]
fn test_cannot_use_access_control_with_access_control_dar() {
    let attribute = quote! { (AccessControl, AccessControlDefaultAdminRules) };
    let item = quote! {
        #[starknet::contract]
        pub mod Contract {
            use openzeppelin_access::accesscontrol::DEFAULT_ADMIN_ROLE;
            use starknet::ContractAddress;

            #[storage]
            pub struct Storage {}

            #[constructor]
            fn constructor(ref self: ContractState, default_admin: ContractAddress) {
                self.access_control.initializer();
                self.access_control_dar.initializer(INITIAL_DELAY, default_admin);

                self.access_control._grant_role(DEFAULT_ADMIN_ROLE, default_admin);
            }
        }
    };
    let result = get_string_result(attribute, item);
    assert_snapshot!(result);
}

#[test]
fn test_with_access_control_default_admin_rules_no_initializer() {
    let attribute = quote! { (AccessControlDefaultAdminRules) };
    let item = quote! {
        #[starknet::contract]
        pub mod Contract {
            use starknet::ContractAddress;
            use openzeppelin_access::accesscontrol::extensions::DefaultConfig;

            #[storage]
            pub struct Storage {}

            #[constructor]
            fn constructor(ref self: ContractState, default_admin: ContractAddress) {

            }
        }
    };
    let result = get_string_result(attribute, item);
    assert_snapshot!(result);
}

#[test]
fn test_with_access_control_default_admin_rules_no_config() {
    let attribute = quote! { (AccessControlDefaultAdminRules) };
    let item = quote! {
        #[starknet::contract]
        pub mod Contract {
            use starknet::ContractAddress;

            const INITIAL_DELAY: u64 = 3600; // 1 hour

            #[storage]
            pub struct Storage {}

            #[constructor]
            fn constructor(ref self: ContractState, default_admin: ContractAddress) {
                self.access_control_dar.initializer(INITIAL_DELAY, default_admin);
            }
        }
    };
>>>>>>> 23f65025
    let result = get_string_result(attribute, item);
    assert_snapshot!(result);
}

#[test]
fn test_with_access_control_no_initializer() {
    let attribute = quote! { (AccessControl) };
    let item = quote! {
        #[starknet::contract]
        pub mod Contract {
            use openzeppelin_access::accesscontrol::DEFAULT_ADMIN_ROLE;
            use starknet::ContractAddress;

            #[storage]
            pub struct Storage {}

            #[constructor]
            fn constructor(ref self: ContractState) {
            }
        }
    };
    let result = get_string_result(attribute, item);
    assert_snapshot!(result);
}

#[test]
fn test_with_vesting() {
    let attribute = quote! { (Vesting, Ownable) };
    let item = quote! {
        #[starknet::contract]
        pub mod VestingWallet {
            use openzeppelin_finance::vesting::LinearVestingSchedule;
            use starknet::ContractAddress;

            #[storage]
            pub struct Storage {}

            #[constructor]
            fn constructor(
                ref self: ContractState,
                beneficiary: ContractAddress,
                start: u64,
                duration: u64,
                cliff_duration: u64,
            ) {
                self.ownable.initializer(beneficiary);
                self.vesting.initializer(start, duration, cliff_duration);
            }
        }
    };
    let result = get_string_result(attribute, item);
    assert_snapshot!(result);
}

#[test]
fn test_with_vesting_no_initializer() {
    let attribute = quote! { (Vesting, Ownable) };
    let item = quote! {
        #[starknet::contract]
        pub mod VestingWallet {
            use openzeppelin_finance::vesting::LinearVestingSchedule;
            use starknet::ContractAddress;

            #[storage]
            pub struct Storage {}

            #[constructor]
            fn constructor(
                ref self: ContractState,
                beneficiary: ContractAddress,
                start: u64,
                duration: u64,
                cliff_duration: u64,
            ) {
                self.ownable.initializer(beneficiary);
            }
        }
    };
    let result = get_string_result(attribute, item);
    assert_snapshot!(result);
}

#[test]
fn test_with_vesting_no_schedule() {
    let attribute = quote! { (Vesting, Ownable) };
    let item = quote! {
        #[starknet::contract]
        pub mod VestingWallet {
            use starknet::ContractAddress;

            #[storage]
            pub struct Storage {}

            #[constructor]
            fn constructor(
                ref self: ContractState,
                beneficiary: ContractAddress,
                start: u64,
                duration: u64,
                cliff_duration: u64,
            ) {
                self.ownable.initializer(beneficiary);
                self.vesting.initializer(start, duration, cliff_duration);
            }
        }
    };
    let result = get_string_result(attribute, item);
    assert_snapshot!(result);
}

#[test]
fn test_with_no_contract_attribute() {
    let attribute = quote! { (Ownable) };
    let item = quote! {
        pub mod Owned {
            use starknet::ContractAddress;

            #[storage]
            pub struct Storage {}

            #[constructor]
            fn constructor(ref self: ContractState, owner: ContractAddress) {
                self.ownable.initializer(owner);
            }
        }
    };
    let result = get_string_result(attribute, item);
    assert_snapshot!(result);
}

#[test]
fn test_with_no_body() {
    let attribute = quote! { (ERC20, Ownable) };
    let item = quote! {
        pub mod MyContract;
    };
    let result = get_string_result(attribute, item);
    assert_snapshot!(result);
}

#[test]
fn test_with_no_components() {
    let attribute = quote! { () };
    let item = quote! {
        #[starknet::contract]
        pub mod MyContract {
            #[storage]
            pub struct Storage {}
        }
    };
    let result = get_string_result(attribute, item);
    assert_snapshot!(result);
}

#[test]
fn test_with_invalid_component() {
    let attribute = quote! { (ERC6000, Ownable) };
    let item = quote! {
        #[starknet::contract]
        pub mod MyContract {
            #[storage]
            pub struct Storage {}
        }
    };
    let result = get_string_result(attribute, item);
    assert_snapshot!(result);
}

#[test]
fn test_with_src5() {
    let attribute = quote! { (SRC5) };
    let item = quote! {
        #[starknet::contract]
        pub mod MyContract {
            #[storage]
            pub struct Storage {}
        }
    };
    let result = get_string_result(attribute, item);
    assert_snapshot!(result);
}

#[test]
fn test_with_initializable() {
    let attribute = quote! { (Initializable) };
    let item = quote! {
        #[starknet::contract]
        pub mod MyContract {
            #[storage]
            pub struct Storage {}

            #[generate_trait]
            #[abi(per_item)]
            impl ExternalImpl of ExternalTrait {
                #[external(v0)]
                fn initialize(ref self: ContractState) {
                    self.initializable.initialize();
                }
            }
        }
    };
    let result = get_string_result(attribute, item);
    assert_snapshot!(result);
}

#[test]
fn test_with_initializable_no_initialize_call() {
    let attribute = quote! { (Initializable) };
    let item = quote! {
        #[starknet::contract]
        pub mod MyContract {
            #[storage]
            pub struct Storage {}
        }
    };
    let result = get_string_result(attribute, item);
    assert_snapshot!(result);
}

#[test]
fn test_with_pausable() {
    let attribute = quote! { (Pausable) };
    let item = quote! {
        #[starknet::contract]
        pub mod MyContract {
            #[storage]
            pub struct Storage {}

            #[generate_trait]
            #[abi(per_item)]
            impl ExternalImpl of ExternalTrait {
                #[external(v0)]
                fn pause(ref self: ContractState) {
                    self.pausable.pause();
                }

                #[external(v0)]
                fn unpause(ref self: ContractState) {
                    self.pausable.unpause();
                }
            }
        }
    };
    let result = get_string_result(attribute, item);
    assert_snapshot!(result);
}

#[test]
fn test_with_pausable_no_pause_call() {
    let attribute = quote! { (Pausable) };
    let item = quote! {
        #[starknet::contract]
        pub mod MyContract {
            #[storage]
            pub struct Storage {}

            #[generate_trait]
            #[abi(per_item)]
            impl ExternalImpl of ExternalTrait {
                #[external(v0)]
                fn unpause(ref self: ContractState) {
                    self.pausable.unpause();
                }
            }
        }
    };
    let result = get_string_result(attribute, item);
    assert_snapshot!(result);
}

#[test]
fn test_with_pausable_no_unpause_call() {
    let attribute = quote! { (Pausable) };
    let item = quote! {
        #[starknet::contract]
        pub mod MyContract {
            #[storage]
            pub struct Storage {}

            #[generate_trait]
            #[abi(per_item)]
            impl ExternalImpl of ExternalTrait {
                #[external(v0)]
                fn pause(ref self: ContractState) {
                    self.pausable.pause();
                }
            }
        }
    };
    let result = get_string_result(attribute, item);
    assert_snapshot!(result);
}

#[test]
fn test_with_pausable_no_pause_or_unpause_call() {
    let attribute = quote! { (Pausable) };
    let item = quote! {
        #[starknet::contract]
        pub mod MyContract {
            #[storage]
            pub struct Storage {}
        }
    };
    let result = get_string_result(attribute, item);
    assert_snapshot!(result);
}

#[test]
fn test_with_reentrancy_guard() {
    let attribute = quote! { (ReentrancyGuard) };
    let item = quote! {
        #[starknet::contract]
        pub mod MyContract {
            #[storage]
            pub struct Storage {}
        }
    };
    let result = get_string_result(attribute, item);
    assert_snapshot!(result);
}

#[test]
fn test_with_erc721() {
    let attribute = quote! { (ERC721) };
    let item = quote! {
        #[starknet::contract]
        pub mod MyContract {
            use openzeppelin_token::erc721::ERC721HooksEmptyImpl;

            #[storage]
            pub struct Storage {}

            #[constructor]
            fn constructor(ref self: ContractState) {
                self.erc721.initializer("MyToken", "MTK", "");
            }
        }
    };
    let result = get_string_result(attribute, item);
    assert_snapshot!(result);
}

#[test]
fn test_with_erc721_no_initializer() {
    let attribute = quote! { (ERC721) };
    let item = quote! {
        #[starknet::contract]
        pub mod MyContract {
            use openzeppelin_token::erc721::ERC721HooksEmptyImpl;

            #[storage]
            pub struct Storage {}
        }
    };
    let result = get_string_result(attribute, item);
    assert_snapshot!(result);
}

#[test]
fn test_with_erc721_no_hooks_impl() {
    let attribute = quote! { (ERC721) };
    let item = quote! {
        #[starknet::contract]
        pub mod MyContract {
            #[storage]
            pub struct Storage {}

            #[constructor]
            fn constructor(ref self: ContractState) {
                self.erc721.initializer("MyToken", "MTK", "");
            }
        }
    };
    let result = get_string_result(attribute, item);
    assert_snapshot!(result);
}

#[test]
fn test_with_erc1155() {
    let attribute = quote! { (ERC1155) };
    let item = quote! {
        #[starknet::contract]
        pub mod MyContract {
            use openzeppelin_token::erc1155::ERC1155HooksEmptyImpl;

            #[storage]
            pub struct Storage {}

            #[constructor]
            fn constructor(ref self: ContractState) {
                self.erc1155.initializer("");
            }
        }
    };
    let result = get_string_result(attribute, item);
    assert_snapshot!(result);
}

#[test]
fn test_with_erc1155_no_initializer() {
    let attribute = quote! { (ERC1155) };
    let item = quote! {
        #[starknet::contract]
        pub mod MyContract {
            use openzeppelin_token::erc1155::ERC1155HooksEmptyImpl;

            #[storage]
            pub struct Storage {}
        }
    };
    let result = get_string_result(attribute, item);
    assert_snapshot!(result);
}

#[test]
fn test_with_erc1155_no_hooks_impl() {
    let attribute = quote! { (ERC1155) };
    let item = quote! {
        #[starknet::contract]
        pub mod MyContract {
            #[storage]
            pub struct Storage {}

            #[constructor]
            fn constructor(ref self: ContractState) {
                self.erc1155.initializer("");
            }
        }
    };
    let result = get_string_result(attribute, item);
    assert_snapshot!(result);
}

#[test]
fn test_with_erc721_enumerable() {
    let attribute = quote! { (ERC721Enumerable) };
    let item = quote! {
        #[starknet::contract]
        pub mod MyContract {
            #[storage]
            pub struct Storage {}

            #[constructor]
            fn constructor(ref self: ContractState) {
                self.erc721_enumerable.initializer();
            }
        }
    };
    let result = get_string_result(attribute, item);
    assert_snapshot!(result);
}

#[test]
fn test_with_erc721_enumerable_no_initializer() {
    let attribute = quote! { (ERC721Enumerable) };
    let item = quote! {
        #[starknet::contract]
        pub mod MyContract {
            #[storage]
            pub struct Storage {}
        }
    };
    let result = get_string_result(attribute, item);
    assert_snapshot!(result);
}

#[test]
fn test_with_erc721_receiver() {
    let attribute = quote! { (ERC721Receiver) };
    let item = quote! {
        #[starknet::contract]
        pub mod MyContract {
            #[storage]
            pub struct Storage {}

            #[constructor]
            fn constructor(ref self: ContractState) {
                self.erc721_receiver.initializer();
            }
        }
    };
    let result = get_string_result(attribute, item);
    assert_snapshot!(result);
}

#[test]
fn test_with_erc721_receiver_no_initializer() {
    let attribute = quote! { (ERC721Receiver) };
    let item = quote! {
        #[starknet::contract]
        pub mod MyContract {
            #[storage]
            pub struct Storage {}
        }
    };
    let result = get_string_result(attribute, item);
    assert_snapshot!(result);
}

#[test]
fn test_with_erc1155_receiver() {
    let attribute = quote! { (ERC1155Receiver) };
    let item = quote! {
        #[starknet::contract]
        pub mod MyContract {
            #[storage]
            pub struct Storage {}

            #[constructor]
            fn constructor(ref self: ContractState) {
                self.erc1155_receiver.initializer();
            }
        }
    };
    let result = get_string_result(attribute, item);
    assert_snapshot!(result);
}

#[test]
fn test_with_erc1155_receiver_no_initializer() {
    let attribute = quote! { (ERC1155Receiver) };
    let item = quote! {
        #[starknet::contract]
        pub mod MyContract {
            #[storage]
            pub struct Storage {}
        }
    };
    let result = get_string_result(attribute, item);
    assert_snapshot!(result);
}

#[test]
fn test_with_erc2981() {
    let attribute = quote! { (ERC2981) };
    let item = quote! {
        #[starknet::contract]
        pub mod MyContract {
            use openzeppelin_token::common::erc2981::DefaultConfig;
            use starknet::ContractAddress;

            #[storage]
            pub struct Storage {}

            #[constructor]
            fn constructor(ref self: ContractState, default_royalty_receiver: ContractAddress) {
                self.erc2981.initializer(default_royalty_receiver, 0);
            }
        }
    };
    let result = get_string_result(attribute, item);
    assert_snapshot!(result);
}

#[test]
fn test_with_erc2981_no_initializer() {
    let attribute = quote! { (ERC2981) };
    let item = quote! {
        #[starknet::contract]
        pub mod MyContract {
            use openzeppelin_token::common::erc2981::DefaultConfig;

            #[storage]
            pub struct Storage {}
        }
    };
    let result = get_string_result(attribute, item);
    assert_snapshot!(result);
}

#[test]
fn test_with_erc2981_no_config() {
    let attribute = quote! { (ERC2981) };
    let item = quote! {
        #[starknet::contract]
        pub mod MyContract {
            use starknet::ContractAddress;

            #[storage]
            pub struct Storage {}

            #[constructor]
            fn constructor(ref self: ContractState, default_royalty_receiver: ContractAddress) {
                self.erc2981.initializer(default_royalty_receiver, 0);
            }
        }
    };
    let result = get_string_result(attribute, item);
    assert_snapshot!(result);
}

#[test]
fn test_with_erc2981_no_initializer_no_config() {
    let attribute = quote! { (ERC2981) };
    let item = quote! {
        #[starknet::contract]
        pub mod MyContract {
            use starknet::ContractAddress;

            #[storage]
            pub struct Storage {}

            #[constructor]
            fn constructor(ref self: ContractState, default_royalty_receiver: ContractAddress) {
            }
        }
    };
    let result = get_string_result(attribute, item);
    assert_snapshot!(result);
}

#[test]
fn test_with_upgradeable() {
    let attribute = quote! { (Upgradeable) };
    let item = quote! {
        #[starknet::contract]
        pub mod MyContract {
            #[storage]
            pub struct Storage {}

            #[abi(embed_v0)]
            impl UpgradeableImpl of IUpgradeable<ContractState> {
                fn upgrade(ref self: ContractState, new_class_hash: ClassHash) {
                    self.upgradeable.upgrade(new_class_hash);
                }
            }
        }
    };
    let result = get_string_result(attribute, item);
    assert_snapshot!(result);
}

#[test]
fn test_with_upgradeable_no_upgrade_call() {
    let attribute = quote! { (Upgradeable) };
    let item = quote! {
        #[starknet::contract]
        pub mod MyContract {
            #[storage]
            pub struct Storage {}

            #[abi(embed_v0)]
            impl UpgradeableImpl of IUpgradeable<ContractState> {
                fn upgrade(ref self: ContractState, new_class_hash: ClassHash) {
                }
            }
        }
    };
    let result = get_string_result(attribute, item);
    assert_snapshot!(result);
}

#[test]
fn test_with_nonces() {
    let attribute = quote! { (Nonces) };
    let item = quote! {
        #[starknet::contract]
        pub mod MyContract {
            #[storage]
            pub struct Storage {}
        }
    };
    let result = get_string_result(attribute, item);
    assert_snapshot!(result);
}

#[test]
fn test_with_multisig() {
    let attribute = quote! { (Multisig) };
    let item = quote! {
        #[starknet::contract]
        pub mod MyContract {
            use starknet::ContractAddress;

            #[storage]
            pub struct Storage {}

            #[constructor]
            fn constructor(ref self: ContractState, quorum: u32, signers: Span<ContractAddress>) {
                self.multisig.initializer(quorum, signers);
            }
        }
    };
    let result = get_string_result(attribute, item);
    assert_snapshot!(result);
}

#[test]
fn test_with_multisig_no_initializer() {
    let attribute = quote! { (Multisig) };
    let item = quote! {
        #[starknet::contract]
        pub mod MyContract {
            #[storage]
            pub struct Storage {}
        }
    };
    let result = get_string_result(attribute, item);
    assert_snapshot!(result);
}

#[test]
fn test_with_timelock_controller() {
    let attribute = quote! { (TimelockController) };
    let item = quote! {
        #[starknet::contract]
        pub mod MyContract {
            use starknet::ContractAddress;

            #[storage]
            pub struct Storage {}

            #[constructor]
            fn constructor(
                ref self: ContractState,
                min_delay: u64,
                proposers: Span<ContractAddress>,
                executors: Span<ContractAddress>,
                admin: ContractAddress,
            ) {
                self.timelock_controller.initializer(min_delay, proposers, executors, admin);
            }
        }
    };
    let result = get_string_result(attribute, item);
    assert_snapshot!(result);
}

#[test]
fn test_with_timelock_controller_no_initializer() {
    let attribute = quote! { (TimelockController) };
    let item = quote! {
        #[starknet::contract]
        pub mod MyContract {
            #[storage]
            pub struct Storage {}
        }
    };
    let result = get_string_result(attribute, item);
    assert_snapshot!(result);
}

#[test]
fn test_with_votes() {
    let attribute = quote! { (Votes) };
    let item = quote! {
        #[starknet::contract]
        pub mod MyContract {
            use openzeppelin_utils::cryptography::snip12::SNIP12Metadata;

            #[storage]
            pub struct Storage {}

            // Required for hash computation.
            pub impl SNIP12MetadataImpl of SNIP12Metadata {
                fn name() -> felt252 {
                    "DAPP_NAME" // quote! fails to recognize short strings
                }
                fn version() -> felt252 {
                    "DAPP_VERSION" // quote! fails to recognize short strings
                }
            }
        }
    };
    let result = get_string_result(attribute, item);
    assert_snapshot!(result);
}

#[test]
fn test_with_votes_no_metadata() {
    let attribute = quote! { (Votes) };
    let item = quote! {
        #[starknet::contract]
        pub mod MyContract {
            #[storage]
            pub struct Storage {}
        }
    };
    let result = get_string_result(attribute, item);
    assert_snapshot!(result);
}

#[test]
fn test_with_event_struct() {
    let attribute = quote! { (Ownable) };
    let item = quote! {
        #[starknet::contract]
        pub mod Owned {
            use starknet::ContractAddress;

            #[storage]
            pub struct Storage {}

            #[event]
            #[derive(Drop, starknet::Event)]
            enum Event {
                Transfer: Transfer,
            }

            // Emitted when tokens are moved from address `from` to address `to`.
            #[derive(Drop, starknet::Event)]
            pub struct Transfer {
                #[key]
                pub from: ContractAddress,
                #[key]
                pub to: ContractAddress,
                pub value: u256,
            }

            #[constructor]
            fn constructor(ref self: ContractState, owner: ContractAddress) {
                self.ownable.initializer(owner);
            }
        }
    };
    let result = get_string_result(attribute, item);
    assert_snapshot!(result);
}

#[test]
fn test_with_erc4626() {
    let attribute = quote! { (ERC20, ERC4626) };
    let item = quote! {
        #[starknet::contract]
        pub mod ERC4626Mock {
            use openzeppelin_token::erc20::extensions::erc4626::{
                DefaultConfig, ERC4626DefaultNoLimits, ERC4626DefaultNoFees,
                ERC4626EmptyHooks, ERC4626SelfAssetsManagement,
            };
            use openzeppelin_token::erc20::{ERC20HooksEmptyImpl, DefaultConfig as ERC20DefaultConfig};
            use starknet::ContractAddress;

            // ERC4626
            #[abi(embed_v0)]
            impl ERC4626ComponentImpl = ERC4626Component::ERC4626Impl<ContractState>;
            // ERC4626MetadataImpl is a custom impl of IERC20Metadata
            #[abi(embed_v0)]
            impl ERC4626MetadataImpl = ERC4626Component::ERC4626MetadataImpl<ContractState>;

            // ERC20
            #[abi(embed_v0)]
            impl ERC20Impl = ERC20Component::ERC20Impl<ContractState>;
            #[abi(embed_v0)]
            impl ERC20CamelOnlyImpl = ERC20Component::ERC20CamelOnlyImpl<ContractState>;

            #[storage]
            pub struct Storage {}

            #[constructor]
            fn constructor(
                ref self: ContractState,
                name: ByteArray,
                symbol: ByteArray,
                underlying_asset: ContractAddress,
                initial_supply: u256,
                recipient: ContractAddress,
            ) {
                self.erc20.initializer(name, symbol);
                self.erc20.mint(recipient, initial_supply);
                self.erc4626.initializer(underlying_asset);
            }
        }
    };
<<<<<<< HEAD
=======
    let result = get_string_result(attribute, item);
    assert_snapshot!(result);
}

#[test]
fn test_with_erc4626_no_initializer() {
    let attribute = quote! { (ERC20, ERC4626) };
    let item = quote! {
        #[starknet::contract]
        pub mod ERC4626Mock {
            use openzeppelin_token::erc20::extensions::erc4626::{
                DefaultConfig, ERC4626DefaultNoLimits, ERC4626DefaultNoFees,
                ERC4626EmptyHooks, ERC4626SelfAssetsManagement,
            };
            use openzeppelin_token::erc20::{ERC20HooksEmptyImpl, DefaultConfig as ERC20DefaultConfig};
            use starknet::ContractAddress;

            // ERC4626
            #[abi(embed_v0)]
            impl ERC4626ComponentImpl = ERC4626Component::ERC4626Impl<ContractState>;
            // ERC4626MetadataImpl is a custom impl of IERC20Metadata
            #[abi(embed_v0)]
            impl ERC4626MetadataImpl = ERC4626Component::ERC4626MetadataImpl<ContractState>;

            // ERC20
            #[abi(embed_v0)]
            impl ERC20Impl = ERC20Component::ERC20Impl<ContractState>;
            #[abi(embed_v0)]
            impl ERC20CamelOnlyImpl = ERC20Component::ERC20CamelOnlyImpl<ContractState>;

            #[storage]
            pub struct Storage {}

            #[constructor]
            fn constructor(
                ref self: ContractState,
                name: ByteArray,
                symbol: ByteArray,
                underlying_asset: ContractAddress,
                initial_supply: u256,
                recipient: ContractAddress,
            ) {
                self.erc20.initializer(name, symbol);
                self.erc20.mint(recipient, initial_supply);
            }
        }
    };
    let result = get_string_result(attribute, item);
    assert_snapshot!(result);
}

#[test]
fn test_with_erc4626_no_config() {
    let attribute = quote! { (ERC20, ERC4626) };
    let item = quote! {
        #[starknet::contract]
        pub mod ERC4626Mock {
            use openzeppelin_token::erc20::extensions::erc4626::{
                ERC4626DefaultNoLimits, ERC4626DefaultNoFees,
                ERC4626EmptyHooks, ERC4626SelfAssetsManagement,
            };
            use openzeppelin_token::erc20::{ERC20HooksEmptyImpl, DefaultConfig as ERC20DefaultConfig};
            use starknet::ContractAddress;

            // ERC4626
            #[abi(embed_v0)]
            impl ERC4626ComponentImpl = ERC4626Component::ERC4626Impl<ContractState>;
            // ERC4626MetadataImpl is a custom impl of IERC20Metadata
            #[abi(embed_v0)]
            impl ERC4626MetadataImpl = ERC4626Component::ERC4626MetadataImpl<ContractState>;

            // ERC20
            #[abi(embed_v0)]
            impl ERC20Impl = ERC20Component::ERC20Impl<ContractState>;
            #[abi(embed_v0)]
            impl ERC20CamelOnlyImpl = ERC20Component::ERC20CamelOnlyImpl<ContractState>;

            #[storage]
            pub struct Storage {}

            #[constructor]
            fn constructor(
                ref self: ContractState,
                name: ByteArray,
                symbol: ByteArray,
                underlying_asset: ContractAddress,
                initial_supply: u256,
                recipient: ContractAddress,
            ) {
                self.erc20.initializer(name, symbol);
                self.erc20.mint(recipient, initial_supply);
                self.erc4626.initializer(underlying_asset);
            }
        }
    };
    let result = get_string_result(attribute, item);
    assert_snapshot!(result);
}

#[test]
fn test_with_erc4626_no_hooks() {
    let attribute = quote! { (ERC20, ERC4626) };
    let item = quote! {
        #[starknet::contract]
        pub mod ERC4626Mock {
            use openzeppelin_token::erc20::extensions::erc4626::{
                DefaultConfig, ERC4626DefaultNoLimits, ERC4626DefaultNoFees,
                ERC4626SelfAssetsManagement,
            };
            use openzeppelin_token::erc20::{ERC20HooksEmptyImpl, DefaultConfig as ERC20DefaultConfig};
            use starknet::ContractAddress;

            // ERC4626
            #[abi(embed_v0)]
            impl ERC4626ComponentImpl = ERC4626Component::ERC4626Impl<ContractState>;
            // ERC4626MetadataImpl is a custom impl of IERC20Metadata
            #[abi(embed_v0)]
            impl ERC4626MetadataImpl = ERC4626Component::ERC4626MetadataImpl<ContractState>;

            // ERC20
            #[abi(embed_v0)]
            impl ERC20Impl = ERC20Component::ERC20Impl<ContractState>;
            #[abi(embed_v0)]
            impl ERC20CamelOnlyImpl = ERC20Component::ERC20CamelOnlyImpl<ContractState>;

            #[storage]
            pub struct Storage {}

            #[constructor]
            fn constructor(
                ref self: ContractState,
                name: ByteArray,
                symbol: ByteArray,
                underlying_asset: ContractAddress,
                initial_supply: u256,
                recipient: ContractAddress,
            ) {
                self.erc20.initializer(name, symbol);
                self.erc20.mint(recipient, initial_supply);
                self.erc4626.initializer(underlying_asset);
            }
        }
    };
    let result = get_string_result(attribute, item);
    assert_snapshot!(result);
}

#[test]
fn test_with_erc4626_no_fees_trait() {
    let attribute = quote! { (ERC20, ERC4626) };
    let item = quote! {
        #[starknet::contract]
        pub mod ERC4626Mock {
            use openzeppelin_token::erc20::extensions::erc4626::{
                DefaultConfig, ERC4626DefaultNoLimits,
                ERC4626EmptyHooks, ERC4626SelfAssetsManagement,
            };
            use openzeppelin_token::erc20::{ERC20HooksEmptyImpl, DefaultConfig as ERC20DefaultConfig};
            use starknet::ContractAddress;

            // ERC4626
            #[abi(embed_v0)]
            impl ERC4626ComponentImpl = ERC4626Component::ERC4626Impl<ContractState>;
            // ERC4626MetadataImpl is a custom impl of IERC20Metadata
            #[abi(embed_v0)]
            impl ERC4626MetadataImpl = ERC4626Component::ERC4626MetadataImpl<ContractState>;

            // ERC20
            #[abi(embed_v0)]
            impl ERC20Impl = ERC20Component::ERC20Impl<ContractState>;
            #[abi(embed_v0)]
            impl ERC20CamelOnlyImpl = ERC20Component::ERC20CamelOnlyImpl<ContractState>;

            #[storage]
            pub struct Storage {}

            #[constructor]
            fn constructor(
                ref self: ContractState,
                name: ByteArray,
                symbol: ByteArray,
                underlying_asset: ContractAddress,
                initial_supply: u256,
                recipient: ContractAddress,
            ) {
                self.erc20.initializer(name, symbol);
                self.erc20.mint(recipient, initial_supply);
                self.erc4626.initializer(underlying_asset);
            }
        }
    };
    let result = get_string_result(attribute, item);
    assert_snapshot!(result);
}

#[test]
fn test_with_erc4626_no_limits_trait() {
    let attribute = quote! { (ERC20, ERC4626) };
    let item = quote! {
        #[starknet::contract]
        pub mod ERC4626Mock {
            use openzeppelin_token::erc20::extensions::erc4626::{
                DefaultConfig, ERC4626DefaultNoFees,
                ERC4626EmptyHooks, ERC4626SelfAssetsManagement,
            };
            use openzeppelin_token::erc20::{ERC20HooksEmptyImpl, DefaultConfig as ERC20DefaultConfig};
            use starknet::ContractAddress;

            // ERC4626
            #[abi(embed_v0)]
            impl ERC4626ComponentImpl = ERC4626Component::ERC4626Impl<ContractState>;
            // ERC4626MetadataImpl is a custom impl of IERC20Metadata
            #[abi(embed_v0)]
            impl ERC4626MetadataImpl = ERC4626Component::ERC4626MetadataImpl<ContractState>;

            // ERC20
            #[abi(embed_v0)]
            impl ERC20Impl = ERC20Component::ERC20Impl<ContractState>;
            #[abi(embed_v0)]
            impl ERC20CamelOnlyImpl = ERC20Component::ERC20CamelOnlyImpl<ContractState>;

            #[storage]
            pub struct Storage {}

            #[constructor]
            fn constructor(
                ref self: ContractState,
                name: ByteArray,
                symbol: ByteArray,
                underlying_asset: ContractAddress,
                initial_supply: u256,
                recipient: ContractAddress,
            ) {
                self.erc20.initializer(name, symbol);
                self.erc20.mint(recipient, initial_supply);
                self.erc4626.initializer(underlying_asset);
            }
        }
    };
    let result = get_string_result(attribute, item);
    assert_snapshot!(result);
}

#[test]
fn test_with_erc4626_no_assets_management_trait() {
    let attribute = quote! { (ERC20, ERC4626) };
    let item = quote! {
        #[starknet::contract]
        pub mod ERC4626Mock {
            use openzeppelin_token::erc20::extensions::erc4626::{
                DefaultConfig, ERC4626DefaultNoLimits, ERC4626DefaultNoFees,
                ERC4626EmptyHooks,
            };
            use openzeppelin_token::erc20::{ERC20HooksEmptyImpl, DefaultConfig as ERC20DefaultConfig};
            use starknet::ContractAddress;

            // ERC4626
            #[abi(embed_v0)]
            impl ERC4626ComponentImpl = ERC4626Component::ERC4626Impl<ContractState>;
            // ERC4626MetadataImpl is a custom impl of IERC20Metadata
            #[abi(embed_v0)]
            impl ERC4626MetadataImpl = ERC4626Component::ERC4626MetadataImpl<ContractState>;

            // ERC20
            #[abi(embed_v0)]
            impl ERC20Impl = ERC20Component::ERC20Impl<ContractState>;
            #[abi(embed_v0)]
            impl ERC20CamelOnlyImpl = ERC20Component::ERC20CamelOnlyImpl<ContractState>;

            #[storage]
            pub struct Storage {}

            #[constructor]
            fn constructor(
                ref self: ContractState,
                name: ByteArray,
                symbol: ByteArray,
                underlying_asset: ContractAddress,
                initial_supply: u256,
                recipient: ContractAddress,
            ) {
                self.erc20.initializer(name, symbol);
                self.erc20.mint(recipient, initial_supply);
                self.erc4626.initializer(underlying_asset);
            }
        }
    };
>>>>>>> 23f65025
    let result = get_string_result(attribute, item);
    assert_snapshot!(result);
}

#[test]
fn test_with_governor() {
    let attribute = quote! { (Governor) };
    let item = quote! {
        #[starknet::contract]
        pub mod MyContract {
            use openzeppelin_governance::governor::DefaultConfig;

            #[storage]
            pub struct Storage {}

            #[constructor]
            fn constructor(ref self: ContractState) {
                self.governor.initializer();
            }
        }
    };
    let result = get_string_result(attribute, item);
    assert_snapshot!(result);
}

#[test]
fn test_with_governor_no_initializer() {
    let attribute = quote! { (Governor) };
    let item = quote! {
        #[starknet::contract]
        pub mod MyContract {
            use openzeppelin_governance::governor::DefaultConfig;

            #[storage]
            pub struct Storage {}

            #[constructor]
            fn constructor(ref self: ContractState) {
            }
        }
    };
    let result = get_string_result(attribute, item);
    assert_snapshot!(result);
}

#[test]
fn test_with_governor_no_config() {
    let attribute = quote! { (Governor) };
    let item = quote! {
        #[starknet::contract]
        pub mod MyContract {
            #[storage]
            pub struct Storage {}

            #[constructor]
            fn constructor(ref self: ContractState) {
                self.governor.initializer();
            }
        }
    };
    let result = get_string_result(attribute, item);
    assert_snapshot!(result);
}

#[test]
fn test_with_governor_core_execution() {
    let attribute = quote! { (GovernorCoreExecution) };
    let item = quote! {
        #[starknet::contract]
        pub mod MyContract {
            #[storage]
            pub struct Storage {}
        }
    };
    let result = get_string_result(attribute, item);
    assert_snapshot!(result);
}

#[test]
fn test_with_governor_counting_simple() {
    let attribute = quote! { (GovernorCountingSimple) };
    let item = quote! {
        #[starknet::contract]
        pub mod MyContract {
            #[storage]
            pub struct Storage {}
        }
    };
    let result = get_string_result(attribute, item);
    assert_snapshot!(result);
}

#[test]
fn test_with_governor_settings() {
    let attribute = quote! { (GovernorSettings) };
    let item = quote! {
        #[starknet::contract]
        pub mod MyContract {
            pub const VOTING_DELAY: u64 = 86400; // 1 day
            pub const VOTING_PERIOD: u64 = 604800; // 1 week
            pub const PROPOSAL_THRESHOLD: u256 = 10;

            #[storage]
            pub struct Storage {}

            #[constructor]
            fn constructor(ref self: ContractState) {
                self.governor_settings.initializer(VOTING_DELAY, VOTING_PERIOD, PROPOSAL_THRESHOLD);
            }
        }
    };
    let result = get_string_result(attribute, item);
    assert_snapshot!(result);
}

#[test]
fn test_with_governor_settings_no_initializer() {
    let attribute = quote! { (GovernorSettings) };
    let item = quote! {
        #[starknet::contract]
        pub mod MyContract {
            #[storage]
            pub struct Storage {}

            #[constructor]
            fn constructor(ref self: ContractState) {
            }
        }
    };
    let result = get_string_result(attribute, item);
    assert_snapshot!(result);
}

#[test]
fn test_with_governor_timelock_execution() {
    let attribute = quote! { (GovernorTimelockExecution) };
    let item = quote! {
        #[starknet::contract]
        pub mod MyContract {
            use starknet::ContractAddress;

            #[storage]
            pub struct Storage {}

            #[constructor]
            fn constructor(ref self: ContractState, timelock_controller: ContractAddress) {
                self.governor_timelock_execution.initializer(timelock_controller);
            }
        }
    };
    let result = get_string_result(attribute, item);
    assert_snapshot!(result);
}

#[test]
fn test_with_governor_timelock_execution_no_initializer() {
    let attribute = quote! { (GovernorTimelockExecution) };
    let item = quote! {
        #[starknet::contract]
        pub mod MyContract {
            #[storage]
            pub struct Storage {}

            #[constructor]
            fn constructor(ref self: ContractState) {
            }
        }
    };
    let result = get_string_result(attribute, item);
    assert_snapshot!(result);
}

#[test]
fn test_with_governor_votes_quorum_fraction() {
    let attribute = quote! { (GovernorVotesQuorumFraction) };
    let item = quote! {
        #[starknet::contract]
        pub mod MyContract {
            use starknet::ContractAddress;

            pub const QUORUM_NUMERATOR: u256 = 600; // 60%

            #[storage]
            pub struct Storage {}

            #[constructor]
            fn constructor(ref self: ContractState, votes_token: ContractAddress) {
                self.governor_votes_quorum_fraction.initializer(votes_token, QUORUM_NUMERATOR);
            }
        }
    };
    let result = get_string_result(attribute, item);
    assert_snapshot!(result);
}

#[test]
fn test_with_governor_votes_quorum_fraction_no_initializer() {
    let attribute = quote! { (GovernorVotesQuorumFraction) };
    let item = quote! {
        #[starknet::contract]
        pub mod MyContract {
            #[storage]
            pub struct Storage {}
        }
    };
    let result = get_string_result(attribute, item);
    assert_snapshot!(result);
}

#[test]
fn test_with_governor_votes() {
    let attribute = quote! { (GovernorVotes) };
    let item = quote! {
        #[starknet::contract]
        pub mod MyContract {
            use starknet::ContractAddress;

            #[storage]
            pub struct Storage {}

            #[constructor]
            fn constructor(ref self: ContractState, votes_token: ContractAddress) {
                self.governor_votes.initializer(votes_token);
            }
        }
    };
    let result = get_string_result(attribute, item);
    assert_snapshot!(result);
}

#[test]
fn test_with_governor_votes_no_initializer() {
    let attribute = quote! { (GovernorVotes) };
    let item = quote! {
        #[starknet::contract]
        pub mod MyContract {
            #[storage]
            pub struct Storage {}
        }
    };
    let result = get_string_result(attribute, item);
    assert_snapshot!(result);
}

#[test]
fn test_with_governor_integration() {
    let attribute = quote! { (Governor, GovernorVotes, GovernorSettings, GovernorCountingSimple, GovernorTimelockExecution, SRC5) };
    let item = quote! {
        #[starknet::contract]
        pub mod GovernorTimelockedMock {
            use openzeppelin_governance::governor::DefaultConfig;
            use openzeppelin_utils::cryptography::snip12::SNIP12Metadata;
            use starknet::ContractAddress;

            pub const VOTING_DELAY: u64 = 86400; // 1 day
            pub const VOTING_PERIOD: u64 = 604800; // 1 week
            pub const PROPOSAL_THRESHOLD: u256 = 10;
            pub const QUORUM: u256 = 100_000_000;

            // Governor
            #[abi(embed_v0)]
            impl GovernorImpl = GovernorComponent::GovernorImpl<ContractState>;

            // Extensions external
            #[abi(embed_v0)]
            impl VotesTokenImpl = GovernorVotesComponent::VotesTokenImpl<ContractState>;
            #[abi(embed_v0)]
            impl GovernorSettingsAdminImpl =
                GovernorSettingsComponent::GovernorSettingsAdminImpl<ContractState>;
            #[abi(embed_v0)]
            impl TimelockedImpl =
                GovernorTimelockExecutionComponent::TimelockedImpl<ContractState>;

            // SRC5
            #[abi(embed_v0)]
            impl SRC5Impl = SRC5Component::SRC5Impl<ContractState>;

            #[storage]
            struct Storage {
            }

            #[constructor]
            fn constructor(
                ref self: ContractState, votes_token: ContractAddress, timelock_controller: ContractAddress,
            ) {
                self.governor.initializer();
                self.governor_votes.initializer(votes_token);
                self.governor_settings.initializer(VOTING_DELAY, VOTING_PERIOD, PROPOSAL_THRESHOLD);
                self.governor_timelock_execution.initializer(timelock_controller);
            }

            //
            // SNIP12 Metadata
            //

            // This should be 'DAPP_NAME' and 'DAPP_VERSION' but quote! fails to recognize short strings
            pub impl SNIP12MetadataImpl of SNIP12Metadata {
                fn name() -> felt252 {
                    "DAPP_NAME" // quote! fails to recognize short strings
                }

                fn version() -> felt252 {
                    "DAPP_VERSION" // quote! fails to recognize short strings
                }
            }

            //
            // Locally implemented extensions
            //

            impl GovernorQuorum of GovernorComponent::GovernorQuorumTrait<ContractState> {
                fn quorum(self: @GovernorComponent::ComponentState<ContractState>, timepoint: u64) -> u256 {
                    QUORUM
                }
            }
        }
    };
    let result = get_string_result(attribute, item);
    assert_snapshot!(result);
}

#[test]
fn test_with_header_doc() {
    let attribute = quote! { (GovernorVotes) };
    let item = quote! {
        // This is a header doc
        #[starknet::contract]
        pub mod MyContract {
            use starknet::ContractAddress;

            #[storage]
            pub struct Storage {}

            #[constructor]
            fn constructor(ref self: ContractState, votes_token: ContractAddress) {
                self.governor_votes.initializer(votes_token);
            }
        }
    };
    let result = get_string_result(attribute, item);
    assert_snapshot!(result);
}

//
// Helpers
//

/// Returns a string representation of the result of the macro expansion,
/// including the token stream, diagnostics and aux data.
fn get_string_result(attr_stream: TokenStream, item_stream: TokenStream) -> String {
    let raw_result = with_components(attr_stream, item_stream);
    format_proc_macro_result(raw_result)
}<|MERGE_RESOLUTION|>--- conflicted
+++ resolved
@@ -314,8 +314,6 @@
             }
         }
     };
-<<<<<<< HEAD
-=======
     let result = get_string_result(attribute, item);
     assert_snapshot!(result);
 }
@@ -410,7 +408,6 @@
             }
         }
     };
->>>>>>> 23f65025
     let result = get_string_result(attribute, item);
     assert_snapshot!(result);
 }
@@ -1274,8 +1271,6 @@
             }
         }
     };
-<<<<<<< HEAD
-=======
     let result = get_string_result(attribute, item);
     assert_snapshot!(result);
 }
@@ -1563,7 +1558,6 @@
             }
         }
     };
->>>>>>> 23f65025
     let result = get_string_result(attribute, item);
     assert_snapshot!(result);
 }
