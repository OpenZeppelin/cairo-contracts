:ownable-cairo: link:https://github.com/OpenZeppelin/cairo-contracts/blob/cairo-2/src/access/ownable/ownable.cairo[Ownable]
:sn_keccak: https://docs.starknet.io/documentation/architecture_and_concepts/Cryptography/hash-functions/#starknet_keccak[sn_keccak]
:extensibility-pattern: xref:extensibility.adoc#the_pattern

= Access

Access control--that is, "who is allowed to do this thing"--is incredibly important in the world of smart contracts.
The access control of your contract may govern who can mint tokens, vote on proposals, freeze transfers, and many other things.
It is therefore critical to understand how you implement it, lest someone else
https://blog.openzeppelin.com/on-the-parity-wallet-multisig-hack-405a8c12e8f7/[steals your whole system].

== Ownership and `Ownable`

The most common and basic form of access control is the concept of ownership: there's an account that is the `owner`
of a contract and can do administrative tasks on it.
This approach is perfectly reasonable for contracts that have a single administrative user.

OpenZeppelin Contracts for Cairo provides {ownable-cairo} for implementing ownership in your contracts.

=== Usage

Integrating this module into a contract first requires assigning an owner.
The implementing contract's constructor should set the initial owner by passing the owner's address to Ownable's
xref:/api/access.adoc#AccessControl-initializer[`initializer`] like this:

[,javascript]
----
use openzeppelin::access::ownable::Ownable;

#[starknet::contract]
mod Contract {
    use starknet::ContractAddress;
    use super::Ownable;

    #[storage]
    struct Storage {}

    #[constructor]
    fn constructor(self: @ContractState, owner: ContractAddress) {
        let mut unsafe_state = Ownable::unsafe_new_contract_state();
        Ownable::InternalImpl::initializer(ref unsafe_state, owner);
    }

    (...)
}
----

To restrict a function's access to the owner only, add in the `assert_only_owner` method:

[,javascript]
----
#[starknet::contract]
mod Contract {
    use openzeppelin::access::ownable::Ownable;

    (...)

    #[external(v0)]
    fn foo(ref self: ContractState) {
        // This function can only be called by the owner
        let unsafe_state = Ownable::unsafe_new_contract_state();
        Ownable::InternalImpl::assert_only_owner(@unsafe_state);

        (...)
    }
}
----

=== Interface

This is the full interface a contract must implement to be compliant with the `Ownable` implementation:

[,javascript]
----
trait IOwnable {
    /// Returns the current owner.
    fn owner() -> ContractAddress;

    /// Transfers the ownership from the current owner to a new owner.
    fn transfer_ownership(new_owner: ContractAddress);

    /// Renounces the ownership of the contract.
    fn renounce_ownership();
}
----

Ownable also lets you:
<<<<<<< HEAD

- `transfer_ownership` from the owner account to a new one, and
- `renounce_ownership` for the owner to relinquish this administrative privilege, a common pattern
after an initial stage with centralized administration is over.

WARNING: Removing the owner altogether will mean that administrative tasks that are protected by `assert_only_owner`
will no longer be callable!

== Role-Based `AccessControl`

=======

- `transfer_ownership` from the owner account to a new one, and
- `renounce_ownership` for the owner to relinquish this administrative privilege, a common pattern
after an initial stage with centralized administration is over.

WARNING: Removing the owner altogether will mean that administrative tasks that are protected by `assert_only_owner`
will no longer be callable!

== Role-Based `AccessControl`

>>>>>>> 7a4d1d2b
While the simplicity of ownership can be useful for simple systems or quick prototyping, different levels of
authorization are often needed. You may want for an account to have permission to ban users from a system, but not
create new tokens. https://en.wikipedia.org/wiki/Role-based_access_control[Role-Based Access Control (RBAC)] offers
flexibility in this regard.

In essence, we will be defining multiple roles, each allowed to perform different sets of actions.
An account may have, for example, 'moderator', 'minter' or 'admin' roles, which you will then check for
instead of simply using xref:/api/access.adoc#Ownable-assert_only_owner[`assert_only_owner`]. This check can be enforced through xref:/api/access.adoc#AccessControl-assert_only_role[`assert_only_role`].
Separately, you will be able to define rules for how accounts can be granted a role, have it revoked, and more.

Most software uses access control systems that are role-based: some users are regular users, some may be supervisors
or managers, and a few will often have administrative privileges.

=== Usage

For each role that you want to define, you will create a new _role identifier_ that is used to grant, revoke, and
check if an account has that role. See xref:#creating_role_identifiers[Creating role identifiers] for information
on creating identifiers.

Here's a simple example of implementing `AccessControl` on a portion of an ERC20 token contract which defines
and sets a 'minter' role:

[,javascript]
----
// sn_keccak('MINTER_ROLE')
const MINTER_ROLE: felt252 = selector!('MINTER_ROLE');

#[starknet::contract]
mod Contract {
    use openzeppelin::access::accesscontrol::AccessControl::InternalImpl::assert_only_role;
    use openzeppelin::access::accesscontrol::AccessControl;
    use openzeppelin::token::erc20::ERC20;
    use starknet::ContractAddress;
    use super::MINTER_ROLE;

    #[storage]
    struct Storage {}

    #[constructor]
    fn constructor(
        ref self: ContractState,
        name: felt252,
        symbol: felt252,
        initial_supply: u256,
        recipient: ContractAddress,
        minter: ContractAddress
    ) {
        // ERC20 related initialization
        let mut erc20_state = ERC20::unsafe_new_contract_state();
        ERC20::InternalImpl::initializer(ref erc20_state, name, symbol);
        ERC20::InternalImpl::_mint(ref erc20_state, recipient, initial_supply);

        // AccessControl related initialization
        let mut access_state = AccessControl::unsafe_new_contract_state();
        AccessControl::InternalImpl::initializer(ref access_state);
        AccessControl::InternalImpl::_grant_role(
            ref access_state,
            MINTER_ROLE,
            minter
        );
    }

    // This function can only be called by a minter
    #[external(v0)]
    fn mint(ref self: ContractState, recipient: ContractAddress, amount: u256) {
        let access_state = AccessControl::unsafe_new_contract_state();
        assert_only_role(@access_state, MINTER_ROLE);

        let mut erc20_state = AccessControl::unsafe_new_contract_state();
        ERC20::InternalImpl::_mint(ref erc20_state, recipient, amount);
    }
}
----

CAUTION: Make sure you fully understand how xref:api/access.adoc#AccessControl[AccessControl] works before
using it on your system, or copy-pasting the examples from this guide.

While clear and explicit, this isn't anything we wouldn't have been able to achieve with
xref:api/access.adoc#Ownable[Ownable]. Where `AccessControl` shines the most is in scenarios where granular
permissions are required, which can be implemented by defining _multiple_ roles.

Let's augment our ERC20 token example by also defining a 'burner' role, which lets accounts destroy tokens:

[,javascript]
----
const MINTER_ROLE: felt252 = selector!('MINTER_ROLE');
const BURNER_ROLE: felt252 = selector!('BURNER_ROLE');

#[starknet::contract]
mod Contract {
    use openzeppelin::access::accesscontrol::AccessControl::InternalImpl::assert_only_role;
    use openzeppelin::access::accesscontrol::AccessControl;
    use openzeppelin::token::erc20::ERC20;
    use starknet::ContractAddress;
    use super::{MINTER_ROLE, BURNER_ROLE};

    #[storage]
    struct Storage {}

    #[constructor]
    fn constructor(
        ref self: ContractState,
        name: felt252,
        symbol: felt252,
        initial_supply: u256,
        recipient: ContractAddress,
        minter: ContractAddress,
        burner: ContractAddress
    ) {
        // ERC20 related initialization
        let mut erc20_state = ERC20::unsafe_new_contract_state();
        ERC20::InternalImpl::initializer(ref erc20_state, name, symbol);
        ERC20::InternalImpl::_mint(ref erc20_state, recipient, initial_supply);

        // AccessControl related initialization
        let mut access_state = AccessControl::unsafe_new_contract_state();
        AccessControl::InternalImpl::initializer(ref access_state);
        AccessControl::InternalImpl::_grant_role(
            ref access_state,
            MINTER_ROLE,
            minter
        );
        AccessControl::InternalImpl::_grant_role(
            ref access_state,
            BURNER_ROLE,
            burner
        );
    }


    // This function can only be called by a minter
    #[external(v0)]
    fn mint(ref self: ContractState, recipient: ContractAddress, amount: u256) {
        let access_state = AccessControl::unsafe_new_contract_state();
        assert_only_role(@access_state, MINTER_ROLE);

        let mut erc20_state = AccessControl::unsafe_new_contract_state();
        ERC20::InternalImpl::_mint(ref erc20_state, recipient, amount);
    }

    // This function can only be called by a burner
    #[external(v0)]
    fn burn(ref self: ContractState, account: ContractAddress, amount: u256) {
        let access_state = AccessControl::unsafe_new_contract_state();
        assert_only_role(@access_state, BURNER_ROLE);

        let mut erc20_state = AccessControl::unsafe_new_contract_state();
        ERC20::InternalImpl::_burn(ref erc20_state, account, amount);
    }
}
----

So clean!
By splitting concerns this way, more granular levels of permission may be implemented than were possible with the
simpler ownership approach to access control. Limiting what each component of a system is able to do is known
as the https://en.wikipedia.org/wiki/Principle_of_least_privilege[principle of least privilege], and is a good
security practice. Note that each account may still have more than one role, if so desired.

=== Granting and revoking roles

The ERC20 token example above uses xref:api/access.adoc#AccessControl-_grant_role[`_grant_role`],
an `internal` function that is useful when programmatically assigning
roles (such as during construction). But what if we later want to grant the 'minter' role to additional accounts?

By default, *accounts with a role cannot grant it or revoke it from other accounts*: all having a role does is making
the xref:api/access.adoc#AccessControl-assert_only_role[`assert_only_role`] check pass. To grant and revoke roles dynamically, you will need help from the role's _admin_.

Every role has an associated admin role, which grants permission to call the 
xref:api/access.adoc#AccessControl-grant_role[`grant_role`] and 
xref:api/access.adoc#AccessControl-revoke_role[`revoke_role`] functions.
A role can be granted or revoked by using these if the calling account has the corresponding admin role.
Multiple roles may have the same admin role to make management easier.
A role's admin can even be the same role itself, which would cause accounts with that role to be able
to also grant and revoke it.

This mechanism can be used to create complex permissioning structures resembling organizational charts, but it also
provides an easy way to manage simpler applications. `AccessControl` includes a special role with the role identifier
of `0`, called `DEFAULT_ADMIN_ROLE`, which acts as the *default admin role for all roles*.
An account with this role will be able to manage any other role, unless 
xref:api/access.adoc#AccessControl-_set_role_admin[`_set_role_admin`] is used to select a new admin role.

Let's take a look at the ERC20 token example, this time taking advantage of the default admin role:

[,javascript]
----
const MINTER_ROLE: felt252 = selector!('MINTER_ROLE');
const BURNER_ROLE: felt252 = selector!('BURNER_ROLE');

#[starknet::contract]
mod Contract {
    use openzeppelin::access::accesscontrol::AccessControl::InternalImpl::assert_only_role;
    use openzeppelin::access::accesscontrol::AccessControl;
    use openzeppelin::access::accesscontrol::DEFAULT_ADMIN_ROLE;
    use openzeppelin::token::erc20::ERC20;
    use starknet::ContractAddress;
    use super::{MINTER_ROLE, BURNER_ROLE};

    #[storage]
    struct Storage {}

    #[constructor]
    fn constructor(
        ref self: ContractState,
        name: felt252,
        symbol: felt252,
        initial_supply: u256,
        recipient: ContractAddress,
        admin: ContractAddress
    ) {
        // ERC20 related initialization
        let mut erc20_state = ERC20::unsafe_new_contract_state();
        ERC20::InternalImpl::initializer(ref erc20_state, name, symbol);
        ERC20::InternalImpl::_mint(ref erc20_state, recipient, initial_supply);

        // AccessControl related initialization
        let mut access_state = AccessControl::unsafe_new_contract_state();
        AccessControl::InternalImpl::initializer(ref access_state);
        AccessControl::InternalImpl::_grant_role(
            ref access_state,
            DEFAULT_ADMIN_ROLE,
            admin
        );
    }

    // This function can only be called by a minter
    #[external(v0)]
    fn mint(ref self: ContractState, recipient: ContractAddress, amount: u256) {
        let access_state = AccessControl::unsafe_new_contract_state();
        assert_only_role(@access_state, MINTER_ROLE);

        let mut erc20_state = AccessControl::unsafe_new_contract_state();
        ERC20::InternalImpl::_mint(ref erc20_state, recipient, amount);
    }

    // This function can only be called by a burner
    #[external(v0)]
    fn burn(ref self: ContractState, account: ContractAddress, amount: u256) {
        let access_state = AccessControl::unsafe_new_contract_state();
        assert_only_role(@access_state, BURNER_ROLE);

        let mut erc20_state = AccessControl::unsafe_new_contract_state();
        ERC20::InternalImpl::_burn(ref erc20_state, account, amount);
    }

    // These function can only be called by the roles' admin
    #[external(v0)]
    fn grant_role(ref self: ContractState, role: felt252, account: ContractAddress) {
        let mut unsafe_state = AccessControl::unsafe_new_contract_state();
        AccessControl::AccessControlImpl::grant_role(ref unsafe_state, role, account);
    }
    #[external(v0)]
    fn revoke_role(ref self: ContractState, role: felt252, account: ContractAddress) {
        let mut unsafe_state = AccessControl::unsafe_new_contract_state();
        AccessControl::AccessControlImpl::revoke_role(ref unsafe_state, role, account);
    }
}
----

Note that, unlike the previous examples, no accounts are granted the 'minter' or 'burner' roles.
However, because those roles' admin role is the default admin role, and that role was granted to the 'admin', that
same account can call `grant_role` to give minting or burning permission, and `revoke_role` to remove it.

Dynamic role allocation is often a desirable property, for example in systems where trust in a participant may vary
over time. It can also be used to support use cases such as https://en.wikipedia.org/wiki/Know_your_customer[KYC],
where the list of role-bearers may not be known up-front, or may be prohibitively expensive to include in a single transaction.

=== Creating role identifiers

In the Solidity implementation of AccessControl, contracts generally refer to the
https://docs.soliditylang.org/en/latest/units-and-global-variables.html?highlight=keccak256#mathematical-and-cryptographic-functions[keccak256 hash]
of a role as the role identifier.

For example:

[,javascript]
----
bytes32 public constant SOME_ROLE = keccak256("SOME_ROLE")
----

These identifiers take up 32 bytes (256 bits).

Cairo field elements (`felt252`) store a maximum of 252 bits.
With this discrepancy, this library maintains an agnostic stance on how contracts should create identifiers.
Some ideas to consider:

* Use {sn_keccak} instead.
* Use Cairo friendly hashing algorithms like Poseidon, which are implemented in the
https://github.com/starkware-libs/cairo/blob/main/corelib/src/poseidon.cairo[Cairo corelib].

TIP: The `selector!` macro can be used to compute {sn_keccak} in Cairo.

=== Interface

This is the full interface a contract must implement to be compliant with the `AccessControl` implementation:

[,javascript]
----
trait IAccessControl {
    /// Returns whether the account has the role or not.
    fn has_role(role: felt252, account: ContractAddress) -> bool;

    /// Returns the adming role that controls `role`.
    fn get_role_admin(role: felt252) -> felt252;

    /// Grants `role` to `account`.
    fn grant_role(role: felt252, account: ContractAddress);

    /// Revokes `role` from `account`.
    fn revoke_role(role: felt252, account: ContractAddress);

    /// Revokes `role` from self.
    fn renounce_role(role: felt252, account: ContractAddress);
}
----

<<<<<<< HEAD
AccessControl also lets you:

- `renounce_role` from the calling account. The method expects an account as input as an extra security measure, to
ensure you are not renuncing a role from an unintended account.
=======
`AccessControl` also lets you `renounce_role` from the calling account.
The method expects an account as input as an extra security measure, to ensure you are
not renuncing a role from an unintended account.
>>>>>>> 7a4d1d2b
<|MERGE_RESOLUTION|>--- conflicted
+++ resolved
@@ -85,7 +85,6 @@
 ----
 
 Ownable also lets you:
-<<<<<<< HEAD
 
 - `transfer_ownership` from the owner account to a new one, and
 - `renounce_ownership` for the owner to relinquish this administrative privilege, a common pattern
@@ -96,18 +95,6 @@
 
 == Role-Based `AccessControl`
 
-=======
-
-- `transfer_ownership` from the owner account to a new one, and
-- `renounce_ownership` for the owner to relinquish this administrative privilege, a common pattern
-after an initial stage with centralized administration is over.
-
-WARNING: Removing the owner altogether will mean that administrative tasks that are protected by `assert_only_owner`
-will no longer be callable!
-
-== Role-Based `AccessControl`
-
->>>>>>> 7a4d1d2b
 While the simplicity of ownership can be useful for simple systems or quick prototyping, different levels of
 authorization are often needed. You may want for an account to have permission to ban users from a system, but not
 create new tokens. https://en.wikipedia.org/wiki/Role-based_access_control[Role-Based Access Control (RBAC)] offers
@@ -423,13 +410,6 @@
 }
 ----
 
-<<<<<<< HEAD
-AccessControl also lets you:
-
-- `renounce_role` from the calling account. The method expects an account as input as an extra security measure, to
-ensure you are not renuncing a role from an unintended account.
-=======
 `AccessControl` also lets you `renounce_role` from the calling account.
 The method expects an account as input as an extra security measure, to ensure you are
-not renuncing a role from an unintended account.
->>>>>>> 7a4d1d2b
+not renuncing a role from an unintended account.