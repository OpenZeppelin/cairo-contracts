<!-- markdownlint-disable MD024 -->
# Changelog

All notable changes to this project will be documented in this file.

The format is based on [Keep a Changelog](https://keepachangelog.com/en/1.1.0/),
and this project adheres to [Semantic Versioning](https://semver.org/spec/v2.0.0.html).

## Unreleased

## 0.9.0 (2024-02-08)

### Added

- EthAccount component and preset (#853)
- Ownable two-step functionality (#809)

### Changed

- Bump scarb to v2.4.4 (#853)
- Bump scarb to v2.5.3 (#898)
<<<<<<< HEAD
- Change unwrap to unwrap_syscall (#901)
=======
- OwnershipTransferred event args are indexed (#809)
>>>>>>> 861fc416

### Removed

- Non standard increase_allowance and decrease_allowance functions in ERC20 contract (#881)

## 0.8.1 (2024-01-23)

### Added

- Documentation for SRC5 migration (#821)
- Usage docs (#823)
- Utilities documentation (#825)
- Documentation for presets (#832)
- Backwards compatibility notice (#861)
- Add automatic version bump to CI (#862)

### Changed

- Use ComponentState in tests (#836)
- Docsite navbar (#838)
- Account events indexed keys (#853)
- Support higher tx versions in Account (#858)
- Bump scarb to v2.4.1 (#858)
- Add security section to Upgrades docs (#861)<|MERGE_RESOLUTION|>--- conflicted
+++ resolved
@@ -7,6 +7,10 @@
 and this project adheres to [Semantic Versioning](https://semver.org/spec/v2.0.0.html).
 
 ## Unreleased
+
+### Changed
+
+- Change unwrap to unwrap_syscall (#901)
 
 ## 0.9.0 (2024-02-08)
 
@@ -19,11 +23,7 @@
 
 - Bump scarb to v2.4.4 (#853)
 - Bump scarb to v2.5.3 (#898)
-<<<<<<< HEAD
-- Change unwrap to unwrap_syscall (#901)
-=======
 - OwnershipTransferred event args are indexed (#809)
->>>>>>> 861fc416
 
 ### Removed
 
