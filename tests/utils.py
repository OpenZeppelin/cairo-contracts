"""Utilities for testing Cairo contracts."""

from pathlib import Path
import os
from starkware.starknet.compiler.compile import compile_starknet_files
from starkware.starknet.testing.starknet import StarknetContract
from starkware.starknet.testing.starknet import Starknet
<<<<<<< HEAD
=======
from starkware.starknet.business_logic.execution.objects import OrderedEvent


MAX_UINT256 = (2**128 - 1, 2**128 - 1)
INVALID_UINT256 = (MAX_UINT256[0] + 1, MAX_UINT256[1])
ZERO_ADDRESS = 0
TRUE = 1
FALSE = 0
>>>>>>> 0d571ac7


_root = Path(__file__).parent.parent


def contract_path(name):
    if name.startswith("tests/"):
        return str(_root / name)
    else:
        return str(_root / "src" / name)


<<<<<<< HEAD
=======
def str_to_felt(text):
    b_text = bytes(text, "ascii")
    return int.from_bytes(b_text, "big")


def felt_to_str(felt):
    b_felt = felt.to_bytes(31, "big")
    return b_felt.decode()


def uint(a):
    return(a, 0)


def to_uint(a):
    """Takes in value, returns uint256-ish tuple."""
    return (a & ((1 << 128) - 1), a >> 128)


def from_uint(uint):
    """Takes in uint256-ish tuple, returns value."""
    return uint[0] + (uint[1] << 128)


def add_uint(a, b):
    """Returns the sum of two uint256-ish tuples."""
    a = from_uint(a)
    b = from_uint(b)
    c = a + b
    return to_uint(c)


def sub_uint(a, b):
    """Returns the difference of two uint256-ish tuples."""
    a = from_uint(a)
    b = from_uint(b)
    c = a - b
    return to_uint(c)


def mul_uint(a, b):
    """Returns the product of two uint256-ish tuples."""
    a = from_uint(a)
    b = from_uint(b)
    c = a * b
    return to_uint(c)


def div_rem_uint(a, b):
    """Returns the quotient and remainder of two uint256-ish tuples."""
    a = from_uint(a)
    b = from_uint(b)
    c = math.trunc(a / b)
    m = a % b
    return (to_uint(c), to_uint(m))


async def assert_revert(fun, reverted_with=None):
    try:
        await fun
        assert False
    except StarkException as err:
        _, error = err.args
        if reverted_with is not None:
            assert reverted_with in error['message']


async def assert_revert_entry_point(fun, invalid_selector):
    selector_hex = hex(get_selector_from_name(invalid_selector))
    entry_point_msg = f"Entry point {selector_hex} not found in contract"

    await assert_revert(fun, entry_point_msg)


def assert_event_emitted(tx_exec_info, from_address, name, data, order=0):
    """Assert one single event is fired with correct data."""
    assert_events_emitted(tx_exec_info, [(order, from_address, name, data)])


def assert_events_emitted(tx_exec_info, events):
    """Assert events are fired with correct data."""
    for event in events:
        order, from_address, name, data = event
        event_obj = OrderedEvent(
            order=order,
            keys=[get_selector_from_name(name)],
            data=data,
        )

        base = tx_exec_info.call_info.internal_calls[0]
        if event_obj in base.events and from_address == base.contract_address:
            return

        try:
            base2 = base.internal_calls[0]
            if event_obj in base2.events and from_address == base2.contract_address:
                return
        except IndexError:
            pass

        raise BaseException("Event not fired or not fired correctly")


>>>>>>> 0d571ac7
def _get_path_from_name(name):
    """Return the contract path by contract name."""
    dirs = ["src", "tests/mocks"]
    for dir in dirs:
        for (dirpath, _, filenames) in os.walk(dir):
            for file in filenames:
                if file == f"{name}.cairo":
                    return os.path.join(dirpath, file)

    raise FileNotFoundError(f"Cannot find '{name}'.")


def get_contract_class(contract, is_path=False):
    """Return the contract class from the contract name or path"""
    if is_path:
        path = contract_path(contract)
    else:
        path = _get_path_from_name(contract)

    contract_class = compile_starknet_files(
        files=[path],
        debug_info=True
    )
    return contract_class


def cached_contract(state, _class, deployed):
    """Return the cached contract"""
    contract = StarknetContract(
        state=state,
        abi=_class.abi,
        contract_address=deployed.contract_address,
        deploy_call_info=deployed.deploy_call_info
    )
    return contract


class State:
    """
    Utility helper for Account class to initialize and return StarkNet state.

    Example
    ---------
    Initalize StarkNet state

    >>> starknet = await State.init()

    """
    async def init():
        global starknet
        starknet = await Starknet.empty()
        return starknet


class Account:
    """
    Utility for deploying Account contract.

    Parameters
    ----------

    public_key : int

    Examples
    ----------

    >>> starknet = await State.init()
    >>> account = await Account.deploy(public_key)

    """
    get_class = get_contract_class("Account")

    async def deploy(public_key):
        account = await starknet.deploy(
            contract_class=Account.get_class,
            constructor_calldata=[public_key]
        )
        return account<|MERGE_RESOLUTION|>--- conflicted
+++ resolved
@@ -5,17 +5,8 @@
 from starkware.starknet.compiler.compile import compile_starknet_files
 from starkware.starknet.testing.starknet import StarknetContract
 from starkware.starknet.testing.starknet import Starknet
-<<<<<<< HEAD
-=======
 from starkware.starknet.business_logic.execution.objects import OrderedEvent
-
-
-MAX_UINT256 = (2**128 - 1, 2**128 - 1)
-INVALID_UINT256 = (MAX_UINT256[0] + 1, MAX_UINT256[1])
-ZERO_ADDRESS = 0
-TRUE = 1
-FALSE = 0
->>>>>>> 0d571ac7
+from starkware.starknet.public.abi import get_selector_from_name
 
 
 _root = Path(__file__).parent.parent
@@ -26,82 +17,6 @@
         return str(_root / name)
     else:
         return str(_root / "src" / name)
-
-
-<<<<<<< HEAD
-=======
-def str_to_felt(text):
-    b_text = bytes(text, "ascii")
-    return int.from_bytes(b_text, "big")
-
-
-def felt_to_str(felt):
-    b_felt = felt.to_bytes(31, "big")
-    return b_felt.decode()
-
-
-def uint(a):
-    return(a, 0)
-
-
-def to_uint(a):
-    """Takes in value, returns uint256-ish tuple."""
-    return (a & ((1 << 128) - 1), a >> 128)
-
-
-def from_uint(uint):
-    """Takes in uint256-ish tuple, returns value."""
-    return uint[0] + (uint[1] << 128)
-
-
-def add_uint(a, b):
-    """Returns the sum of two uint256-ish tuples."""
-    a = from_uint(a)
-    b = from_uint(b)
-    c = a + b
-    return to_uint(c)
-
-
-def sub_uint(a, b):
-    """Returns the difference of two uint256-ish tuples."""
-    a = from_uint(a)
-    b = from_uint(b)
-    c = a - b
-    return to_uint(c)
-
-
-def mul_uint(a, b):
-    """Returns the product of two uint256-ish tuples."""
-    a = from_uint(a)
-    b = from_uint(b)
-    c = a * b
-    return to_uint(c)
-
-
-def div_rem_uint(a, b):
-    """Returns the quotient and remainder of two uint256-ish tuples."""
-    a = from_uint(a)
-    b = from_uint(b)
-    c = math.trunc(a / b)
-    m = a % b
-    return (to_uint(c), to_uint(m))
-
-
-async def assert_revert(fun, reverted_with=None):
-    try:
-        await fun
-        assert False
-    except StarkException as err:
-        _, error = err.args
-        if reverted_with is not None:
-            assert reverted_with in error['message']
-
-
-async def assert_revert_entry_point(fun, invalid_selector):
-    selector_hex = hex(get_selector_from_name(invalid_selector))
-    entry_point_msg = f"Entry point {selector_hex} not found in contract"
-
-    await assert_revert(fun, entry_point_msg)
 
 
 def assert_event_emitted(tx_exec_info, from_address, name, data, order=0):
@@ -133,7 +48,6 @@
         raise BaseException("Event not fired or not fired correctly")
 
 
->>>>>>> 0d571ac7
 def _get_path_from_name(name):
     """Return the contract path by contract name."""
     dirs = ["src", "tests/mocks"]
