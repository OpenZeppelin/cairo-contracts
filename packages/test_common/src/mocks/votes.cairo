--- conflicted
+++ resolved
@@ -1,15 +1,8 @@
 #[starknet::contract]
-<<<<<<< HEAD
+#[with_components(ERC20, Votes, Nonces)]
 pub mod ERC20TimestampVotesMock {
-    use openzeppelin_governance::votes::VotesComponent;
-    use openzeppelin_token::erc20::{DefaultConfig, ERC20Component};
+    use openzeppelin_token::erc20::DefaultConfig;
     use openzeppelin_utils::contract_clock::ERC6372TimestampClock;
-    use openzeppelin_utils::cryptography::nonces::NoncesComponent;
-=======
-#[with_components(ERC20, Votes, Nonces)]
-pub mod ERC20VotesMock {
-    use openzeppelin_token::erc20::DefaultConfig;
->>>>>>> 994bcb5e
     use openzeppelin_utils::cryptography::snip12::SNIP12Metadata;
     use starknet::ContractAddress;
 
@@ -57,53 +50,27 @@
 }
 
 #[starknet::contract]
-<<<<<<< HEAD
+#[with_components(ERC20, Votes, Nonces)]
 pub mod ERC20BlockNumberVotesMock {
-    use openzeppelin_governance::votes::VotesComponent;
-    use openzeppelin_token::erc20::{DefaultConfig, ERC20Component};
+    use openzeppelin_token::erc20::DefaultConfig;
     use openzeppelin_utils::contract_clock::ERC6372BlockNumberClock;
-    use openzeppelin_utils::cryptography::nonces::NoncesComponent;
-    use openzeppelin_utils::cryptography::snip12::SNIP12Metadata;
-    use starknet::ContractAddress;
-
-    component!(path: VotesComponent, storage: erc20_votes, event: ERC20VotesEvent);
-    component!(path: ERC20Component, storage: erc20, event: ERC20Event);
-    component!(path: NoncesComponent, storage: nonces, event: NoncesEvent);
-
-    // Votes
-    #[abi(embed_v0)]
-    impl VotesImpl = VotesComponent::VotesImpl<ContractState>;
-    impl VotesInternalImpl = VotesComponent::InternalImpl<ContractState>;
+    use openzeppelin_utils::cryptography::snip12::SNIP12Metadata;
+    use starknet::ContractAddress;
+
+    // Votes
+    #[abi(embed_v0)]
+    impl VotesImpl = VotesComponent::VotesImpl<ContractState>;
 
     // ERC20
     #[abi(embed_v0)]
     impl ERC20MixinImpl = ERC20Component::ERC20MixinImpl<ContractState>;
-    impl ERC20InternalImpl = ERC20Component::InternalImpl<ContractState>;
-
-    // Nonces
-    #[abi(embed_v0)]
-    impl NoncesImpl = NoncesComponent::NoncesImpl<ContractState>;
-
-    #[storage]
-    pub struct Storage {
-        #[substorage(v0)]
-        pub erc20_votes: VotesComponent::Storage,
-        #[substorage(v0)]
-        pub erc20: ERC20Component::Storage,
-        #[substorage(v0)]
-        pub nonces: NoncesComponent::Storage,
-    }
-
-    #[event]
-    #[derive(Drop, starknet::Event)]
-    enum Event {
-        #[flat]
-        ERC20VotesEvent: VotesComponent::Event,
-        #[flat]
-        ERC20Event: ERC20Component::Event,
-        #[flat]
-        NoncesEvent: NoncesComponent::Event,
-    }
+
+    // Nonces
+    #[abi(embed_v0)]
+    impl NoncesImpl = NoncesComponent::NoncesImpl<ContractState>;
+
+    #[storage]
+    pub struct Storage {}
 
     /// Required for hash computation.
     pub impl SNIP12MetadataImpl of SNIP12Metadata {
@@ -123,7 +90,7 @@
             amount: u256,
         ) {
             let mut contract_state = self.get_contract_mut();
-            contract_state.erc20_votes.transfer_voting_units(from, recipient, amount);
+            contract_state.votes.transfer_voting_units(from, recipient, amount);
         }
     }
 
@@ -134,58 +101,26 @@
 }
 
 #[starknet::contract]
+#[with_components(ERC721, Votes, SRC5, Nonces)]
 pub mod ERC721TimestampVotesMock {
-    use openzeppelin_governance::votes::VotesComponent;
-    use openzeppelin_introspection::src5::SRC5Component;
-    use openzeppelin_token::erc721::ERC721Component;
+    use openzeppelin_utils::cryptography::snip12::SNIP12Metadata;
     use openzeppelin_utils::contract_clock::ERC6372TimestampClock;
-    use openzeppelin_utils::cryptography::nonces::NoncesComponent;
-    use openzeppelin_utils::cryptography::snip12::SNIP12Metadata;
-    use starknet::ContractAddress;
-
-    component!(path: VotesComponent, storage: erc721_votes, event: ERC721VotesEvent);
-    component!(path: ERC721Component, storage: erc721, event: ERC721Event);
-    component!(path: SRC5Component, storage: src5, event: SRC5Event);
-    component!(path: NoncesComponent, storage: nonces, event: NoncesEvent);
-
-    // Votes
-    #[abi(embed_v0)]
-    impl VotesImpl = VotesComponent::VotesImpl<ContractState>;
-    impl VotesInternalImpl = VotesComponent::InternalImpl<ContractState>;
+    use starknet::ContractAddress;
+
+    // Votes
+    #[abi(embed_v0)]
+    impl VotesImpl = VotesComponent::VotesImpl<ContractState>;
 
     // ERC721
     #[abi(embed_v0)]
     impl ERC721MixinImpl = ERC721Component::ERC721MixinImpl<ContractState>;
-    impl ERC721InternalImpl = ERC721Component::InternalImpl<ContractState>;
-
-    // Nonces
-    #[abi(embed_v0)]
-    impl NoncesImpl = NoncesComponent::NoncesImpl<ContractState>;
-
-    #[storage]
-    pub struct Storage {
-        #[substorage(v0)]
-        pub erc721_votes: VotesComponent::Storage,
-        #[substorage(v0)]
-        pub erc721: ERC721Component::Storage,
-        #[substorage(v0)]
-        pub src5: SRC5Component::Storage,
-        #[substorage(v0)]
-        pub nonces: NoncesComponent::Storage,
-    }
-
-    #[event]
-    #[derive(Drop, starknet::Event)]
-    enum Event {
-        #[flat]
-        ERC721VotesEvent: VotesComponent::Event,
-        #[flat]
-        ERC721Event: ERC721Component::Event,
-        #[flat]
-        SRC5Event: SRC5Component::Event,
-        #[flat]
-        NoncesEvent: NoncesComponent::Event,
-    }
+
+    // Nonces
+    #[abi(embed_v0)]
+    impl NoncesImpl = NoncesComponent::NoncesImpl<ContractState>;
+
+    #[storage]
+    pub struct Storage {}
 
     /// Required for hash computation.
     pub impl SNIP12MetadataImpl of SNIP12Metadata {
@@ -211,7 +146,7 @@
             // We use the internal function here since it does not check if the token id exists
             // which is necessary for mints
             let previous_owner = self._owner_of(token_id);
-            contract_state.erc721_votes.transfer_voting_units(previous_owner, to, 1);
+            contract_state.votes.transfer_voting_units(previous_owner, to, 1);
         }
     }
 
@@ -222,17 +157,10 @@
 }
 
 #[starknet::contract]
+#[with_components(ERC721, Votes, SRC5, Nonces)]
 pub mod ERC721BlockNumberVotesMock {
-    use openzeppelin_governance::votes::VotesComponent;
-    use openzeppelin_introspection::src5::SRC5Component;
-    use openzeppelin_token::erc721::ERC721Component;
+    use openzeppelin_utils::cryptography::snip12::SNIP12Metadata;
     use openzeppelin_utils::contract_clock::ERC6372BlockNumberClock;
-    use openzeppelin_utils::cryptography::nonces::NoncesComponent;
-=======
-#[with_components(ERC721, Votes, SRC5, Nonces)]
-pub mod ERC721VotesMock {
->>>>>>> 994bcb5e
-    use openzeppelin_utils::cryptography::snip12::SNIP12Metadata;
     use starknet::ContractAddress;
 
     // Votes
