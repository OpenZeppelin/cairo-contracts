--- conflicted
+++ resolved
@@ -116,12 +116,10 @@
     a = to_uint(1234)
     b = to_uint(56789)
 
-<<<<<<< HEAD
     await assert_revert(
         safemath.test_sub_le(a, b).invoke(),
         reverted_with="Safemath: subtraction overflow"
     )
-=======
     await assert_revert(safemath.test_sub_le(a, b).invoke())
 
 
@@ -211,5 +209,4 @@
     (c, r) = div_rem_uint(a, b)
 
     execution_info = await safemath.test_div(a, b).invoke()
-    assert execution_info.result == (c, r)
->>>>>>> 2ebdc735
+    assert execution_info.result == (c, r)