--- conflicted
+++ resolved
@@ -1,3 +1,4 @@
+<!-- markdownlint-disable MD024 -->
 # Changelog
 
 All notable changes to this project will be documented in this file.
@@ -7,6 +8,14 @@
 
 ## Unreleased
 
+### Added
+
+- EthAccount component and preset (#853)
+
+### Changed
+
+- Bump scarb to v2.4.4 (#858)
+
 ## 0.8.1 (2024-01-23)
 
 ### Added
@@ -15,11 +24,7 @@
 - Usage docs (#823)
 - Utilities documentation (#825)
 - Documentation for presets (#832)
-<<<<<<< HEAD
-- EthAccount component and preset (#853)
-=======
 - Backwards compatibility notice (#861)
->>>>>>> ba4f528c
 
 ### Changed
 
@@ -27,9 +32,5 @@
 - Docsite navbar (#838)
 - Account events indexed keys (#853)
 - Support higher tx versions in Account (#858)
-<<<<<<< HEAD
-- Bump scarb to v2.4.4 (#858)
-=======
 - Bump scarb to v2.4.1 (#858)
-- Add security section to Upgrades docs (#861)
->>>>>>> ba4f528c
+- Add security section to Upgrades docs (#861)