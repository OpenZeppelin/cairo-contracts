<!-- markdownlint-disable MD024 -->
# Changelog

All notable changes to this project will be documented in this file.

The format is based on [Keep a Changelog](https://keepachangelog.com/en/1.1.0/),
and this project adheres to [Semantic Versioning](https://semver.org/spec/v2.0.0.html).

## Unreleased

<<<<<<< HEAD
### Added

- Ownable two-step functionality (#809)

### Changed

- OwnershipTransferred event args are indexed (#809)
=======
### Changed

- Change unwrap to unwrap_syscall (#901)
>>>>>>> 87556e28

## 0.9.0 (2024-02-08)

### Added

- ABI implementations (mixins) in components (#863)
- EthAccount component and preset (#853)

### Changed

- Bump scarb to v2.4.4 (#853)
- Bump scarb to v2.5.3 (#898)

### Removed

- Non standard increase_allowance and decrease_allowance functions in ERC20 contract (#881)

## 0.8.1 (2024-01-23)

### Added

- Documentation for SRC5 migration (#821)
- Usage docs (#823)
- Utilities documentation (#825)
- Documentation for presets (#832)
- Backwards compatibility notice (#861)
- Add automatic version bump to CI (#862)

### Changed

- Use ComponentState in tests (#836)
- Docsite navbar (#838)
- Account events indexed keys (#853)
- Support higher tx versions in Account (#858)
- Bump scarb to v2.4.1 (#858)
- Add security section to Upgrades docs (#861)<|MERGE_RESOLUTION|>--- conflicted
+++ resolved
@@ -8,19 +8,10 @@
 
 ## Unreleased
 
-<<<<<<< HEAD
-### Added
-
-- Ownable two-step functionality (#809)
-
-### Changed
-
-- OwnershipTransferred event args are indexed (#809)
-=======
 ### Changed
 
 - Change unwrap to unwrap_syscall (#901)
->>>>>>> 87556e28
+- ABI implementations (mixins) in components (#863)
 
 ## 0.9.0 (2024-02-08)
 
