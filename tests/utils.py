"""Utilities for testing Cairo contracts."""

from starkware.cairo.common.hash_state import compute_hash_on_elements
from starkware.crypto.signature.signature import private_to_stark_key, sign
from starkware.starknet.definitions.error_codes import StarknetErrorCode
from starkware.starkware_utils.error_handling import StarkException
<<<<<<< HEAD
from starkware.starknet.testing.starknet import StarknetContract
from starkware.starknet.compiler.compile import compile_starknet_files
=======
from starkware.starknet.business_logic.transaction_execution_objects import Event
>>>>>>> e4b8baec
from starkware.starknet.public.abi import get_selector_from_name

MAX_UINT256 = (2**128 - 1, 2**128 - 1)
ZERO_ADDRESS = 0
<<<<<<< HEAD
TRUE = 1
FALSE = 0
=======

TRANSACTION_VERSION = 0
>>>>>>> e4b8baec


def str_to_felt(text):
    b_text = bytes(text, 'ascii')
    return int.from_bytes(b_text, "big")


def felt_to_str(felt):
    b_felt = felt.to_bytes(31, "big")
    return b_felt.decode()


def assert_event_emitted(tx_exec_info, from_address, name, data):
    assert Event(
        from_address=from_address,
        keys=[get_selector_from_name(name)],
        data=data,
    ) in tx_exec_info.raw_events


def uint(a):
    return(a, 0)


def to_uint(a):
    """Takes in value, returns uint256-ish tuple."""
    return (a & ((1 << 128) - 1), a >> 128)


def from_uint(uint):
    """Takes in uint256-ish tuple, returns value."""
    return uint[0] + (uint[1] << 128)


def add_uint(a, b):
    """Returns the sum of two uint256-ish tuples."""
    a = from_uint(a)
    b = from_uint(b)
    c = a + b
    return to_uint(c)


def sub_uint(a, b):
    """Returns the difference of two uint256-ish tuples."""
    a = from_uint(a)
    b = from_uint(b)
    c = a - b
    return to_uint(c)


async def assert_revert(fun):
    try:
        await fun
        assert False
    except StarkException as err:
        _, error = err.args
        assert error['code'] == StarknetErrorCode.TRANSACTION_FAILED


def get_contract_def(path):
    """Returns the contract definition from the contract path"""
    contract_def = compile_starknet_files(
        files=[path],
        debug_info=True
    )
    return contract_def


def cached_contract(state, definition, deployed):
    """Returns the cached contract"""
    contract = StarknetContract(
        state=state,
        abi=definition.abi,
        contract_address=deployed.contract_address,
        deploy_execution_info=deployed.deploy_execution_info
    )
    return contract


class Signer():
    """
    Utility for sending signed transactions to an Account on Starknet.

    Parameters
    ----------

    private_key : int

    Examples
    ---------
    Constructing a Singer object

    >>> signer = Signer(1234)

    Sending a transaction

    >>> await signer.send_transaction(account, 
                                      account.contract_address, 
                                      'set_public_key', 
                                      [other.public_key]
                                     )

    """

    def __init__(self, private_key):
        self.private_key = private_key
        self.public_key = private_to_stark_key(private_key)

    def sign(self, message_hash):
        return sign(msg_hash=message_hash, priv_key=self.private_key)

    async def send_transaction(self, account, to, selector_name, calldata, nonce=None, max_fee=0):
        return await self.send_transactions(account, [(to, selector_name, calldata)], nonce, max_fee)

    async def send_transactions(self, account, calls, nonce=None, max_fee=0):
        if nonce is None:
            execution_info = await account.get_nonce().call()
            nonce, = execution_info.result

        calls_with_selector = map(lambda call: (call[0], get_selector_from_name(call[1]), call[2]), calls)
        (call_array, calldata) = from_call_to_call_array(calls)

        message_hash = hash_multicall(
            account.contract_address, calls_with_selector, nonce, max_fee)
        sig_r, sig_s = self.sign(message_hash)

        return await account.__execute__(call_array, calldata, nonce).invoke(signature=[sig_r, sig_s])

def from_call_to_call_array(calls):
    call_array = []
    calldata = []
    for i in range(len(calls)):
        if len(calls[i]) != 3:
            raise Exception("Invalid call parameters")
        call = calls[i]
        entry = (call[0], get_selector_from_name(call[1]), len(calldata), len(call[2]))
        call_array.append(entry)
        calldata.extend(call[2])
    return (call_array, calldata)

def hash_multicall(sender, calls, nonce, max_fee):
    hash_array = []
    for call in calls:
        call_elements = [call[0], call[1], compute_hash_on_elements(call[2])]
        hash_array.append(compute_hash_on_elements(call_elements))

    message = [
        str_to_felt('StarkNet Transaction'),
        sender,
        compute_hash_on_elements(hash_array),
        nonce,
        max_fee,
        TRANSACTION_VERSION
    ]
    return compute_hash_on_elements(message)<|MERGE_RESOLUTION|>--- conflicted
+++ resolved
@@ -2,25 +2,19 @@
 
 from starkware.cairo.common.hash_state import compute_hash_on_elements
 from starkware.crypto.signature.signature import private_to_stark_key, sign
+from starkware.starknet.public.abi import get_selector_from_name
+from starkware.starknet.compiler.compile import compile_starknet_files
 from starkware.starknet.definitions.error_codes import StarknetErrorCode
 from starkware.starkware_utils.error_handling import StarkException
-<<<<<<< HEAD
 from starkware.starknet.testing.starknet import StarknetContract
-from starkware.starknet.compiler.compile import compile_starknet_files
-=======
 from starkware.starknet.business_logic.transaction_execution_objects import Event
->>>>>>> e4b8baec
-from starkware.starknet.public.abi import get_selector_from_name
 
 MAX_UINT256 = (2**128 - 1, 2**128 - 1)
 ZERO_ADDRESS = 0
-<<<<<<< HEAD
 TRUE = 1
 FALSE = 0
-=======
 
 TRANSACTION_VERSION = 0
->>>>>>> e4b8baec
 
 
 def str_to_felt(text):
@@ -140,7 +134,8 @@
             execution_info = await account.get_nonce().call()
             nonce, = execution_info.result
 
-        calls_with_selector = map(lambda call: (call[0], get_selector_from_name(call[1]), call[2]), calls)
+        calls_with_selector = map(lambda call: (
+            call[0], get_selector_from_name(call[1]), call[2]), calls)
         (call_array, calldata) = from_call_to_call_array(calls)
 
         message_hash = hash_multicall(
@@ -149,6 +144,7 @@
 
         return await account.__execute__(call_array, calldata, nonce).invoke(signature=[sig_r, sig_s])
 
+
 def from_call_to_call_array(calls):
     call_array = []
     calldata = []
@@ -156,10 +152,12 @@
         if len(calls[i]) != 3:
             raise Exception("Invalid call parameters")
         call = calls[i]
-        entry = (call[0], get_selector_from_name(call[1]), len(calldata), len(call[2]))
+        entry = (call[0], get_selector_from_name(
+            call[1]), len(calldata), len(call[2]))
         call_array.append(entry)
         calldata.extend(call[2])
     return (call_array, calldata)
+
 
 def hash_multicall(sender, calls, nonce, max_fee):
     hash_array = []
