--- conflicted
+++ resolved
@@ -26,20 +26,6 @@
 #[test]
 fn test_on_erc721_received() {
     let mut state = STATE();
-<<<<<<< HEAD
-    assert(
-        state
-            .erc721_receiver
-            .on_erc721_received(OPERATOR(), OWNER(), TOKEN_ID, DATA(true)) == IERC721_RECEIVER_ID,
-        'Should return receiver ID'
-    );
-    assert(
-        state
-            .erc721_receiver
-            .onERC721Received(OPERATOR(), OWNER(), TOKEN_ID, DATA(true)) == IERC721_RECEIVER_ID,
-        'Should return receiver ID'
-    );
-=======
     let data = array![];
 
     let on_erc721_received = state
@@ -51,5 +37,4 @@
         .erc721_receiver
         .onERC721Received(OPERATOR(), OWNER(), TOKEN_ID, data.span());
     assert_eq!(onERC721Received, IERC721_RECEIVER_ID, "Should return receiver ID");
->>>>>>> 14486165
 }