# Accounts

Unlike Ethereum where accounts are directly derived from a private key, there's no native account concept on StarkNet.

Instead, signature validation has to be done at the contract level. To relieve smart contract applications such as ERC20 tokens or exchanges from this responsibility, we make use of Account contracts to deal with transaction authentication.

A more detailed writeup on the topic can be found on [Perama's blogpost](https://perama-v.github.io/cairo/account-abstraction/).

## Table of Contents

* [Quickstart](#quickstart)
* [Standard Interface](#standard-interface)
* [Keys, signatures and signers](#keys-signatures-and-signers)
  * [Signer utility](#signer-utility)
* [Call and AccountCallArray format](#call-and-accountcallarray-format)
  * [Call](#call)
  * [AccountCallArray](#accountcallarray)
  * [How multicall transactions work](#how-multicall-transactions-work)
* [API Specification](#api-specification)
  * [`get_public_key`](#get_public_key)
  * [`get_nonce`](#get_nonce)
  * [`set_public_key`](#set_public_key)
  * [`is_valid_signature`](#is_valid_signature)
  * [`__execute__`](#__execute__)
* [Account differentiation with ERC165](#account-differentiation-with-erc165)
* [Extending the Account contract](#extending-the-account-contract)
* [L1 escape hatch mechanism](#l1-escape-hatch-mechanism)
* [Paying for gas](#paying-for-gas)

## Quickstart

The general workflow is:

1. Account contract is deployed to StarkNet
2. Signed transactions can now be sent to the Account contract which validates and executes them

In Python, this would look as follows:

```cairo
from starkware.starknet.testing.starknet import Starknet
signer = Signer(123456789987654321)
starknet = await Starknet.empty()

# 1. Deploy Account
account = await starknet.deploy(
    "contracts/Account.cairo",
    constructor_calldata=[signer.public_key]
)

# 2. Send transaction through Account
await signer.send_transaction(account, some_contract_address, 'some_function', [some_parameter])
```

## Standard Interface

The [`IAccount.cairo`](../src/openzeppelin/account/IAccount.cairo) contract interface contains the standard account interface proposed in [#41](https://github.com/OpenZeppelin/cairo-contracts/discussions/41) and adopted by OpenZeppelin and Argent. It implements [EIP-1271](https://eips.ethereum.org/EIPS/eip-1271) and it is agnostic of signature validation and nonce management strategies.

```cairo
@contract_interface
namespace IAccount:
    #
    # Getters
    #

    func get_nonce() -> (res : felt):
    end

    #
    # Business logic
    #

    func is_valid_signature(
            hash: felt,
            signature_len: felt,
            signature: felt*
        ):
    end

    func __execute__(
            call_array_len: felt,
            call_array: AccountCallArray*,
            calldata_len: felt,
            calldata: felt*,
            nonce: felt
        ) -> (response_len: felt, response: felt*):
    end
end
```

## Keys, signatures and signers

While the interface is agnostic of signature validation schemes, this implementation assumes there's a public-private key pair controlling the Account. That's why the `constructor` function expects a `public_key` parameter to set it. Since there's also a `set_public_key()` method, accounts can be effectively transferred.

Note that although the current implementation works only with StarkKeys, support for Ethereum's ECDSA algorithm will be added in the future.

### Signer utility

The `Signer()` class in [utils.py](../tests/utils.py) is used to perform transactions on a given Account, crafting the tx and managing nonces.

It exposes three functions:

* `def sign(message_hash)` receives a hash and returns a signed message of it
* `def send_transaction(account, to, selector_name, calldata, nonce=None, max_fee=0)` returns a future of a signed transaction, ready to be sent.
* `def send_transactions(account, calls, nonce=None, max_fee=0)` returns a future of batched signed transactions, ready to be sent.

To use Signer, pass a private key when instantiating the class:

```python
from utils import Signer

PRIVATE_KEY = 123456789987654321
signer = Signer(PRIVATE_KEY)
```

Then send single transactions with the `send_transaction` method.

```python
await signer.send_transaction(account, contract_address, 'method_name', [])
```

If utilizing multicall, send multiple transactions with the `send_transactions` method.

```python
    await signer.send_transactions(
        account,
        [
            (contract_address, 'method_name', [param1, param2]),
            (contract_address, 'another_method', [])
        ]
    )
```

## `Call` and `AccountCallArray` format

The idea is for all user intent to be encoded into a `Call` representing a smart contract call. Users can also pack multiple messages into a single transaction (also known as multicall). Cairo currently does not support pointers for arrays of structs which means the `__execute__` function cannot iterate through mutiple `Call`'s. Instead, this implementation utilizes a workaround with the `AccountCallArray` struct. See [How AccountCallArray works](#how-accountcallarray-works)

### `Call`

A single `Call` is structured as follows:

```cairo
struct Call:
    member to: felt
    member selector: felt
    member calldata_len: felt
    member calldata: felt*
end
```

Where:

* `to` is the address of the target contract of the message
* `selector` is the selector of the function to be called on the target contract
* `calldata_len` is the number of calldata parameters
* `calldata` is an array representing the function parameters

### `AccountCallArray`

`AccountCallArray` is structured as:

```cairo
struct AccountCallArray:
    member to: felt
    member selector: felt
    member data_offset: felt
    member data_len: felt
end
```

Where:

* `to` is the address of the target contract of the message
* `selector` is the selector of the function to be called on the target contract
* `data_offset` is the starting position of the calldata array that holds the `Call`'s calldata
* `data_len` is the number of calldata elements in the `Call`

### How multicall transactions work

A multicall transaction packs the `to`, `selector`, and `calldata_len` of each call into the `AccountCallArray` struct and keeps the cumulative calldata for every call in another array. The `__execute__` function rebuilds each message by combining the `AccountCallArray` with its calldata (demarcated by the offset and calldata length specified for that particular call). The rebuilding logic is set in the internal `_from_call_array_to_call`.

This is the basic flow:

1. The user sends the messages for the transaction through a Signer instantiation which looks like this:

    ```python
    await signer.send_transaction(
            account, [
                (contract_address, 'contract_method', [arg_1]),
                (contract_address, 'another_method', [arg_1, arg_2])
            ]
        )
    ```

    The `_from_call_to_call_array` method in [utils.py](../tests/utils.py) converts each call into the `AccountCallArray` format and cumulatively stores the calldata of every call into a single array. Next, both arrays (as well as the `sender`, `nonce`, and `max_fee`) are used to create the transaction hash. The Signer then invokes `__execute__` with the signature and passes `AccountCallArray`, calldata, and nonce as arguments.

2. The `__execute__` method creates an empty array which is passed with the `AccountCallArray` and calldata into the `_from_call_array_to_call` method. This method iterates through the messages in `AccountCallArray` and converts each message into a `Call`.

3. A new empty array is created and passed with the list of calls (populated from `from_call_array_to_call`) to `_execute_list`. This method iterates and executes a contract call for each `Call` and pushes each result into the array. Once all contract calls are finished, the array holding each contract call response is returned.

> It should be noted that every transaction utilizes `AccountCallArray`. A single `Call` is treated as a bundle with one message.

The `__execute__` method has the following interface:

<<<<<<< HEAD
=======
This `MultiCall` message is built within the `__execute__` method which has the following interface:

>>>>>>> 78eddf0c
```cairo
func __execute__(
        call_array_len: felt,
        call_array: AccountCallArray*,
        calldata_len: felt,
        calldata: felt*,
        nonce: felt
    ) -> (response_len: felt, response: felt*):
end
```

Where:

* `call_array_len` is the number of calls
* `call_array` is an array representing each `Call`
* `calldata_len` is the number of calldata parameters
* `calldata` is an array representing the function parameters
* `nonce` is an unique identifier of this message to prevent transaction replays. Current implementation requires nonces to be incremental

`__execute__` acts as a single entrypoint for all user interaction with any contract, including managing the account contract itself. That's why if you want to change the public key controlling the Account, you would send a transaction targeting the very Account contract:

```python
await signer.send_transaction(account, account.contract_address, 'set_public_key', [NEW_KEY])
```

Or if you want to update the Account's L1 address on the `AccountRegistry` contract, you would

```python
await signer.send_transaction(account, registry.contract_address, 'set_L1_address', [NEW_ADDRESS])
```

You can read more about how messages are structured and hashed in the [Account message scheme  discussion](https://github.com/OpenZeppelin/cairo-contracts/discussions/24). For more information on the design choices and implementation of multicall, you can read the [How should Account multicall work discussion](https://github.com/OpenZeppelin/cairo-contracts/discussions/27).

> Note that the scheme of building multicall transactions within the `__execute__` method will change once StarkNet allows for pointers in struct arrays. In which case, multiple transactions can be passed to (as opposed to built within) `__execute__`.

## API Specification

This in a nutshell is the Account contract public API:

```cairo
func get_public_key() -> (res: felt):
end

func get_nonce() -> (res: felt):
end

func set_public_key(new_public_key: felt):
end

func is_valid_signature(hash: felt,
        signature_len: felt,
        signature: felt*
    ):
end

func __execute__(
        call_array_len: felt,
        call_array: AccountCallArray*,
        calldata_len: felt,
        calldata: felt*,
        nonce: felt
    ) -> (response_len: felt, response: felt*):
end
```

### `get_public_key`

Returns the public key associated with the Account contract.

Parameters:

None.

Returns:

```cairo
public_key: felt
```

### `get_nonce`

Returns the current transaction nonce for the Account.

Parameters:

None.

Returns:

```cairo
nonce: felt
```

### `set_public_key`

Sets the public key that will control this Account. It can be used to rotate keys for security, change them in case of compromised keys or even transferring ownership of the account.

Parameters:

```cairo
public_key: felt
```

Returns:

None.

### `is_valid_signature`

This function is inspired by [EIP-1271](https://eips.ethereum.org/EIPS/eip-1271) and checks whether a given signature is valid, otherwise it reverts.

Parameters:

```cairo
hash: felt
signature_len: felt
signature: felt*
```

Returns:

None.

### `__execute__`

This is the only external entrypoint to interact with the Account contract. It:

1. Takes the input and builds a [Multicall](#message-format) message with it
2. Validates the transaction signature matches the message (including the nonce)
3. Increments the nonce
4. Calls the target contract with the intended function selector and calldata parameters
5. Forwards the contract call response data as return value

Parameters:

```cairo
call_array_len: felt
call_array: AccountCallArray*
calldata_len: felt
calldata: felt*
nonce: felt
```

> Note that the current signature scheme expects a 2-element array like `[sig_r, sig_s]`.

Returns:

```cairo
response_len: felt
response: felt*
```

## Account differentiation with ERC165

Certain contracts like ERC721 require a means to differentiate between account contracts and non-account contracts. For a contract to declare itself as an account, it should implement [ERC165](https://eips.ethereum.org/EIPS/eip-165) as proposed in [#100](https://github.com/OpenZeppelin/cairo-contracts/discussions/100). To be in compliance with ERC165 specifications, the idea is to calculate the XOR of `IAccount`'s EVM selectors (not StarkNet selectors). The resulting magic value of `IAccount` is 0x50b70dcb.

Our ERC165 integration on StarkNet is inspired by OpenZeppelin's Solidity implementation of [ERC165Storage](https://docs.openzeppelin.com/contracts/4.x/api/utils#ERC165Storage) which stores the interfaces that the implementing contract supports. In the case of account contracts, querying `supportsInterface` of an account's address with the `IAccount` magic value should return `TRUE`.

## Extending the Account contract

Account contracts can be extended by following the [extensibility pattern](../docs/Extensibility.md#the-pattern). The basic idea behind integrating the pattern is to import the requisite methods from the Account library and incorporate the extended logic thereafter.

Currently, there's only a single library/preset Account scheme, but we're looking for feedback and new presets to emerge. Some new validation schemes to look out for in the future:

* multisig
* guardian logic like in [Argent's account](https://github.com/argentlabs/argent-contracts-starknet/blob/de5654555309fa76160ba3d7393d32d2b12e7349/contracts/ArgentAccount.cairo)
* [Ethereum signatures](https://github.com/OpenZeppelin/cairo-contracts/issues/161)

## L1 escape hatch mechanism

*[unknown, to be defined]*

## Paying for gas

*[unknown, to be defined]*<|MERGE_RESOLUTION|>--- conflicted
+++ resolved
@@ -201,11 +201,6 @@
 
 The `__execute__` method has the following interface:
 
-<<<<<<< HEAD
-=======
-This `MultiCall` message is built within the `__execute__` method which has the following interface:
-
->>>>>>> 78eddf0c
 ```cairo
 func __execute__(
         call_array_len: felt,
