use starknet::ContractAddress;

#[abi]
trait ERC721ABI {
    // case agnostic
    #[view]
    fn name() -> felt252;
    #[view]
    fn symbol() -> felt252;
    #[external]
    fn approve(to: ContractAddress, token_id: u256);
    // snake_case
    #[view]
    fn supports_interface(interface_id: felt252) -> bool;
    #[view]
    fn balance_of(account: ContractAddress) -> u256;
    #[view]
    fn owner_of(token_id: u256) -> ContractAddress;
    #[external]
    fn transfer_from(from: ContractAddress, to: ContractAddress, token_id: u256);
    #[external]
    fn safe_transfer_from(
        from: ContractAddress, to: ContractAddress, token_id: u256, data: Span<felt252>
    );
    #[external]
    fn set_approval_for_all(operator: ContractAddress, approved: bool);
    #[view]
    fn get_approved(token_id: u256) -> ContractAddress;
    #[view]
    fn is_approved_for_all(owner: ContractAddress, operator: ContractAddress) -> bool;
    #[view]
    fn token_uri(token_id: u256) -> felt252;
    // camelCase
    #[view]
    fn supportsInterface(interfaceId: felt252) -> bool;
    #[view]
    fn balanceOf(account: ContractAddress) -> u256;
    #[view]
    fn ownerOf(tokenId: u256) -> ContractAddress;
    #[external]
    fn transferFrom(from: ContractAddress, to: ContractAddress, tokenId: u256);
    #[external]
    fn safeTransferFrom(
        from: ContractAddress, to: ContractAddress, tokenId: u256, data: Span<felt252>
    );
    #[external]
    fn setApprovalForAll(operator: ContractAddress, approved: bool);
    #[view]
    fn getApproved(tokenId: u256) -> ContractAddress;
    #[view]
    fn isApprovedForAll(owner: ContractAddress, operator: ContractAddress) -> bool;
    #[view]
    fn tokenUri(tokenId: u256) -> felt252;
}

#[contract]
mod ERC721 {
    use openzeppelin::account;
    use openzeppelin::introspection::src5;
    use openzeppelin::token::erc721;
<<<<<<< HEAD
    use openzeppelin::introspection::src5::ISRC5Dispatcher;
    use openzeppelin::introspection::src5::ISRC5DispatcherTrait;
    use openzeppelin::token::erc721::dual721_receiver::DualCaseERC721Receiver;
    use openzeppelin::token::erc721::dual721_receiver::DualCaseERC721ReceiverTrait;
=======

    // Dispatchers
    use openzeppelin::introspection::dual_src5::DualCaseSRC5;
    use openzeppelin::introspection::dual_src5::DualCaseSRC5Trait;
>>>>>>> b44f7dc5
    use super::super::interface::ERC721ReceiverABIDispatcher;
    use super::super::interface::ERC721ReceiverABIDispatcherTrait;

    use array::SpanTrait;
    use option::OptionTrait;
    use openzeppelin::utils::serde::SpanSerde;
    use starknet::ContractAddress;
    use starknet::get_caller_address;
    use traits::Into;
    use zeroable::Zeroable;

    struct Storage {
        _name: felt252,
        _symbol: felt252,
        _owners: LegacyMap<u256, ContractAddress>,
        _balances: LegacyMap<ContractAddress, u256>,
        _token_approvals: LegacyMap<u256, ContractAddress>,
        _operator_approvals: LegacyMap<(ContractAddress, ContractAddress), bool>,
        _token_uri: LegacyMap<u256, felt252>,
    }

    #[event]
    fn Transfer(from: ContractAddress, to: ContractAddress, token_id: u256) {}

    #[event]
    fn Approval(owner: ContractAddress, approved: ContractAddress, token_id: u256) {}

    #[event]
    fn ApprovalForAll(owner: ContractAddress, operator: ContractAddress, approved: bool) {}

    #[constructor]
    fn constructor(name: felt252, symbol: felt252) {
        initializer(name, symbol);
    }

    impl ISRC5Impl of src5::ISRC5 {
        fn supports_interface(interface_id: felt252) -> bool {
            src5::SRC5::supports_interface(interface_id)
        }
    }

<<<<<<< HEAD
=======
    impl ISRC5CamelImpl of src5::ISRC5Camel {
        fn supportsInterface(interfaceId: felt252) -> bool {
            src5::SRC5::supportsInterface(interfaceId)
        }
    }

>>>>>>> b44f7dc5
    impl ERC721Impl of erc721::interface::IERC721 {
        fn name() -> felt252 {
            _name::read()
        }

        fn symbol() -> felt252 {
            _symbol::read()
        }

        fn token_uri(token_id: u256) -> felt252 {
            assert(_exists(token_id), 'ERC721: invalid token ID');
            _token_uri::read(token_id)
        }

        fn balance_of(account: ContractAddress) -> u256 {
            assert(!account.is_zero(), 'ERC721: invalid account');
            _balances::read(account)
        }

        fn owner_of(token_id: u256) -> ContractAddress {
            _owner_of(token_id)
        }

        fn get_approved(token_id: u256) -> ContractAddress {
            assert(_exists(token_id), 'ERC721: invalid token ID');
            _token_approvals::read(token_id)
        }

        fn is_approved_for_all(owner: ContractAddress, operator: ContractAddress) -> bool {
            _operator_approvals::read((owner, operator))
        }

        fn approve(to: ContractAddress, token_id: u256) {
            let owner = _owner_of(token_id);

            let caller = get_caller_address();
            assert(
                owner == caller | is_approved_for_all(owner, caller), 'ERC721: unauthorized caller'
            );
            _approve(to, token_id);
        }

        fn set_approval_for_all(operator: ContractAddress, approved: bool) {
            _set_approval_for_all(get_caller_address(), operator, approved)
        }

        fn transfer_from(from: ContractAddress, to: ContractAddress, token_id: u256) {
            assert(
                _is_approved_or_owner(get_caller_address(), token_id), 'ERC721: unauthorized caller'
            );
            _transfer(from, to, token_id);
        }

        fn safe_transfer_from(
            from: ContractAddress, to: ContractAddress, token_id: u256, data: Span<felt252>
        ) {
            assert(
                _is_approved_or_owner(get_caller_address(), token_id), 'ERC721: unauthorized caller'
            );
            _safe_transfer(from, to, token_id, data);
        }
    }

    impl ERC721CamelImpl of erc721::interface::IERC721Camel {
        fn name() -> felt252 {
            ERC721Impl::name()
        }

        fn symbol() -> felt252 {
            ERC721Impl::symbol()
        }

        fn tokenUri(tokenId: u256) -> felt252 {
            ERC721Impl::token_uri(tokenId)
        }

        fn balanceOf(account: ContractAddress) -> u256 {
            ERC721Impl::balance_of(account)
        }

        fn ownerOf(tokenId: u256) -> ContractAddress {
            ERC721Impl::owner_of(tokenId)
        }

        fn approve(to: ContractAddress, tokenId: u256) {
            ERC721Impl::approve(to, tokenId)
        }

        fn getApproved(tokenId: u256) -> ContractAddress {
            ERC721Impl::get_approved(tokenId)
        }

        fn isApprovedForAll(owner: ContractAddress, operator: ContractAddress) -> bool {
            ERC721Impl::is_approved_for_all(owner, operator)
        }

        fn setApprovalForAll(operator: ContractAddress, approved: bool) {
            ERC721Impl::set_approval_for_all(operator, approved)
        }

        fn transferFrom(from: ContractAddress, to: ContractAddress, tokenId: u256) {
            ERC721Impl::transfer_from(from, to, tokenId)
        }

        fn safeTransferFrom(
            from: ContractAddress, to: ContractAddress, tokenId: u256, data: Span<felt252>
        ) {
            ERC721Impl::safe_transfer_from(from, to, tokenId, data)
        }
    }

    // View

    #[view]
    fn supports_interface(interface_id: felt252) -> bool {
        ISRC5Impl::supports_interface(interface_id)
<<<<<<< HEAD
=======
    }

    #[view]
    fn supportsInterface(interfaceId: felt252) -> bool {
        ISRC5CamelImpl::supportsInterface(interfaceId)
>>>>>>> b44f7dc5
    }

    #[view]
    fn name() -> felt252 {
        ERC721Impl::name()
    }

    #[view]
    fn symbol() -> felt252 {
        ERC721Impl::symbol()
    }

    #[view]
    fn token_uri(token_id: u256) -> felt252 {
        ERC721Impl::token_uri(token_id)
    }

    #[view]
    fn tokenUri(tokenId: u256) -> felt252 {
        ERC721CamelImpl::tokenUri(tokenId)
    }

    #[view]
    fn balance_of(account: ContractAddress) -> u256 {
        ERC721Impl::balance_of(account)
    }

    #[view]
    fn balanceOf(account: ContractAddress) -> u256 {
        ERC721CamelImpl::balanceOf(account)
    }

    #[view]
    fn owner_of(token_id: u256) -> ContractAddress {
        ERC721Impl::owner_of(token_id)
    }

    #[view]
    fn ownerOf(tokenId: u256) -> ContractAddress {
        ERC721CamelImpl::ownerOf(tokenId)
    }

    #[view]
    fn get_approved(token_id: u256) -> ContractAddress {
        ERC721Impl::get_approved(token_id)
    }

    #[view]
    fn getApproved(tokenId: u256) -> ContractAddress {
        ERC721CamelImpl::getApproved(tokenId)
    }

    #[view]
    fn is_approved_for_all(owner: ContractAddress, operator: ContractAddress) -> bool {
        ERC721Impl::is_approved_for_all(owner, operator)
    }

    #[view]
    fn isApprovedForAll(owner: ContractAddress, operator: ContractAddress) -> bool {
        ERC721CamelImpl::isApprovedForAll(owner, operator)
    }

    // External

    #[external]
    fn approve(to: ContractAddress, token_id: u256) {
        ERC721Impl::approve(to, token_id)
    }

    #[external]
    fn set_approval_for_all(operator: ContractAddress, approved: bool) {
        ERC721Impl::set_approval_for_all(operator, approved)
    }

    #[external]
    fn setApprovalForAll(operator: ContractAddress, approved: bool) {
        ERC721CamelImpl::setApprovalForAll(operator, approved)
    }

    #[external]
    fn transfer_from(from: ContractAddress, to: ContractAddress, token_id: u256) {
        ERC721Impl::transfer_from(from, to, token_id)
    }

    #[external]
    fn transferFrom(from: ContractAddress, to: ContractAddress, tokenId: u256) {
        ERC721CamelImpl::transferFrom(from, to, tokenId)
    }

    #[external]
    fn safe_transfer_from(
        from: ContractAddress, to: ContractAddress, token_id: u256, data: Span<felt252>
    ) {
        ERC721Impl::safe_transfer_from(from, to, token_id, data)
    }

    #[external]
    fn safeTransferFrom(
        from: ContractAddress, to: ContractAddress, tokenId: u256, data: Span<felt252>
    ) {
        ERC721CamelImpl::safeTransferFrom(from, to, tokenId, data)
    }

    // Internal

    #[internal]
    fn initializer(name_: felt252, symbol_: felt252) {
        _name::write(name_);
        _symbol::write(symbol_);
        src5::SRC5::register_interface(erc721::interface::IERC721_ID);
        src5::SRC5::register_interface(erc721::interface::IERC721_METADATA_ID);
    }

    #[internal]
    fn _owner_of(token_id: u256) -> ContractAddress {
        let owner = _owners::read(token_id);
        match owner.is_zero() {
            bool::False(()) => owner,
            bool::True(()) => panic_with_felt252('ERC721: invalid token ID')
        }
    }

    #[internal]
    fn _exists(token_id: u256) -> bool {
        !_owners::read(token_id).is_zero()
    }

    #[internal]
    fn _is_approved_or_owner(spender: ContractAddress, token_id: u256) -> bool {
        let owner = _owner_of(token_id);
        owner == spender | is_approved_for_all(owner, spender) | spender == get_approved(token_id)
    }

    #[internal]
    fn _approve(to: ContractAddress, token_id: u256) {
        let owner = _owner_of(token_id);
        assert(owner != to, 'ERC721: approval to owner');
        _token_approvals::write(token_id, to);
        Approval(owner, to, token_id);
    }

    #[internal]
    fn _set_approval_for_all(owner: ContractAddress, operator: ContractAddress, approved: bool) {
        assert(owner != operator, 'ERC721: self approval');
        _operator_approvals::write((owner, operator), approved);
        ApprovalForAll(owner, operator, approved);
    }

    #[internal]
    fn _mint(to: ContractAddress, token_id: u256) {
        assert(!to.is_zero(), 'ERC721: invalid receiver');
        assert(!_exists(token_id), 'ERC721: token already minted');

        // Update balances
        _balances::write(to, _balances::read(to) + 1);

        // Update token_id owner
        _owners::write(token_id, to);

        // Emit event
        Transfer(Zeroable::zero(), to, token_id);
    }

    #[internal]
    fn _transfer(from: ContractAddress, to: ContractAddress, token_id: u256) {
        assert(!to.is_zero(), 'ERC721: invalid receiver');
        let owner = _owner_of(token_id);
        assert(from == owner, 'ERC721: wrong sender');

        // Implicit clear approvals, no need to emit an event
        _token_approvals::write(token_id, Zeroable::zero());

        // Update balances
        _balances::write(from, _balances::read(from) - 1);
        _balances::write(to, _balances::read(to) + 1);

        // Update token_id owner
        _owners::write(token_id, to);

        // Emit event
        Transfer(from, to, token_id);
    }

    #[internal]
    fn _burn(token_id: u256) {
        let owner = _owner_of(token_id);

        // Implicit clear approvals, no need to emit an event
        _token_approvals::write(token_id, Zeroable::zero());

        // Update balances
        _balances::write(owner, _balances::read(owner) - 1);

        // Delete owner
        _owners::write(token_id, Zeroable::zero());

        // Emit event
        Transfer(owner, Zeroable::zero(), token_id);
    }

    #[internal]
    fn _safe_mint(to: ContractAddress, token_id: u256, data: Span<felt252>) {
        _mint(to, token_id);
        assert(
            _check_on_erc721_received(Zeroable::zero(), to, token_id, data),
            'ERC721: safe mint failed'
        );
    }

    #[internal]
    fn _safe_transfer(
        from: ContractAddress, to: ContractAddress, token_id: u256, data: Span<felt252>
    ) {
        _transfer(from, to, token_id);
        assert(_check_on_erc721_received(from, to, token_id, data), 'ERC721: safe transfer failed');
    }

    #[internal]
    fn _set_token_uri(token_id: u256, token_uri: felt252) {
        assert(_exists(token_id), 'ERC721: invalid token ID');
        _token_uri::write(token_id, token_uri)
    }

    #[private]
    fn _check_on_erc721_received(
        from: ContractAddress, to: ContractAddress, token_id: u256, data: Span<felt252>
    ) -> bool {
        if (DualCaseSRC5 {
            contract_address: to
        }.supports_interface(erc721::interface::IERC721_RECEIVER_ID)) {
            DualCaseERC721Receiver {
                contract_address: to
            }
                .on_erc721_received(
                    get_caller_address(), from, token_id, data
                ) == erc721::interface::IERC721_RECEIVER_ID
        } else {
            DualCaseSRC5 { contract_address: to }.supports_interface(account::interface::ISRC6_ID)
        }
    }
}<|MERGE_RESOLUTION|>--- conflicted
+++ resolved
@@ -58,17 +58,12 @@
     use openzeppelin::account;
     use openzeppelin::introspection::src5;
     use openzeppelin::token::erc721;
-<<<<<<< HEAD
-    use openzeppelin::introspection::src5::ISRC5Dispatcher;
-    use openzeppelin::introspection::src5::ISRC5DispatcherTrait;
+    //use openzeppelin::introspection::src5::ISRC5Dispatcher;
+    //use openzeppelin::introspection::src5::ISRC5DispatcherTrait;
     use openzeppelin::token::erc721::dual721_receiver::DualCaseERC721Receiver;
     use openzeppelin::token::erc721::dual721_receiver::DualCaseERC721ReceiverTrait;
-=======
-
-    // Dispatchers
     use openzeppelin::introspection::dual_src5::DualCaseSRC5;
     use openzeppelin::introspection::dual_src5::DualCaseSRC5Trait;
->>>>>>> b44f7dc5
     use super::super::interface::ERC721ReceiverABIDispatcher;
     use super::super::interface::ERC721ReceiverABIDispatcherTrait;
 
@@ -110,15 +105,12 @@
         }
     }
 
-<<<<<<< HEAD
-=======
     impl ISRC5CamelImpl of src5::ISRC5Camel {
         fn supportsInterface(interfaceId: felt252) -> bool {
             src5::SRC5::supportsInterface(interfaceId)
         }
     }
 
->>>>>>> b44f7dc5
     impl ERC721Impl of erc721::interface::IERC721 {
         fn name() -> felt252 {
             _name::read()
@@ -235,14 +227,11 @@
     #[view]
     fn supports_interface(interface_id: felt252) -> bool {
         ISRC5Impl::supports_interface(interface_id)
-<<<<<<< HEAD
-=======
     }
 
     #[view]
     fn supportsInterface(interfaceId: felt252) -> bool {
         ISRC5CamelImpl::supportsInterface(interfaceId)
->>>>>>> b44f7dc5
     }
 
     #[view]
