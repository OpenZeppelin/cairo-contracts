--- conflicted
+++ resolved
@@ -9,15 +9,13 @@
 
 ## Unreleased
 
-<<<<<<< HEAD
+### Added
+
+- ERC2981 (NFT Royalty Standard) component (#1091)
+
 ### Changed
 
 - Bump snforge to v0.27.0 (#1107)
-=======
-### Added
-
-- ERC2981 (NFT Royalty Standard) component (#1091)
->>>>>>> 6c76108e
 
 ### Changed (Breaking)
 
