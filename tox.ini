--- conflicted
+++ resolved
@@ -20,11 +20,7 @@
     PYTHONPATH
 deps =
     cairo-lang==0.10.1
-<<<<<<< HEAD
-    cairo-nile==0.10.0
-=======
-    cairo-nile==0.9.0
->>>>>>> 7ef2d361
+    cairo-nile==0.11.0
     pytest-xdist
     # See https://github.com/starkware-libs/cairo-lang/issues/52
     marshmallow-dataclass==8.5.3
