<<<<<<< HEAD
mod mock_pausable;
mod upgrades_v1;
mod upgrades_v2;
=======
mod reentrancy_attacker_mock;
mod reentrancy_mock;
mod mock_pausable;
>>>>>>> 897facb5
<|MERGE_RESOLUTION|>--- conflicted
+++ resolved
@@ -1,9 +1,5 @@
-<<<<<<< HEAD
-mod mock_pausable;
-mod upgrades_v1;
-mod upgrades_v2;
-=======
 mod reentrancy_attacker_mock;
 mod reentrancy_mock;
 mod mock_pausable;
->>>>>>> 897facb5
+mod upgrades_v1;
+mod upgrades_v2;