--- conflicted
+++ resolved
@@ -301,11 +301,7 @@
 .InternalImpl
 * xref:#ERC721Component-initializer[`++initializer(self, name, symbol, base_uri)++`]
 * xref:#ERC721Component-_owner_of[`++_owner_of(self, token_id)++`]
-<<<<<<< HEAD
-* xref:#ERC721Component-_require_owned[`++_owner_of(self, token_id)++`]
-=======
 * xref:#ERC721Component-_require_owned[`++_require_owned(self, token_id)++`]
->>>>>>> e190e55c
 * xref:#ERC721Component-_exists[`++_exists(self, token_id)++`]
 * xref:#ERC721Component-_approve[`++_approve(self, to, token_id, auth)++`]
 * xref:#ERC721Component-_approve_with_optional_event[`++_approve_with_optional_event(self, to, token_id, auth, emit_event)++`]
@@ -541,11 +537,7 @@
 
 Approve `to` to operate on `token_id`
 
-<<<<<<< HEAD
-The `auth` argument is optional. If the value passed is non 0, then this function will check that `auth` is
-=======
 The `auth` argument is optional. If the value passed is non-zero, then this function will check that `auth` is
->>>>>>> e190e55c
 either the owner of the token, or approved to operate on all tokens held by this owner.
 
 Emits an <<IERC721-Approval,Approval>> event.
@@ -556,11 +548,8 @@
 
 Variant of xref:#ERC721Component-_approve[_approve] with an optional flag to enable or disable the `Approval` event.
 The event is not emitted in the context of transfers.
-<<<<<<< HEAD
-=======
 
 WARNING: If `auth` is zero and `emit_event` is false, this function will not check that the token exists.
->>>>>>> e190e55c
 
 Requirements:
 
@@ -591,20 +580,12 @@
 Mints `token_id` and transfers it to `to`.
 Internal function without access restriction.
 
-<<<<<<< HEAD
-WARNING: Usage of this method is discouraged, use `_safe_mint` whenever possible
-=======
 WARNING: This method may lead to the loss of tokens if `to` is not aware of the ERC721 protocol.
->>>>>>> e190e55c
 
 Requirements:
 
 - `to` is not the zero address.
-<<<<<<< HEAD
-- `token_id` must not exist.
-=======
 - `token_id` does not exist.
->>>>>>> e190e55c
 
 Emits a <<IERC721-Transfer,Transfer>> event.
 
@@ -615,11 +596,8 @@
 Transfers `token_id` from `from` to `to`.
 
 Internal function without access restriction.
-<<<<<<< HEAD
-=======
 
 WARNING: This method may lead to the loss of tokens if `to` is not aware of the ERC721 protocol.
->>>>>>> e190e55c
 
 Requirements:
 
@@ -650,13 +628,9 @@
 
 Mints `token_id` if `to` is either an account or `IERC721Receiver`.
 
-<<<<<<< HEAD
-`data` is additional data, it has no specified format and it is sent in call to `to`.
-=======
 `data` is additional data, it has no specified format and is forwarded in `IERC721Receiver::on_erc721_received` to `to`.
 
 WARNING: This method makes an external call to the recipient contract, which can lead to reentrancy vulnerabilities.
->>>>>>> e190e55c
 
 Requirements:
 
@@ -670,17 +644,11 @@
 ==== `[.contract-item-name]#++_safe_transfer++#++(ref self: ContractState, from: ContractAddress, to: ContractAddress, token_id: u256, data: Span<felt252>)++` [.item-kind]#internal#
 
 Transfers ownership of `token_id` from `from` if `to` is either an account or `IERC721Receiver`.
-<<<<<<< HEAD
-
-`data` is additional data, it has no specified format and it is sent in call to `to`.
-
-=======
 
 `data` is additional data, it has no specified format and is forwarded in `IERC721Receiver::on_erc721_received` to `to`.
 
 WARNING: This method makes an external call to the recipient contract, which can lead to reentrancy vulnerabilities.
 
->>>>>>> e190e55c
 Requirements:
 
 - `to` cannot be the zero address.
@@ -737,21 +705,14 @@
 Transfers `token_id` from its current owner to `to`, or alternatively mints (or burns) if the current owner
 (or `to`) is the zero address. Returns the owner of the `token_id` before the update.
 
-<<<<<<< HEAD
-The `auth` argument is optional. If the value passed is non 0, then this function will check that
-=======
 The `auth` argument is optional. If the value passed is non-zero, then this function will check that
->>>>>>> e190e55c
 `auth` is either the owner of the token, or approved to operate on the token (by the owner).
 
 Emits a <<IERC721-Transfer,Transfer>> event.
 
-<<<<<<< HEAD
-=======
 NOTE: This function can be extended using the `ERC721HooksTrait`, to add
 functionality before and/or after the transfer, mint, or burn.
 
->>>>>>> e190e55c
 ==== Events
 
 [.contract-item]
