import pytest
<<<<<<< HEAD
from utils import (
    TestSigner, assert_revert, assert_event_emitted, get_contract_def, cached_contract,
    State, Account
=======
from starkware.starknet.testing.starknet import Starknet
from signers import MockSigner
from utils import (
    assert_revert,
    assert_revert_entry_point,
    assert_event_emitted,
    get_contract_class,
    cached_contract
>>>>>>> d3ee30b9
)


# random value
VALUE_1 = 123
VALUE_2 = 987

signer = MockSigner(123456789987654321)


@pytest.fixture(scope='module')
<<<<<<< HEAD
def contract_defs():
    account_def = Account.get_def
    v1_def = get_contract_def('tests/mocks/upgrades_v1_mock.cairo')
    v2_def = get_contract_def('tests/mocks/upgrades_v2_mock.cairo')
    proxy_def = get_contract_def('openzeppelin/upgrades/Proxy.cairo')
=======
def contract_classes():
    account_cls = get_contract_class('openzeppelin/account/Account.cairo')
    v1_cls = get_contract_class('tests/mocks/upgrades_v1_mock.cairo')
    v2_cls = get_contract_class('tests/mocks/upgrades_v2_mock.cairo')
    proxy_cls = get_contract_class('openzeppelin/upgrades/Proxy.cairo')
>>>>>>> d3ee30b9

    return account_cls, v1_cls, v2_cls, proxy_cls


@pytest.fixture(scope='module')
<<<<<<< HEAD
async def proxy_init(contract_defs):
    _, dummy_v1_def, dummy_v2_def, proxy_def = contract_defs
    starknet = await State.init()
    account1 = await Account.deploy(signer.public_key)
    account2 = await Account.deploy(signer.public_key)
    v1 = await starknet.deploy(
        contract_def=dummy_v1_def,
        constructor_calldata=[]
=======
async def proxy_init(contract_classes):
    account_cls, v1_cls, v2_cls, proxy_cls = contract_classes
    starknet = await Starknet.empty()
    account1 = await starknet.deploy(
        contract_class=account_cls,
        constructor_calldata=[signer.public_key]
    )
    account2 = await starknet.deploy(
        contract_class=account_cls,
        constructor_calldata=[signer.public_key]
    )
    v1_decl = await starknet.declare(
        contract_class=v1_cls,
>>>>>>> d3ee30b9
    )
    v2_decl = await starknet.declare(
        contract_class=v2_cls,
    )
    proxy = await starknet.deploy(
        contract_class=proxy_cls,
        constructor_calldata=[v1_decl.class_hash]
    )
    return (
        starknet.state,
        account1,
        account2,
        v1_decl,
        v2_decl,
        proxy
    )


@pytest.fixture
def proxy_factory(contract_classes, proxy_init):
    account_cls, _, _, proxy_cls = contract_classes
    state, account1, account2, v1_decl, v2_decl, proxy = proxy_init
    _state = state.copy()
    account1 = cached_contract(_state, account_cls, account1)
    account2 = cached_contract(_state, account_cls, account2)
    proxy = cached_contract(_state, proxy_cls, proxy)

    return account1, account2, proxy, v1_decl, v2_decl


@pytest.fixture
async def after_upgrade(proxy_factory):
    admin, other, proxy, v1_decl, v2_decl = proxy_factory

    # initialize, set value, and upgrade to v2
    await signer.send_transactions(
        admin,
        [
            (proxy.contract_address, 'initializer', [admin.contract_address]),
            (proxy.contract_address, 'setValue1', [VALUE_1]),
            (proxy.contract_address, 'upgrade', [v2_decl.class_hash])
        ]
    )

    return admin, other, proxy, v1_decl, v2_decl


@pytest.mark.asyncio
async def test_initializer(proxy_factory):
    admin, _, proxy, *_ = proxy_factory

    await signer.send_transaction(
        admin, proxy.contract_address, 'initializer', [
            admin.contract_address
        ]
    )


@pytest.mark.asyncio
async def test_initializer_already_initialized(proxy_factory):
    admin, _, proxy, *_ = proxy_factory

    await signer.send_transaction(
        admin, proxy.contract_address, 'initializer', [
            admin.contract_address
        ]
    )

    await assert_revert(
        signer.send_transaction(
            admin, proxy.contract_address, 'initializer', [
                admin.contract_address
            ]
        ),
        reverted_with='Proxy: contract already initialized'
    )


@pytest.mark.asyncio
async def test_upgrade(proxy_factory):
    admin, _, proxy, _, v2_decl = proxy_factory

    # initialize and set value
    await signer.send_transactions(
        admin,
        [
            (proxy.contract_address, 'initializer', [admin.contract_address]),
            (proxy.contract_address, 'setValue1', [VALUE_1]),
        ]
    )

    # check value
    execution_info = await signer.send_transaction(
        admin, proxy.contract_address, 'getValue1', []
    )
    assert execution_info.result.response == [VALUE_1]

    # upgrade
    await signer.send_transaction(
        admin, proxy.contract_address, 'upgrade', [
            v2_decl.class_hash
        ]
    )

    # check value
    execution_info = await signer.send_transaction(
        admin, proxy.contract_address, 'getValue1', []
    )
    assert execution_info.result.response == [VALUE_1]


@pytest.mark.asyncio
async def test_upgrade_event(proxy_factory):
    admin, _, proxy, _, v2_decl = proxy_factory

    # initialize implementation
    await signer.send_transaction(
        admin, proxy.contract_address, 'initializer', [
            admin.contract_address
        ]
    )

    # upgrade
    tx_exec_info = await signer.send_transaction(
        admin, proxy.contract_address, 'upgrade', [
            v2_decl.class_hash
        ]
    )

    # check event
    assert_event_emitted(
        tx_exec_info,
        from_address=proxy.contract_address,
        name='Upgraded',
        data=[
            v2_decl.class_hash          # new class hash
        ]
    )


@pytest.mark.asyncio
async def test_upgrade_from_non_admin(proxy_factory):
    admin, non_admin, proxy, _, v2_decl = proxy_factory

    # initialize implementation
    await signer.send_transaction(
        admin, proxy.contract_address, 'initializer', [
            admin.contract_address
        ]
    )

    # upgrade should revert
    await assert_revert(
        signer.send_transaction(
            non_admin, proxy.contract_address, 'upgrade', [
                v2_decl.class_hash
            ]
        ),
        reverted_with="Proxy: caller is not admin"
    )


@pytest.mark.asyncio
async def test_implementation_v2(after_upgrade):
    admin, _, proxy, _, v2_decl = after_upgrade

    execution_info = await signer.send_transactions(
        admin,
        [
            (proxy.contract_address, 'getImplementationHash', []),
            (proxy.contract_address, 'getAdmin', []),
            (proxy.contract_address, 'getValue1', [])
        ]
    )

    expected = [
        v2_decl.class_hash,             # getImplementationHash
        admin.contract_address,         # getAdmin
        VALUE_1                         # getValue1
    ]

    assert execution_info.result.response == expected

#
# v2 functions
#

@pytest.mark.asyncio
async def test_set_admin(after_upgrade):
    admin, new_admin, proxy, *_ = after_upgrade

    # change admin
    await signer.send_transaction(
        admin, proxy.contract_address, 'setAdmin', [
            new_admin.contract_address
        ]
    )

    # check admin
    execution_info = await signer.send_transaction(
        admin, proxy.contract_address, 'getAdmin', []
    )
    assert execution_info.result.response == [new_admin.contract_address]


@pytest.mark.asyncio
async def test_set_admin_from_non_admin(after_upgrade):
    _, non_admin, proxy, *_ = after_upgrade

    # should revert
    await assert_revert(signer.send_transaction(
        non_admin, proxy.contract_address, 'setAdmin', [non_admin.contract_address]),
        reverted_with="Proxy: caller is not admin"
    )


@pytest.mark.asyncio
async def test_v2_functions_pre_and_post_upgrade(proxy_factory):
    admin, new_admin, proxy, _, v2_decl = proxy_factory

    # initialize
    await signer.send_transaction(
        admin, proxy.contract_address, 'initializer', [
            admin.contract_address
        ]
    )

    # check getValue2 doesn't exist
    await assert_revert_entry_point(
        signer.send_transaction(
            admin, proxy.contract_address, 'getValue2', []
        ), 
        invalid_selector='getValue2'
    )

    # check setValue2 doesn't exist in v1
    await assert_revert_entry_point(
        signer.send_transaction(
            admin, proxy.contract_address, 'setValue2', [VALUE_2]
        ),
        invalid_selector='setValue2'
    )

    # check getAdmin doesn't exist in v1
    await assert_revert_entry_point(
        signer.send_transaction(
            admin, proxy.contract_address, 'getAdmin', []
        ),
        invalid_selector='getAdmin'
    )

    # check setAdmin doesn't exist in v1
    await assert_revert_entry_point(
        signer.send_transaction(
            admin, proxy.contract_address, 'setAdmin', [new_admin.contract_address]
        ),
        invalid_selector='setAdmin'
    )

    # upgrade
    await signer.send_transaction(
        admin, proxy.contract_address, 'upgrade', [
            v2_decl.class_hash
        ]
    )

    # set value 2 and admin
    await signer.send_transactions(
        admin,
        [
            (proxy.contract_address, 'setValue2', [VALUE_2]),
            (proxy.contract_address, 'setAdmin', [new_admin.contract_address])
        ]
    )

    # check value 2 and admin
    execution_info = await signer.send_transactions(
        admin,
        [
            (proxy.contract_address, 'getValue2', []),
            (proxy.contract_address, 'getAdmin', [])
        ]
    )

    expected = [
        VALUE_2,                        # getValue2
        new_admin.contract_address      # getAdmin
    ]
    assert execution_info.result.response == expected<|MERGE_RESOLUTION|>--- conflicted
+++ resolved
@@ -1,18 +1,14 @@
 import pytest
-<<<<<<< HEAD
-from utils import (
-    TestSigner, assert_revert, assert_event_emitted, get_contract_def, cached_contract,
-    State, Account
-=======
 from starkware.starknet.testing.starknet import Starknet
 from signers import MockSigner
 from utils import (
+    State,
+    Account,
     assert_revert,
     assert_revert_entry_point,
     assert_event_emitted,
     get_contract_class,
     cached_contract
->>>>>>> d3ee30b9
 )
 
 
@@ -24,48 +20,24 @@
 
 
 @pytest.fixture(scope='module')
-<<<<<<< HEAD
-def contract_defs():
-    account_def = Account.get_def
-    v1_def = get_contract_def('tests/mocks/upgrades_v1_mock.cairo')
-    v2_def = get_contract_def('tests/mocks/upgrades_v2_mock.cairo')
-    proxy_def = get_contract_def('openzeppelin/upgrades/Proxy.cairo')
-=======
 def contract_classes():
-    account_cls = get_contract_class('openzeppelin/account/Account.cairo')
+    account_cls = Account.get_def
     v1_cls = get_contract_class('tests/mocks/upgrades_v1_mock.cairo')
     v2_cls = get_contract_class('tests/mocks/upgrades_v2_mock.cairo')
     proxy_cls = get_contract_class('openzeppelin/upgrades/Proxy.cairo')
->>>>>>> d3ee30b9
 
     return account_cls, v1_cls, v2_cls, proxy_cls
 
 
 @pytest.fixture(scope='module')
-<<<<<<< HEAD
-async def proxy_init(contract_defs):
-    _, dummy_v1_def, dummy_v2_def, proxy_def = contract_defs
+async def proxy_init(contract_classes):
+    _, v1_cls, v2_cls, proxy_cls = contract_classes
     starknet = await State.init()
     account1 = await Account.deploy(signer.public_key)
     account2 = await Account.deploy(signer.public_key)
-    v1 = await starknet.deploy(
-        contract_def=dummy_v1_def,
-        constructor_calldata=[]
-=======
-async def proxy_init(contract_classes):
-    account_cls, v1_cls, v2_cls, proxy_cls = contract_classes
-    starknet = await Starknet.empty()
-    account1 = await starknet.deploy(
-        contract_class=account_cls,
-        constructor_calldata=[signer.public_key]
-    )
-    account2 = await starknet.deploy(
-        contract_class=account_cls,
-        constructor_calldata=[signer.public_key]
-    )
+
     v1_decl = await starknet.declare(
         contract_class=v1_cls,
->>>>>>> d3ee30b9
     )
     v2_decl = await starknet.declare(
         contract_class=v2_cls,
