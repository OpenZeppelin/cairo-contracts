--- conflicted
+++ resolved
@@ -1,9 +1,5 @@
-<<<<<<< HEAD
 mod test_erc165;
-mod test_erc20;
-=======
 mod test_erc20;
 mod test_pausable;
 mod test_initializable;
-mod mocks;
->>>>>>> d671d4c8
+mod mocks;