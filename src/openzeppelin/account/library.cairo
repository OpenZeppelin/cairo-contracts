--- conflicted
+++ resolved
@@ -142,7 +142,7 @@
         return (is_valid=TRUE)
     end
 
-    func is_valid_eth_signature{
+ func is_valid_eth_signature{
             syscall_ptr : felt*,
             pedersen_ptr : HashBuiltin*,
             range_check_ptr,
@@ -211,8 +211,7 @@
         return unsafe_execute(call_array_len, call_array, calldata_len, calldata, nonce)
     end
 
-<<<<<<< HEAD
-    func eth_execute{
+     func eth_execute{
             syscall_ptr : felt*,
             pedersen_ptr : HashBuiltin*,
             range_check_ptr,
@@ -225,12 +224,6 @@
             nonce: felt
         ) -> (response_len: felt, response: felt*):
         alloc_locals
-=======
-        # validate nonce
-        with_attr error_message("Account: nonce is invalid"):
-            assert _current_nonce = nonce
-        end
->>>>>>> 0413d7c6
 
         let (caller) = get_caller_address()
         with_attr error_message("Account: no reentrant call"):
