use openzeppelin_account::EthAccountComponent::{InternalTrait, SRC6CamelOnlyImpl};
use openzeppelin_account::EthAccountComponent::{PublicKeyCamelImpl, PublicKeyImpl};
use openzeppelin_account::EthAccountComponent;
use openzeppelin_account::interface::{EthAccountABIDispatcherTrait, EthAccountABIDispatcher};
use openzeppelin_account::interface::{ISRC6, ISRC6_ID};
use openzeppelin_account::tests::mocks::eth_account_mocks::DualCaseEthAccountMock;
use openzeppelin_account::tests::mocks::simple_mock::SimpleMock;
use openzeppelin_account::tests::mocks::simple_mock::{
    ISimpleMockDispatcher, ISimpleMockDispatcherTrait
};
use openzeppelin_account::utils::secp256k1::{DebugSecp256k1Point, Secp256k1PointPartialEq};
use openzeppelin_account::utils::signature::EthSignature;
use openzeppelin_introspection::interface::{ISRC5, ISRC5_ID};
use openzeppelin_test_common::eth_account::EthAccountSpyHelpers;
use openzeppelin_test_common::eth_account::{
    SIGNED_TX_DATA, SignedTransactionData, get_accept_ownership_signature
};
use openzeppelin_testing as utils;
use openzeppelin_testing::constants::secp256k1::{KEY_PAIR, KEY_PAIR_2};
use openzeppelin_testing::constants::{
    SALT, ZERO, OTHER, RECIPIENT, CALLER, QUERY_VERSION, MIN_TRANSACTION_VERSION
};
<<<<<<< HEAD
use openzeppelin_testing::signing::Secp256k1KeyPair;
use openzeppelin_token::erc20::interface::IERC20DispatcherTrait;
=======
>>>>>>> d2226bd9
use openzeppelin_utils::selectors;
use openzeppelin_utils::serde::SerializedAppend;
use snforge_std::{
    cheat_signature_global, cheat_transaction_version_global, cheat_transaction_hash_global,
    start_cheat_caller_address
};
use snforge_std::{spy_events, test_address};
use starknet::account::Call;

//
// Setup
//

type ComponentState = EthAccountComponent::ComponentState<DualCaseEthAccountMock::ContractState>;

fn CONTRACT_STATE() -> DualCaseEthAccountMock::ContractState {
    DualCaseEthAccountMock::contract_state_for_testing()
}

fn COMPONENT_STATE() -> ComponentState {
    EthAccountComponent::component_state_for_testing()
}

fn setup(key_pair: Secp256k1KeyPair) -> ComponentState {
    let mut state = COMPONENT_STATE();
    state.initializer(key_pair.public_key);
    state
}

fn setup_dispatcher(
    key_pair: Secp256k1KeyPair, data: SignedTransactionData
) -> (EthAccountABIDispatcher, felt252) {
    let mut calldata = array![];
    calldata.append_serde(key_pair.public_key);
    let contract_class = utils::declare_class("DualCaseEthAccountMock");
    let contract_address = utils::deploy(contract_class, calldata);
    let dispatcher = EthAccountABIDispatcher { contract_address };

    let mut serialized_signature = array![];
    data.signature.serialize(ref serialized_signature);
    cheat_signature_global(serialized_signature.span());
    cheat_transaction_hash_global(data.tx_hash);
    cheat_transaction_version_global(MIN_TRANSACTION_VERSION);
    start_cheat_caller_address(contract_address, ZERO());

    (dispatcher, contract_class.class_hash.into())
}

//
// is_valid_signature & isValidSignature
//

#[test]
fn test_is_valid_signature() {
    let mut state = COMPONENT_STATE();
    let key_pair = KEY_PAIR();
    let data = SIGNED_TX_DATA(key_pair);
    let mut bad_signature = data.signature;

    bad_signature.r += 1;

    let mut serialized_good_signature = array![];
    let mut serialized_bad_signature = array![];

    data.signature.serialize(ref serialized_good_signature);
    bad_signature.serialize(ref serialized_bad_signature);

    state.initializer(key_pair.public_key);

    let is_valid = state.is_valid_signature(data.tx_hash, serialized_good_signature);
    assert_eq!(is_valid, starknet::VALIDATED);

    let is_valid = state.is_valid_signature(data.tx_hash, serialized_bad_signature);
    assert_eq!(is_valid, 0, "Should reject invalid signature");
}

#[test]
fn test_isValidSignature() {
    let mut state = COMPONENT_STATE();
    let key_pair = KEY_PAIR();
    let data = SIGNED_TX_DATA(key_pair);

    let mut bad_signature = data.signature;

    bad_signature.r += 1;

    let mut serialized_good_signature = array![];
    let mut serialized_bad_signature = array![];

    data.signature.serialize(ref serialized_good_signature);
    bad_signature.serialize(ref serialized_bad_signature);

    state.initializer(key_pair.public_key);

    let is_valid = state.isValidSignature(data.tx_hash, serialized_good_signature);
    assert_eq!(is_valid, starknet::VALIDATED);

    let is_valid = state.isValidSignature(data.tx_hash, serialized_bad_signature);
    assert_eq!(is_valid, 0, "Should reject invalid signature");
}

//
// Entry points
//

#[test]
fn test_validate_deploy() {
    let key_pair = KEY_PAIR();
    let (account, class_hash) = setup_dispatcher(key_pair, SIGNED_TX_DATA(key_pair));

    // `__validate_deploy__` does not directly use the passed arguments. Their
    // values are already integrated in the tx hash. The passed arguments in this
    // testing context are decoupled from the signature and have no effect on the test.
    let is_valid = account.__validate_deploy__(class_hash, SALT, key_pair.public_key);
    assert_eq!(is_valid, starknet::VALIDATED);
}

#[test]
#[should_panic(expected: ('EthAccount: invalid signature',))]
fn test_validate_deploy_invalid_signature_data() {
    let key_pair = KEY_PAIR();
    let mut data = SIGNED_TX_DATA(key_pair);
    data.tx_hash += 1;
    let (account, class_hash) = setup_dispatcher(key_pair, data);

    account.__validate_deploy__(class_hash, SALT, key_pair.public_key);
}

#[test]
#[should_panic(expected: ('Signature: Invalid format.',))]
fn test_validate_deploy_invalid_signature_length() {
    let key_pair = KEY_PAIR();
    let (account, class_hash) = setup_dispatcher(key_pair, SIGNED_TX_DATA(key_pair));

    let invalid_len_sig = array!['INVALID_LEN'];
    cheat_signature_global(invalid_len_sig.span());

    account.__validate_deploy__(class_hash, SALT, key_pair.public_key);
}

#[test]
#[should_panic(expected: ('Signature: Invalid format.',))]
fn test_validate_deploy_empty_signature() {
    let key_pair = KEY_PAIR();
    let (account, class_hash) = setup_dispatcher(key_pair, SIGNED_TX_DATA(key_pair));
    let empty_sig = array![];

    cheat_signature_global(empty_sig.span());
    account.__validate_deploy__(class_hash, SALT, key_pair.public_key);
}

#[test]
fn test_validate_declare() {
    let key_pair = KEY_PAIR();
    let (account, class_hash) = setup_dispatcher(key_pair, SIGNED_TX_DATA(key_pair));

    // `__validate_declare__` does not directly use the class_hash argument. Its
    // value is already integrated in the tx hash. The class_hash argument in this
    // testing context is decoupled from the signature and has no effect on the test.
    let is_valid = account.__validate_declare__(class_hash);
    assert_eq!(is_valid, starknet::VALIDATED);
}

#[test]
#[should_panic(expected: ('EthAccount: invalid signature',))]
fn test_validate_declare_invalid_signature_data() {
    let key_pair = KEY_PAIR();
    let mut data = SIGNED_TX_DATA(key_pair);
    data.tx_hash += 1;
    let (account, class_hash) = setup_dispatcher(key_pair, data);

    account.__validate_declare__(class_hash);
}

#[test]
#[should_panic(expected: ('Signature: Invalid format.',))]
fn test_validate_declare_invalid_signature_length() {
    let key_pair = KEY_PAIR();
    let (account, class_hash) = setup_dispatcher(key_pair, SIGNED_TX_DATA(key_pair));

    let invalid_len_sig = array!['INVALID_LEN'];
    cheat_signature_global(invalid_len_sig.span());

    account.__validate_declare__(class_hash);
}

#[test]
#[should_panic(expected: ('Signature: Invalid format.',))]
fn test_validate_declare_empty_signature() {
    let key_pair = KEY_PAIR();
    let (account, class_hash) = setup_dispatcher(key_pair, SIGNED_TX_DATA(key_pair));
    let empty_sig = array![];

    cheat_signature_global(empty_sig.span());

    account.__validate_declare__(class_hash);
}

fn test_execute_with_version(version: Option<felt252>) {
<<<<<<< HEAD
    let key_pair = KEY_PAIR();
    let data = SIGNED_TX_DATA(key_pair);
    let (account, _) = setup_dispatcher(key_pair, data);
    let erc20 = deploy_erc20(account.contract_address, 1000);
    let recipient = RECIPIENT();
=======
    let data = SIGNED_TX_DATA(KEY_PAIR());
    let (account, _) = setup_dispatcher(Option::Some(@data));

    // Deploy target contract
    let calldata = array![];
    let address = utils::declare_and_deploy("SimpleMock", calldata);
    let simple_mock = ISimpleMockDispatcher { contract_address: address };
>>>>>>> d2226bd9

    // Craft call and add to calls array
    let amount = 200;
    let calldata = array![amount];
    let call = Call {
        to: simple_mock.contract_address,
        selector: selector!("increase_balance"),
        calldata: calldata.span()
    };
    let calls = array![call];

    // Handle version for test
    if let Option::Some(version) = version {
        cheat_transaction_version_global(version);
    }

    // Execute
    let ret = account.__execute__(calls);

    // Assert that the call was successful
    assert_eq!(simple_mock.get_balance(), amount);

    // Test return value
    let mut call_serialized_retval = *ret.at(0);
    let call_retval = Serde::<bool>::deserialize(ref call_serialized_retval);
    assert!(call_retval.unwrap());
}

#[test]
fn test_execute() {
    test_execute_with_version(Option::None);
}

#[test]
fn test_execute_query_version() {
    test_execute_with_version(Option::Some(QUERY_VERSION));
}

#[test]
#[should_panic(expected: ('EthAccount: invalid tx version',))]
fn test_execute_invalid_version() {
    test_execute_with_version(Option::Some(MIN_TRANSACTION_VERSION - 1));
}

#[test]
fn test_validate() {
    let key_pair = KEY_PAIR();
    let calls = array![];
    let (account, _) = setup_dispatcher(key_pair, SIGNED_TX_DATA(key_pair));

    let is_valid = account.__validate__(calls);
    assert_eq!(is_valid, starknet::VALIDATED);
}

#[test]
#[should_panic(expected: ('EthAccount: invalid signature',))]
fn test_validate_invalid() {
    let key_pair = KEY_PAIR();
    let mut data = SIGNED_TX_DATA(key_pair);
    data.tx_hash += 1;
    let (account, _) = setup_dispatcher(key_pair, data);

    let calls = array![];
    account.__validate__(calls);
}

#[test]
fn test_multicall() {
<<<<<<< HEAD
    let key_pair = KEY_PAIR();
    let (account, _) = setup_dispatcher(key_pair, SIGNED_TX_DATA(key_pair));
    let erc20 = deploy_erc20(account.contract_address, 1000);
    let recipient1 = RECIPIENT();
    let recipient2 = OTHER();

    // Craft 1st call
    let mut calldata1 = array![];
    let amount1: u256 = 300;
    calldata1.append_serde(recipient1);
    calldata1.append_serde(amount1);
=======
    let (account, _) = setup_dispatcher(Option::Some(@SIGNED_TX_DATA(KEY_PAIR())));

    // Deploy target contract
    let calldata = array![];
    let address = utils::declare_and_deploy("SimpleMock", calldata);
    let simple_mock = ISimpleMockDispatcher { contract_address: address };

    // Craft call1
    let amount1 = 300;
    let calldata1 = array![amount1];
>>>>>>> d2226bd9
    let call1 = Call {
        to: simple_mock.contract_address,
        selector: selector!("increase_balance"),
        calldata: calldata1.span()
    };

<<<<<<< HEAD
    // Craft 2nd call
    let mut calldata2 = array![];
    let amount2: u256 = 500;
    calldata2.append_serde(recipient2);
    calldata2.append_serde(amount2);
=======
    // Craft call2
    let amount2 = 500;
    let calldata2 = array![amount2];
>>>>>>> d2226bd9
    let call2 = Call {
        to: simple_mock.contract_address,
        selector: selector!("increase_balance"),
        calldata: calldata2.span()
    };

    // Bundle calls and execute
    let calls = array![call1, call2];
    let ret = account.__execute__(calls);

    // Assert that the txs were successful
    let total_balance = amount1 + amount2;
    assert_eq!(simple_mock.get_balance(), total_balance);

    // Test return value
    let mut call1_serialized_retval = *ret.at(0);
    let call1_retval = Serde::<bool>::deserialize(ref call1_serialized_retval);
    assert!(call1_retval.unwrap());

    let mut call2_serialized_retval = *ret.at(1);
    let call2_retval = Serde::<bool>::deserialize(ref call2_serialized_retval);
    assert!(call2_retval.unwrap());
}

#[test]
fn test_multicall_zero_calls() {
    let key_pair = KEY_PAIR();
    let (account, _) = setup_dispatcher(key_pair, SIGNED_TX_DATA(key_pair));
    let calls = array![];

    let ret = account.__execute__(calls);

    // Test return value
    assert_eq!(ret.len(), 0, "Should have an empty response");
}

#[test]
#[should_panic(expected: ('EthAccount: invalid caller',))]
fn test_account_called_from_contract() {
    let key_pair = KEY_PAIR();
    let state = setup(key_pair);

    let calls = array![];
    start_cheat_caller_address(test_address(), CALLER());
    state.__execute__(calls);
}

//
// set_public_key & get_public_key
//

#[test]
#[should_panic(expected: ('Secp256k1Point: Invalid point.',))]
fn test_cannot_get_without_initialize() {
    let state = COMPONENT_STATE();
    state.get_public_key();
}

#[test]
#[should_panic(expected: ('Secp256k1Point: Invalid point.',))]
fn test_cannot_set_without_initialize() {
    let key_pair = KEY_PAIR();
    let mut state = COMPONENT_STATE();

    start_cheat_caller_address(test_address(), test_address());
    state.set_public_key(key_pair.public_key, array![].span());
}

#[test]
fn test_public_key_setter_and_getter() {
    let mut state = COMPONENT_STATE();
    let key_pair = KEY_PAIR();
    let contract_address = test_address();

    start_cheat_caller_address(contract_address, contract_address);
    state.initializer(key_pair.public_key);

    // Check default
    assert_eq!(state.get_public_key(), key_pair.public_key);

    // Set key
    let mut spy = spy_events();
    let new_key_pair = KEY_PAIR_2();
    let signature = get_accept_ownership_signature(
        contract_address, key_pair.public_key, new_key_pair
    );
    state.set_public_key(new_key_pair.public_key, signature);

    spy.assert_event_owner_removed(contract_address, key_pair.public_key);
    spy.assert_only_event_owner_added(contract_address, new_key_pair.public_key);

    assert_eq!(state.get_public_key(), new_key_pair.public_key);
}

#[test]
#[should_panic(expected: ('EthAccount: unauthorized',))]
fn test_public_key_setter_different_account() {
    let mut state = COMPONENT_STATE();
    let key_pair = KEY_PAIR();
    let contract_address = test_address();

    start_cheat_caller_address(contract_address, CALLER());

    let new_key_pair = KEY_PAIR_2();
    let signature = get_accept_ownership_signature(
        contract_address, key_pair.public_key, new_key_pair
    );
    state.set_public_key(new_key_pair.public_key, signature);
}

//
// setPublicKey & getPublicKey
//

#[test]
fn test_public_key_setter_and_getter_camel() {
    let mut state = COMPONENT_STATE();
    let key_pair = KEY_PAIR();
    let contract_address = test_address();

    start_cheat_caller_address(contract_address, contract_address);
    state.initializer(key_pair.public_key);

    assert_eq!(state.getPublicKey(), key_pair.public_key);

    let mut spy = spy_events();
    let new_key_pair = KEY_PAIR_2();
    let signature = get_accept_ownership_signature(
        contract_address, key_pair.public_key, new_key_pair
    );
    state.setPublicKey(new_key_pair.public_key, signature);

    spy.assert_event_owner_removed(contract_address, key_pair.public_key);
    spy.assert_only_event_owner_added(contract_address, new_key_pair.public_key);

    assert_eq!(state.getPublicKey(), new_key_pair.public_key);
}

#[test]
#[should_panic(expected: ('EthAccount: unauthorized',))]
fn test_public_key_setter_different_account_camel() {
    let mut state = COMPONENT_STATE();
    let key_pair = KEY_PAIR();
    let contract_address = test_address();

    start_cheat_caller_address(contract_address, CALLER());

    let new_key_pair = KEY_PAIR_2();
    let signature = get_accept_ownership_signature(
        contract_address, key_pair.public_key, new_key_pair
    );
    state.setPublicKey(new_key_pair.public_key, signature);
}

//
// Test internals
//

#[test]
fn test_initializer() {
    let mut state = COMPONENT_STATE();
    let mock_state = CONTRACT_STATE();
    let key_pair = KEY_PAIR();
    let mut spy = spy_events();

    state.initializer(key_pair.public_key);

    spy.assert_only_event_owner_added(test_address(), key_pair.public_key);

    assert_eq!(state.get_public_key(), key_pair.public_key);

    let supports_default_interface = mock_state.supports_interface(ISRC5_ID);
    assert!(supports_default_interface, "Should support ISRC5");

    let supports_account_interface = mock_state.supports_interface(ISRC6_ID);
    assert!(supports_account_interface, "Should support ISRC6");
}

#[test]
fn test_assert_only_self_true() {
    let state = COMPONENT_STATE();

    start_cheat_caller_address(test_address(), test_address());
    state.assert_only_self();
}

#[test]
#[should_panic(expected: ('EthAccount: unauthorized',))]
fn test_assert_only_self_false() {
    let state = COMPONENT_STATE();

    start_cheat_caller_address(test_address(), OTHER());
    state.assert_only_self();
}

#[test]
fn test_assert_valid_new_owner() {
    let key_pair = KEY_PAIR();
    let state = setup(key_pair);
    let contract_address = test_address();

    let new_key_pair = KEY_PAIR_2();
    let signature = get_accept_ownership_signature(
        contract_address, key_pair.public_key, new_key_pair
    );

    state.assert_valid_new_owner(key_pair.public_key, new_key_pair.public_key, signature);
}

#[test]
#[should_panic(expected: ('EthAccount: invalid signature',))]
fn test_assert_valid_new_owner_invalid_signature() {
    let key_pair = KEY_PAIR();
    let state = setup(key_pair);

    start_cheat_caller_address(test_address(), test_address());
    let mut bad_signature = array![];
    EthSignature { r: 'BAD'.into(), s: 'SIG'.into() }.serialize(ref bad_signature);
    let new_key_pair = KEY_PAIR_2();

    state
        .assert_valid_new_owner(key_pair.public_key, new_key_pair.public_key, bad_signature.span());
}

#[test]
fn test__is_valid_signature() {
    let key_pair = KEY_PAIR();
    let mut state = COMPONENT_STATE();
    let data = SIGNED_TX_DATA(key_pair);

    let mut bad_signature = data.signature;

    bad_signature.r += 1;

    let mut serialized_good_signature = array![];
    let mut serialized_bad_signature = array![];

    data.signature.serialize(ref serialized_good_signature);
    bad_signature.serialize(ref serialized_bad_signature);

    state.initializer(key_pair.public_key);

    let is_valid = state._is_valid_signature(data.tx_hash, serialized_good_signature.span());
    assert!(is_valid);

    let is_not_valid = !state._is_valid_signature(data.tx_hash, serialized_bad_signature.span());
    assert!(is_not_valid);
}

#[test]
fn test__set_public_key() {
    let key_pair = KEY_PAIR();
    let mut state = COMPONENT_STATE();
    let mut spy = spy_events();

    state._set_public_key(key_pair.public_key);

    spy.assert_only_event_owner_added(test_address(), key_pair.public_key);

    assert_eq!(state.get_public_key(), key_pair.public_key);
}<|MERGE_RESOLUTION|>--- conflicted
+++ resolved
@@ -20,11 +20,8 @@
 use openzeppelin_testing::constants::{
     SALT, ZERO, OTHER, RECIPIENT, CALLER, QUERY_VERSION, MIN_TRANSACTION_VERSION
 };
-<<<<<<< HEAD
 use openzeppelin_testing::signing::Secp256k1KeyPair;
-use openzeppelin_token::erc20::interface::IERC20DispatcherTrait;
-=======
->>>>>>> d2226bd9
+// use openzeppelin_token::erc20::interface::IERC20DispatcherTrait;
 use openzeppelin_utils::selectors;
 use openzeppelin_utils::serde::SerializedAppend;
 use snforge_std::{
@@ -224,21 +221,14 @@
 }
 
 fn test_execute_with_version(version: Option<felt252>) {
-<<<<<<< HEAD
     let key_pair = KEY_PAIR();
     let data = SIGNED_TX_DATA(key_pair);
     let (account, _) = setup_dispatcher(key_pair, data);
-    let erc20 = deploy_erc20(account.contract_address, 1000);
-    let recipient = RECIPIENT();
-=======
-    let data = SIGNED_TX_DATA(KEY_PAIR());
-    let (account, _) = setup_dispatcher(Option::Some(@data));
 
     // Deploy target contract
     let calldata = array![];
     let address = utils::declare_and_deploy("SimpleMock", calldata);
     let simple_mock = ISimpleMockDispatcher { contract_address: address };
->>>>>>> d2226bd9
 
     // Craft call and add to calls array
     let amount = 200;
@@ -307,47 +297,26 @@
 
 #[test]
 fn test_multicall() {
-<<<<<<< HEAD
     let key_pair = KEY_PAIR();
     let (account, _) = setup_dispatcher(key_pair, SIGNED_TX_DATA(key_pair));
-    let erc20 = deploy_erc20(account.contract_address, 1000);
-    let recipient1 = RECIPIENT();
-    let recipient2 = OTHER();
-
-    // Craft 1st call
-    let mut calldata1 = array![];
-    let amount1: u256 = 300;
-    calldata1.append_serde(recipient1);
-    calldata1.append_serde(amount1);
-=======
-    let (account, _) = setup_dispatcher(Option::Some(@SIGNED_TX_DATA(KEY_PAIR())));
 
     // Deploy target contract
     let calldata = array![];
     let address = utils::declare_and_deploy("SimpleMock", calldata);
     let simple_mock = ISimpleMockDispatcher { contract_address: address };
 
-    // Craft call1
+    // Craft 1st call
     let amount1 = 300;
     let calldata1 = array![amount1];
->>>>>>> d2226bd9
     let call1 = Call {
         to: simple_mock.contract_address,
         selector: selector!("increase_balance"),
         calldata: calldata1.span()
     };
 
-<<<<<<< HEAD
     // Craft 2nd call
-    let mut calldata2 = array![];
-    let amount2: u256 = 500;
-    calldata2.append_serde(recipient2);
-    calldata2.append_serde(amount2);
-=======
-    // Craft call2
     let amount2 = 500;
     let calldata2 = array![amount2];
->>>>>>> d2226bd9
     let call2 = Call {
         to: simple_mock.contract_address,
         selector: selector!("increase_balance"),
