<<<<<<< HEAD
mod test_ownable;
=======
mod test_erc165;
>>>>>>> b2624eed
mod test_erc20;
mod test_pausable;
mod test_initializable;
mod mocks;<|MERGE_RESOLUTION|>--- conflicted
+++ resolved
@@ -1,8 +1,5 @@
-<<<<<<< HEAD
 mod test_ownable;
-=======
 mod test_erc165;
->>>>>>> b2624eed
 mod test_erc20;
 mod test_pausable;
 mod test_initializable;
