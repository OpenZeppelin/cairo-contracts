// SPDX-License-Identifier: MIT
// OpenZeppelin Contracts for Cairo v3.0.0-alpha.0
// (token/src/erc20/extensions/erc4626/erc4626.cairo)

/// # ERC4626 Component
///
/// The ERC4626 component is an extension of ERC20 and provides an implementation of the IERC4626
/// interface which allows the minting and burning of "shares" in exchange for an underlying
/// "asset". The component leverages traits to configure fees, limits, and decimals.
///
/// CAUTION: In empty (or nearly empty) ERC-4626 vaults, deposits are at high risk of being stolen
/// through frontrunning with a "donation" to the vault that inflates the price of a share. This is
/// variously known as a donation or inflation attack and is essentially a problem of slippage.
/// Vault deployers can protect against this attack by making an initial deposit of a non-trivial
/// amount of the asset, such that price manipulation becomes infeasible. Withdrawals may similarly
/// be affected by slippage. Users can protect against this attack as well as unexpected slippage in
/// general by verifying the amount received is as expected, using a wrapper that performs these
/// checks.
///
/// This implementation offers configurable virtual assets and shares to help developers mitigate
/// that risk. `ImmutableConfig::DECIMALS_OFFSET` corresponds to an offset in the decimal
/// representation between the underlying asset's decimals and vault decimals. This offset also
/// determines the rate of virtual shares to virtual assets in the vault, which itself determines
/// the initial exchange rate. While not fully preventing the attack, analysis shows that the
/// default offset (0) makes it non-profitable even if an attacker is able to capture value from
/// multiple user deposits, as a result of the value being captured by the virtual shares (out of
/// the attacker's donation) matching the attacker's expected gains. With a larger offset, the
/// attack becomes orders of magnitude more expensive than it is profitable.
///
/// The drawback of this approach is that the virtual shares do capture (a very small) part of the
/// value being accrued to the vault. Also, if the vault experiences losses and users try to exit
/// the vault, the virtual shares and assets will cause the first exiting user to experience reduced
/// losses to the detriment to the last users who will experience bigger losses.
#[starknet::component]
pub mod ERC4626Component {
    use core::num::traits::{Bounded, Pow, Zero};
    use openzeppelin_interfaces::erc20::{
        IERC20, IERC20Dispatcher, IERC20DispatcherTrait, IERC20Metadata,
    };
    use openzeppelin_interfaces::erc4626::IERC4626;
    use openzeppelin_utils::math;
    use openzeppelin_utils::math::Rounding;
    use starknet::ContractAddress;
    use starknet::storage::{StoragePointerReadAccess, StoragePointerWriteAccess};
    use crate::erc20::ERC20Component;
    use crate::erc20::ERC20Component::InternalImpl as ERC20InternalImpl;
<<<<<<< HEAD
    use crate::erc20::extensions::erc4626::interface::IERC4626;
    use crate::erc20::interface::{IERC20, IERC20Metadata};
=======
>>>>>>> 73910cc8

    // The default values are only used when the DefaultConfig
    // is in scope in the implementing contract.
    pub const DEFAULT_UNDERLYING_DECIMALS: u8 = 18;
    pub const DEFAULT_DECIMALS_OFFSET: u8 = 0;

    #[storage]
    pub struct Storage {
        pub ERC4626_asset: ContractAddress,
    }

    #[event]
    #[derive(Drop, PartialEq, starknet::Event)]
    pub enum Event {
        Deposit: Deposit,
        Withdraw: Withdraw,
    }

    /// Emitted when `sender` exchanges `assets` for `shares` and transfers those
    /// `shares` to `owner`.
    #[derive(Drop, PartialEq, starknet::Event)]
    pub struct Deposit {
        #[key]
        pub sender: ContractAddress,
        #[key]
        pub owner: ContractAddress,
        pub assets: u256,
        pub shares: u256,
    }

    /// Emitted when `sender` exchanges `shares`, owned by `owner`, for `assets` and transfers
    /// those `assets` to `receiver`.
    #[derive(Drop, PartialEq, starknet::Event)]
    pub struct Withdraw {
        #[key]
        pub sender: ContractAddress,
        #[key]
        pub receiver: ContractAddress,
        #[key]
        pub owner: ContractAddress,
        pub assets: u256,
        pub shares: u256,
    }

    pub mod Errors {
        pub const EXCEEDED_MAX_DEPOSIT: felt252 = 'ERC4626: exceeds max deposit';
        pub const EXCEEDED_MAX_MINT: felt252 = 'ERC4626: exceeds max mint';
        pub const EXCEEDED_MAX_WITHDRAW: felt252 = 'ERC4626: exceeds max withdraw';
        pub const EXCEEDED_MAX_REDEEM: felt252 = 'ERC4626: exceeds max redeem';
        pub const TOKEN_TRANSFER_FAILED: felt252 = 'ERC4626: token transfer failed';
        pub const INVALID_ASSET_ADDRESS: felt252 = 'ERC4626: asset address set to 0';
        pub const DECIMALS_OVERFLOW: felt252 = 'ERC4626: decimals overflow';
    }

    /// Constants expected to be defined at the contract level which configure virtual
    /// assets and shares.
    ///
    /// `UNDERLYING_DECIMALS` should match the underlying asset's decimals. The default
    /// value is `18`.
    ///
    /// `DECIMALS_OFFSET` corresponds to the representational offset between `UNDERLYING_DECIMALS`
    /// and the vault decimals. The greater the offset, the more expensive it is for attackers to
    /// execute an inflation attack.
    ///
    /// Requirements:
    ///
    /// - `UNDERLYING_DECIMALS`  + `DECIMALS_OFFSET` cannot exceed 255 (max u8).
    pub trait ImmutableConfig {
        const UNDERLYING_DECIMALS: u8;
        const DECIMALS_OFFSET: u8;

        fn validate() {
            assert(
                Bounded::MAX - Self::UNDERLYING_DECIMALS >= Self::DECIMALS_OFFSET,
                Errors::DECIMALS_OVERFLOW,
            )
        }
    }

    /// Adjustments for fees expected to be defined at the contract level.
    /// Defaults to no entry or exit fees.
    ///
    /// NOTE: The FeeConfigTrait hooks directly into the preview methods of the ERC4626 component.
    /// The preview methods must return as close to the exact amount of shares or assets as possible
    /// if the actual (previewed) operation occurred in the same transaction (according to EIP-4626
    /// spec).
    /// All operations use their corresponding preview method as the value of assets or shares being
    /// moved.
    /// Therefore, adjusting an operation's assets in FeeConfigTrait consequently adjusts the assets
    /// (or assets to be converted into shares) in both the preview operation and the actual
    /// operation.
    ///
    /// NOTE: To transfer fees, this trait needs to be coordinated with
    /// `ERC4626Component::ERC4626Hooks`.
    /// 
    /// See the ERC4626FeesMock example:
    /// https://github.com/OpenZeppelin/cairo-contracts/tree/main/packages/test_common/src/mocks/erc4626.cairo
    pub trait FeeConfigTrait<TContractState, +HasComponent<TContractState>> {
        /// Adjusts deposits within `preview_deposit` to account for entry fees.
        /// Entry fees should be transferred in the `after_deposit` hook.
        fn adjust_deposit(self: @ComponentState<TContractState>, assets: u256) -> u256 {
            assets
        }

        /// Adjusts mints within `preview_mint` to account for entry fees.
        /// Entry fees should be transferred in the `after_deposit` hook.
        fn adjust_mint(self: @ComponentState<TContractState>, assets: u256) -> u256 {
            assets
        }

        /// Adjusts withdraws within `preview_withdraw` to account for exit fees.
        /// Exit fees should be transferred in the `before_withdraw` hook.
        fn adjust_withdraw(self: @ComponentState<TContractState>, assets: u256) -> u256 {
            assets
        }

        /// Adjusts redeems within `preview_redeem` to account for exit fees.
        /// Exit fees should be transferred in the `before_withdraw` hook.
        fn adjust_redeem(self: @ComponentState<TContractState>, assets: u256) -> u256 {
            assets
        }
    }

    /// Sets limits to the target exchange type and is expected to be defined at the contract
    /// level.
    ///
    /// It's important to note that these limits correspond directly to the `max_<OPERATION>`
    /// i.e. `deposit_limit` -> `max_deposit`.
    ///
    /// The EIP-4626 spec states that the `max_<OPERATION>` methods must take into account all
    /// global and user-specific limits.
    /// If an operation is disabled (even temporarily), the corresponding limit MUST be `0`
    /// and MUST NOT panic.
    pub trait LimitConfigTrait<TContractState, +HasComponent<TContractState>> {
        /// The max deposit allowed.
        /// Defaults (`Option::None`) to 2 ** 256 - 1.
        fn deposit_limit(
            self: @ComponentState<TContractState>, receiver: ContractAddress,
        ) -> Option<u256> {
            Option::None
        }

        /// The max mint allowed.
        /// Defaults (`Option::None`) to 2 ** 256 - 1.
        fn mint_limit(
            self: @ComponentState<TContractState>, receiver: ContractAddress,
        ) -> Option<u256> {
            Option::None
        }

        /// The max withdraw allowed.
        /// Defaults (`Option::None`) to the full asset balance of `owner` converted from shares.
        fn withdraw_limit(
            self: @ComponentState<TContractState>, owner: ContractAddress,
        ) -> Option<u256> {
            Option::None
        }

        /// The max redeem allowed.
        /// Defaults (`Option::None`) to the full asset balance of `owner`.
        fn redeem_limit(
            self: @ComponentState<TContractState>, owner: ContractAddress,
        ) -> Option<u256> {
            Option::None
        }
    }

    /// Allows contracts to hook logic into deposit and withdraw transactions.
    /// This is where contracts can transfer fees.
    ///
    /// NOTE: ERC4626 preview methods must be inclusive of any entry or exit fees.
    /// The `AdjustFeesTrait` will adjust these values accordingly; therefore,
    /// fees must be set in the `AdjustFeesTrait` if the using contract enforces
    /// entry or exit fees.
    ///
    /// CAUTION: Special care must be taken when calling external contracts in these hooks. In
    /// that case, consider implementing reentrancy protections. For example, in the
    /// `withdraw` flow, the `withdraw_limit` is checked *before* the `before_withdraw` hook
    /// is invoked. If this hook performs a reentrant call that invokes `withdraw` again, the
    /// subsequent check on `withdraw_limit` will be done before the first withdrawal’s core logic
    /// (e.g., burning shares and transferring assets) is executed. This could
    /// lead to bypassing withdrawal constraints or draining funds.
    ///
    /// See the example:
    /// https://github.com/OpenZeppelin/cairo-contracts/tree/main/packages/test_common/src/mocks/erc4626.cairo
    pub trait ERC4626HooksTrait<TContractState, +HasComponent<TContractState>> {
        /// Hooks into `InternalImpl::_withdraw`.
        /// Executes logic before burning shares and transferring assets.
        fn before_withdraw(ref self: ComponentState<TContractState>, assets: u256, shares: u256) {}
        /// Hooks into `InternalImpl::_withdraw`.
        /// Executes logic after burning shares and transferring assets.
        fn after_withdraw(ref self: ComponentState<TContractState>, assets: u256, shares: u256) {}
        /// Hooks into `InternalImpl::_deposit`.
        /// Executes logic before transferring assets and minting shares.
        fn before_deposit(ref self: ComponentState<TContractState>, assets: u256, shares: u256) {}
        /// Hooks into `InternalImpl::_deposit`.
        /// Executes logic after transferring assets and minting shares.
        fn after_deposit(ref self: ComponentState<TContractState>, assets: u256, shares: u256) {}
    }

    /// Defines how the ERC4626 vault manages its underlying assets. This trait provides the core asset 
    /// management functionality for the vault, abstracting the actual storage and transfer mechanisms. 
    /// It enables two primary implementation patterns:
    ///
    /// 1. **Self-managed assets**: The vault contract holds assets directly on its own address.
    ///    This is the default behavior provided by `ERC4626SelfAssetsManagement` implementation.
    ///
    /// 2. **External vault**: Assets are managed by an external contract, allowing
    ///    for more complex asset management strategies. The exact implementation is expected to be
    ///    defined by the contract implementing the ERC4626 component.
    ///
    /// The trait methods are called during deposit, withdrawal, and total assets calculations,
    /// ensuring that the vault's share pricing remains accurate regardless of the underlying
    /// asset management strategy.
    ///
    /// CAUTION: Implementations must ensure that `get_total_assets` returns the actual amount
    /// of assets that can be withdrawn by users. Inaccurate reporting can lead to incorrect
    /// share valuations and potential economic attacks.
    ///
    /// See the examples:
    /// - Self-managed vault: `ERC4626SelfAssetsManagement` at the end of the file.
    /// - External vault: `ERC4626ExternalAssetsManagement` in `ERC4626ExternalVaultMock`.
    pub trait AssetsManagementTrait<TContractState, +HasComponent<TContractState>> {
        /// Returns the total amount of underlying assets under the vault's management.
        /// Used for share price calculations and determining the vault's total value.
        ///
        /// This method should return the actual amount of assets that the vault controls
        /// and that can be used to satisfy withdrawal requests. For self-managed vaults,
        /// this is typically the vault contract's token balance. For external vaults,
        /// this should include any assets deposited in external protocols, minus any
        /// that are locked or unredeemable.
        ///
        /// The accuracy of this method is critical for proper vault operation:
        /// - Overreporting can lead to share dilution and user losses.
        /// - Underreporting can lead to share inflation and potential economic attacks.
        fn get_total_assets(self: @ComponentState<TContractState>) -> u256;

        /// Transfers assets from an external address into the vault's management.
        /// Called during `deposit` and `mint` operations.
        ///
        /// This method should handle the actual transfer of underlying assets from the `from`
        /// address into the vault's control. For self-managed vaults, this typically means
        /// transferring tokens to the vault contract's address. For external vaults, this
        /// might involve transferring into an external contract.
        ///
        /// Requirements:
        ///
        /// - Must transfer exactly `assets` amount of the underlying token.
        /// - Should revert if the transfer fails or insufficient allowance/balance.
        fn transfer_assets_in(
            ref self: ComponentState<TContractState>,
            from: ContractAddress,
            assets: u256,
        );

        /// Transfers assets from the vault's management to an external address.
        /// Called during withdraw and redeem operations.
        ///
        /// This method should handle the actual transfer of underlying assets from the vault's
        /// control to the `to` address. For self-managed vaults, this typically means
        /// transferring tokens from the vault contract's address. For external vaults, this
        /// might involve withdrawing from an external contract first.
        ///
        /// Requirements:
        ///
        /// - Must transfer exactly `assets` amount of the underlying token.
        /// - Should revert if insufficient assets are available or transfer fails.
        fn transfer_assets_out(
            ref self: ComponentState<TContractState>,
            to: ContractAddress,
            assets: u256,
        );
    }

    //
    // External
    //

    #[embeddable_as(ERC4626Impl)]
    impl ERC4626<
        TContractState,
        +HasComponent<TContractState>,
        impl Fee: FeeConfigTrait<TContractState>,
        impl Limit: LimitConfigTrait<TContractState>,
        impl Hooks: ERC4626HooksTrait<TContractState>,
        impl Immutable: ImmutableConfig,
        impl ERC20: ERC20Component::HasComponent<TContractState>,
        impl Assets: AssetsManagementTrait<TContractState>,
        +ERC20Component::ERC20HooksTrait<TContractState>,
        +Drop<TContractState>,
    > of IERC4626<ComponentState<TContractState>> {
        /// Returns the address of the underlying token used for the Vault for accounting,
        /// depositing, and withdrawing.
        fn asset(self: @ComponentState<TContractState>) -> ContractAddress {
            self.ERC4626_asset.read()
        }

        /// Returns the total amount of the underlying asset that is “managed” by Vault.
        fn total_assets(self: @ComponentState<TContractState>) -> u256 {
            Assets::get_total_assets(self)
        }

        /// Returns the amount of shares that the Vault would exchange for the amount of assets
        /// provided irrespective of slippage or fees.
        ///
        /// NOTE: As per the EIP-4626 spec, this may panic _only_ if there's an overflow
        /// from an unreasonably large input.
        fn convert_to_shares(self: @ComponentState<TContractState>, assets: u256) -> u256 {
            self._convert_to_shares(assets, Rounding::Floor)
        }

        /// Returns the amount of assets that the Vault would exchange for the amount of shares
        /// provided irrespective of slippage or fees.
        ///
        /// NOTE: As per the EIP-4626 spec, this may panic _only_ if there's an overflow
        /// from an unreasonably large input.
        fn convert_to_assets(self: @ComponentState<TContractState>, shares: u256) -> u256 {
            self._convert_to_assets(shares, Rounding::Floor)
        }

        /// Returns the maximum amount of the underlying asset that can be deposited into the Vault
        /// for the receiver, through a deposit call.
        ///
        /// The default max deposit value is 2 ** 256 - 1.
        /// This can be changed in the implementing contract by defining custom logic in
        /// `LimitConfigTrait::deposit_limit`.
        fn max_deposit(self: @ComponentState<TContractState>, receiver: ContractAddress) -> u256 {
            Limit::deposit_limit(self, receiver).unwrap_or(Bounded::MAX)
        }

        /// Allows an on-chain or off-chain user to simulate the effects of their deposit at the
        /// current block, given current on-chain conditions.
        ///
        /// The default deposit preview value is the full amount of shares.
        /// This can be changed to account for fees, for example, in the implementing contract by
        /// defining custom logic in `FeeConfigTrait::adjust_deposit`.
        ///
        /// NOTE: `preview_deposit` must be inclusive of entry fees to be compliant with the
        /// EIP-4626 spec.
        fn preview_deposit(self: @ComponentState<TContractState>, assets: u256) -> u256 {
            let adjusted_assets = Fee::adjust_deposit(self, assets);
            self._convert_to_shares(adjusted_assets, Rounding::Floor)
        }

        /// Mints Vault shares to `receiver` by depositing exactly `assets` of underlying tokens.
        /// Returns the amount of newly-minted shares.
        ///
        /// Requirements:
        ///
        /// - `assets` is less than or equal to the max deposit amount for `receiver`.
        ///
        /// Emits a `Deposit` event.
        fn deposit(
            ref self: ComponentState<TContractState>, assets: u256, receiver: ContractAddress,
        ) -> u256 {
            let max_assets = self.max_deposit(receiver);
            assert(assets <= max_assets, Errors::EXCEEDED_MAX_DEPOSIT);

            let shares = self.preview_deposit(assets);
            let caller = starknet::get_caller_address();
            self._deposit(caller, receiver, assets, shares);

            shares
        }

        /// Returns the maximum amount of the Vault shares that can be minted for `receiver` through
        /// a `mint` call.
        ///
        /// The default max mint value is 2 ** 256 - 1.
        /// This can be changed in the implementing contract by defining custom logic in
        /// `LimitConfigTrait::mint_limit`.
        fn max_mint(self: @ComponentState<TContractState>, receiver: ContractAddress) -> u256 {
            Limit::mint_limit(self, receiver).unwrap_or(Bounded::MAX)
        }

        /// Allows an on-chain or off-chain user to simulate the effects of their mint at the
        /// current block, given current on-chain conditions.
        ///
        /// The default mint preview value is the full amount of assets.
        /// This can be changed to account for fees, for example, in the implementing contract by
        /// defining custom logic in `FeeConfigTrait::adjust_mint`.
        ///
        /// NOTE: `preview_mint` must be inclusive of entry fees to be compliant with the EIP-4626
        /// spec.
        fn preview_mint(self: @ComponentState<TContractState>, shares: u256) -> u256 {
            let full_assets = self._convert_to_assets(shares, Rounding::Ceil);
            Fee::adjust_mint(self, full_assets)
        }

        /// Mints exactly Vault `shares` to `receiver` by depositing amount of underlying tokens.
        /// Returns the amount deposited assets.
        ///
        /// Requirements:
        ///
        /// - `shares` is less than or equal to the max shares amount for `receiver`.
        ///
        /// Emits a `Deposit` event.
        fn mint(
            ref self: ComponentState<TContractState>, shares: u256, receiver: ContractAddress,
        ) -> u256 {
            let max_shares = self.max_mint(receiver);
            assert(shares <= max_shares, Errors::EXCEEDED_MAX_MINT);

            let assets = self.preview_mint(shares);
            let caller = starknet::get_caller_address();
            self._deposit(caller, receiver, assets, shares);

            assets
        }

        /// Returns the maximum amount of the underlying asset that can be withdrawn from the owner
        /// balance in the Vault, through a `withdraw` call.
        ///
        /// The default max withdraw value is the full balance of assets for `owner` (converted from
        /// shares).
        /// This can be changed in the implementing contract by defining custom logic in
        /// `LimitConfigTrait::withdraw_limit`.
        /// Do note that with customized limits, the maximum withdraw amount will either be
        /// the custom limit itself or ``owner``'s total asset balance, whichever value is less.
        fn max_withdraw(self: @ComponentState<TContractState>, owner: ContractAddress) -> u256 {
            let erc20_component = get_dep_component!(self, ERC20);
            let owner_shares = erc20_component.balance_of(owner);
            let total_owner_assets = self._convert_to_assets(owner_shares, Rounding::Floor);

            match Limit::withdraw_limit(self, owner) {
                Option::Some(limit) => {
                    if total_owner_assets < limit {
                        total_owner_assets
                    } else {
                        limit
                    }
                },
                Option::None => { total_owner_assets },
            }
        }

        /// Allows an on-chain or off-chain user to simulate the effects of their withdrawal at the
        /// current block, given current on-chain conditions.
        ///
        /// The default withdraw preview value is the full amount of shares.
        /// This can be changed to account for fees, for example, in the implementing contract by
        /// defining custom logic in `FeeConfigTrait::adjust_withdraw`.
        ///
        /// NOTE: `preview_withdraw` must be inclusive of exit fees to be compliant with the
        /// EIP-4626 spec.
        fn preview_withdraw(self: @ComponentState<TContractState>, assets: u256) -> u256 {
            let adjusted_assets = Fee::adjust_withdraw(self, assets);
            self._convert_to_shares(adjusted_assets, Rounding::Ceil)
        }

        /// Burns shares from `owner` and sends exactly `assets` of underlying tokens to `receiver`.
        ///
        /// Requirements:
        ///
        /// - `assets` is less than or equal to the max withdraw amount of `owner`.
        ///
        /// Emits a `Withdraw` event.
        fn withdraw(
            ref self: ComponentState<TContractState>,
            assets: u256,
            receiver: ContractAddress,
            owner: ContractAddress,
        ) -> u256 {
            let max_assets = self.max_withdraw(owner);
            assert(assets <= max_assets, Errors::EXCEEDED_MAX_WITHDRAW);

            let shares = self.preview_withdraw(assets);
            let caller = starknet::get_caller_address();
            self._withdraw(caller, receiver, owner, assets, shares);

            shares
        }

        /// Returns the maximum amount of Vault shares that can be redeemed from the owner balance
        /// in the Vault, through a `redeem` call.
        ///
        /// The default max redeem value is the full balance of assets for `owner`.
        /// This can be changed in the implementing contract by defining custom logic in
        /// `LimitConfigTrait::redeem_limit`.
        /// Do note that with customized limits, the maximum redeem amount will either be
        /// the custom limit itself or ``owner``'s total asset balance, whichever value is less.
        fn max_redeem(self: @ComponentState<TContractState>, owner: ContractAddress) -> u256 {
            let erc20_component = get_dep_component!(self, ERC20);
            let owner_shares = erc20_component.balance_of(owner);

            match Limit::redeem_limit(self, owner) {
                Option::Some(limit) => { if owner_shares < limit {
                    owner_shares
                } else {
                    limit
                } },
                Option::None => { owner_shares },
            }
        }

        /// Allows an on-chain or off-chain user to simulate the effects of their redemption at the
        /// current block, given current on-chain conditions.
        ///
        /// The default redeem preview value is the full amount of assets.
        /// This can be changed to account for fees, for example, in the implementing contract by
        /// defining custom logic in `FeeConfigTrait::adjust_redeem`.
        ///
        /// NOTE: `preview_redeem` must be inclusive of exit fees to be compliant with the EIP-4626
        /// spec.
        fn preview_redeem(self: @ComponentState<TContractState>, shares: u256) -> u256 {
            let full_assets = self._convert_to_assets(shares, Rounding::Floor);
            Fee::adjust_redeem(self, full_assets)
        }

        /// Burns exactly `shares` from `owner` and sends assets of underlying tokens to `receiver`.
        ///
        /// Requirements:
        ///
        /// - `shares` is less than or equal to the max redeem amount of `owner`.
        ///
        /// Emits a `Withdraw` event.
        fn redeem(
            ref self: ComponentState<TContractState>,
            shares: u256,
            receiver: ContractAddress,
            owner: ContractAddress,
        ) -> u256 {
            let max_shares = self.max_redeem(owner);
            assert(shares <= max_shares, Errors::EXCEEDED_MAX_REDEEM);

            let assets = self.preview_redeem(shares);
            let caller = starknet::get_caller_address();
            self._withdraw(caller, receiver, owner, assets, shares);

            assets
        }
    }

    #[embeddable_as(ERC4626MetadataImpl)]
    impl ERC4626Metadata<
        TContractState,
        +HasComponent<TContractState>,
        impl Immutable: ImmutableConfig,
        impl ERC20: ERC20Component::HasComponent<TContractState>,
    > of IERC20Metadata<ComponentState<TContractState>> {
        /// Returns the name of the token.
        fn name(self: @ComponentState<TContractState>) -> ByteArray {
            let erc20_component = get_dep_component!(self, ERC20);
            erc20_component.ERC20_name.read()
        }

        /// Returns the ticker symbol of the token, usually a shorter version of the name.
        fn symbol(self: @ComponentState<TContractState>) -> ByteArray {
            let erc20_component = get_dep_component!(self, ERC20);
            erc20_component.ERC20_symbol.read()
        }

        /// Returns the cumulative number of decimals which includes both the underlying and offset
        /// decimals.
        /// Both of which must be defined in the `ImmutableConfig` inside the implementing contract.
        fn decimals(self: @ComponentState<TContractState>) -> u8 {
            Immutable::UNDERLYING_DECIMALS + Immutable::DECIMALS_OFFSET
        }
    }

    //
    // Internal
    //

    #[generate_trait]
    pub impl InternalImpl<
        TContractState,
        +HasComponent<TContractState>,
        impl Hooks: ERC4626HooksTrait<TContractState>,
        impl Immutable: ImmutableConfig,
        impl ERC20: ERC20Component::HasComponent<TContractState>,
        impl Assets: AssetsManagementTrait<TContractState>,
        +FeeConfigTrait<TContractState>,
        +LimitConfigTrait<TContractState>,
        +ERC20Component::ERC20HooksTrait<TContractState>,
        +Drop<TContractState>,
    > of InternalTrait<TContractState> {
        /// Validates the `ImmutableConfig` constants and sets the `asset_address` to the vault.
        /// This should be set in the contract's constructor.
        ///
        /// Requirements:
        ///
        /// - `asset_address` cannot be the zero address.
        fn initializer(ref self: ComponentState<TContractState>, asset_address: ContractAddress) {
            Immutable::validate();
            assert(asset_address.is_non_zero(), Errors::INVALID_ASSET_ADDRESS);
            self.ERC4626_asset.write(asset_address);
        }

        /// Internal logic for `deposit` and `mint`.
        /// Transfers `assets` from `caller` to the Vault contract then mints `shares` to
        /// `receiver`.
        /// Fees can be transferred in the `ERC4626Hooks::after_deposit` hook which is executed
        /// after assets are transferred and shares are minted.
        ///
        /// Requirements:
        ///
        /// - `ERC20::transfer_from` must return true.
        ///
        /// Emits two `ERC20::Transfer` events (`ERC20::mint` and `ERC20::transfer_from`).
        /// Emits a `Deposit` event.
        fn _deposit(
            ref self: ComponentState<TContractState>,
            caller: ContractAddress,
            receiver: ContractAddress,
            assets: u256,
            shares: u256,
        ) {
            // Before deposit hook
            Hooks::before_deposit(ref self, assets, shares);

            // Transfer assets first
            Assets::transfer_assets_in(ref self, caller, assets);

            // Mint shares after transferring assets
            let mut erc20_component = get_dep_component_mut!(ref self, ERC20);
            erc20_component.mint(receiver, shares);
            self.emit(Deposit { sender: caller, owner: receiver, assets, shares });

            // After deposit hook
            Hooks::after_deposit(ref self, assets, shares);
        }

        /// Internal logic for `withdraw` and `redeem`.
        /// Burns `shares` from `owner` and then transfers `assets` to `receiver`.
        /// Fees can be transferred in the `ERC4626Hooks::before_withdraw` hook which is executed
        /// before shares are burned and assets are transferred.
        ///
        /// Requirements:
        ///
        /// - `ERC20::transfer` must return true.
        ///
        /// Emits two `ERC20::Transfer` events (`ERC20::burn` and `ERC20::transfer`).
        ///
        /// Emits a `Withdraw` event.
        fn _withdraw(
            ref self: ComponentState<TContractState>,
            caller: ContractAddress,
            receiver: ContractAddress,
            owner: ContractAddress,
            assets: u256,
            shares: u256,
        ) {
            // Before withdraw hook
            Hooks::before_withdraw(ref self, assets, shares);

            // Burn shares first
            let mut erc20_component = get_dep_component_mut!(ref self, ERC20);
            if caller != owner {
                erc20_component._spend_allowance(owner, caller, shares);
            }
            erc20_component.burn(owner, shares);

            // Transfer assets after burn
            Assets::transfer_assets_out(ref self, receiver, assets);

            self.emit(Withdraw { sender: caller, receiver, owner, assets, shares });

            // After withdraw hook
            Hooks::after_withdraw(ref self, assets, shares);
        }

        /// Internal conversion function (from assets to shares) with support for `rounding`
        /// direction.
        fn _convert_to_shares(
            self: @ComponentState<TContractState>, assets: u256, rounding: Rounding,
        ) -> u256 {
            let erc20_component = get_dep_component!(self, ERC20);
            let total_shares = erc20_component.total_supply();

            math::u256_mul_div(
                assets,
                total_shares + 10_u256.pow(Immutable::DECIMALS_OFFSET.into()),
                self.total_assets() + 1,
                rounding,
            )
        }

        /// Internal conversion function (from shares to assets) with support for `rounding`
        /// direction.
        fn _convert_to_assets(
            self: @ComponentState<TContractState>, shares: u256, rounding: Rounding,
        ) -> u256 {
            let erc20_component = get_dep_component!(self, ERC20);
            let total_shares = erc20_component.total_supply();

            math::u256_mul_div(
                shares,
                self.total_assets() + 1,
                total_shares + 10_u256.pow(Immutable::DECIMALS_OFFSET.into()),
                rounding,
            )
        }
    }
}
use starknet::ContractAddress;
use starknet::storage::StoragePointerReadAccess;

//
// Default (empty) traits
//

use crate::erc20::interface::{IERC20Dispatcher, IERC20DispatcherTrait};

pub impl ERC4626HooksEmptyImpl<
    TContractState, +ERC4626Component::HasComponent<TContractState>,
> of ERC4626Component::ERC4626HooksTrait<TContractState> {}

pub impl ERC4626DefaultNoFees<
    TContractState, +ERC4626Component::HasComponent<TContractState>,
> of ERC4626Component::FeeConfigTrait<TContractState> {}

pub impl ERC4626DefaultLimits<
    TContractState, +ERC4626Component::HasComponent<TContractState>,
> of ERC4626Component::LimitConfigTrait<TContractState> {}

pub impl ERC4626SelfAssetsManagement<
    TContractState, +ERC4626Component::HasComponent<TContractState>,
> of ERC4626Component::AssetsManagementTrait<TContractState> {
    fn get_total_assets(self: @ERC4626Component::ComponentState<TContractState>) -> u256 {
        let this = starknet::get_contract_address();
        let asset_dispatcher = IERC20Dispatcher { contract_address: self.ERC4626_asset.read() };
        asset_dispatcher.balance_of(this)
    }

    fn transfer_assets_in(
        ref self: ERC4626Component::ComponentState<TContractState>,
        from: ContractAddress,
        assets: u256
    ) {
        let this = starknet::get_contract_address();
        let asset_dispatcher = IERC20Dispatcher { contract_address: self.ERC4626_asset.read() };
        assert(asset_dispatcher.transfer_from(from, this, assets), ERC4626Component::Errors::TOKEN_TRANSFER_FAILED);
    }

    fn transfer_assets_out(
        ref self: ERC4626Component::ComponentState<TContractState>,
        to: ContractAddress,
        assets: u256,
    ) {
        let asset_dispatcher = IERC20Dispatcher { contract_address: self.ERC4626_asset.read() };
        assert(asset_dispatcher.transfer(to, assets), ERC4626Component::Errors::TOKEN_TRANSFER_FAILED);
    }
}

/// Implementation of the default `ERC4626Component::ImmutableConfig`.
///
/// See
/// https://github.com/starknet-io/SNIPs/blob/963848f0752bde75c7087c2446d83b7da8118b25/SNIPS/snip-107.md#defaultconfig-implementation
///
/// The default `UNDERLYING_DECIMALS` is set to `18`.
/// The default `DECIMALS_OFFSET` is set to `0`.
pub impl DefaultConfig of ERC4626Component::ImmutableConfig {
    const UNDERLYING_DECIMALS: u8 = ERC4626Component::DEFAULT_UNDERLYING_DECIMALS;
    const DECIMALS_OFFSET: u8 = ERC4626Component::DEFAULT_DECIMALS_OFFSET;
}

#[cfg(test)]
mod Test {
    use openzeppelin_test_common::mocks::erc4626::ERC4626Mock;
    use super::ERC4626Component::InternalImpl;
    use super::{ERC4626Component, ERC4626DefaultLimits, ERC4626DefaultNoFees};

    type ComponentState = ERC4626Component::ComponentState<ERC4626Mock::ContractState>;

    fn COMPONENT_STATE() -> ComponentState {
        ERC4626Component::component_state_for_testing()
    }

    // Invalid decimals
    impl InvalidImmutableConfig of ERC4626Component::ImmutableConfig {
        const UNDERLYING_DECIMALS: u8 = 255;
        const DECIMALS_OFFSET: u8 = 1;
    }

    #[test]
    #[should_panic(expected: 'ERC4626: decimals overflow')]
    fn test_initializer_invalid_config_panics() {
        let mut state = COMPONENT_STATE();
        let asset = 'ASSET'.try_into().unwrap();

        state.initializer(asset);
    }
}<|MERGE_RESOLUTION|>--- conflicted
+++ resolved
@@ -44,11 +44,6 @@
     use starknet::storage::{StoragePointerReadAccess, StoragePointerWriteAccess};
     use crate::erc20::ERC20Component;
     use crate::erc20::ERC20Component::InternalImpl as ERC20InternalImpl;
-<<<<<<< HEAD
-    use crate::erc20::extensions::erc4626::interface::IERC4626;
-    use crate::erc20::interface::{IERC20, IERC20Metadata};
-=======
->>>>>>> 73910cc8
 
     // The default values are only used when the DefaultConfig
     // is in scope in the implementing contract.
