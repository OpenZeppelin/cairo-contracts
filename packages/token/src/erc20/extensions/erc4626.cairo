--- conflicted
+++ resolved
@@ -1,10 +1,5 @@
 pub mod erc4626;
 pub use erc4626::{
-<<<<<<< HEAD
-    DefaultConfig, ERC4626Component, ERC4626DefaultNoFees, ERC4626DefaultNoLimits,
-    ERC4626EmptyHooks,
-=======
-    DefaultConfig, ERC4626Component, ERC4626DefaultLimits, ERC4626DefaultNoFees,
-    ERC4626HooksEmptyImpl, ERC4626SelfAssetsManagement,
->>>>>>> 13855ce6
+    DefaultConfig, ERC4626Component, ERC4626DefaultNoLimits, ERC4626DefaultNoFees,
+    ERC4626EmptyHooks, ERC4626SelfAssetsManagement,
 };