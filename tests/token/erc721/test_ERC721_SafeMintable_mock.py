import pytest
import asyncio
from starkware.starknet.testing.starknet import Starknet
from utils import (
<<<<<<< HEAD
    Signer, str_to_felt, ZERO_ADDRESS, assert_revert, INVALID_UINT256,
=======
    Signer, str_to_felt, ZERO_ADDRESS, assert_revert, assert_event_emitted,
>>>>>>> b50a8b11
    get_contract_def, cached_contract, to_uint
)

signer = Signer(123456789987654321)

# random token id
TOKEN = to_uint(5042)
# random data (mimicking bytes in Solidity)
DATA = [0x42, 0x89, 0x55]


@pytest.fixture(scope='module')
def event_loop():
    return asyncio.new_event_loop()


@pytest.fixture(scope='module')
def contract_defs():
    account_def = get_contract_def('openzeppelin/account/Account.cairo')
    erc721_def = get_contract_def('tests/mocks/ERC721_SafeMintable_mock.cairo')
    erc721_holder_def = get_contract_def(
        'openzeppelin/token/erc721/utils/ERC721_Holder.cairo')
    unsupported_def = get_contract_def(
        'openzeppelin/security/initializable.cairo')

    return account_def, erc721_def, erc721_holder_def, unsupported_def


@pytest.fixture(scope='module')
async def erc721_init(contract_defs):
    account_def, erc721_def, erc721_holder_def, unsupported_def = contract_defs
    starknet = await Starknet.empty()
    account1 = await starknet.deploy(
        contract_def=account_def,
        constructor_calldata=[signer.public_key]
    )
    account2 = await starknet.deploy(
        contract_def=account_def,
        constructor_calldata=[signer.public_key]
    )
    erc721 = await starknet.deploy(
        contract_def=erc721_def,
        constructor_calldata=[
            str_to_felt("Non Fungible Token"),  # name
            str_to_felt("NFT"),                 # ticker
            account1.contract_address
        ]
    )
    erc721_holder = await starknet.deploy(
        contract_def=erc721_holder_def,
        constructor_calldata=[]
    )
    unsupported = await starknet.deploy(
        contract_def=unsupported_def,
        constructor_calldata=[]
    )
    return (
        starknet.state,
        account1,
        account2,
        erc721,
        erc721_holder,
        unsupported
    )


@pytest.fixture
def erc721_factory(contract_defs, erc721_init):
    account_def, erc721_def, erc721_holder_def, unsupported_def = contract_defs
    state, account1, account2, erc721, erc721_holder, unsupported = erc721_init
    _state = state.copy()
    account1 = cached_contract(_state, account_def, account1)
    account2 = cached_contract(_state, account_def, account2)
    erc721 = cached_contract(_state, erc721_def, erc721)
    erc721_holder = cached_contract(_state, erc721_holder_def, erc721_holder)
    unsupported = cached_contract(_state, unsupported_def, unsupported)

    return erc721, account1, account2, erc721_holder, unsupported


@pytest.mark.asyncio
async def test_safeMint_to_erc721_supported_contract(erc721_factory):
    erc721, account, _, erc721_holder, _ = erc721_factory

    await signer.send_transaction(
        account, erc721.contract_address, 'safeMint', [
            erc721_holder.contract_address,
            *TOKEN,
            len(DATA),
            *DATA
        ]
    )

    # check balance
    execution_info = await erc721.balanceOf(erc721_holder.contract_address).call()
    assert execution_info.result == (to_uint(1),)

    # check owner
    execution_info = await erc721.ownerOf(TOKEN).call()
    assert execution_info.result == (erc721_holder.contract_address,)


@pytest.mark.asyncio
async def test_safeMint_emits_event(erc721_factory):
    erc721, account, _, erc721_holder, _ = erc721_factory

    tx_exec_info = await signer.send_transaction(
        account, erc721.contract_address, 'safeMint', [
            erc721_holder.contract_address,
            *TOKEN,
            len(DATA),
            *DATA
        ]
    )

    assert_event_emitted(
        tx_exec_info,
        from_address=erc721.contract_address,
        name='Transfer',
        data=[
            ZERO_ADDRESS,
            erc721_holder.contract_address,
            *TOKEN
        ]
    )


@pytest.mark.asyncio
async def test_safeMint_to_account(erc721_factory):
    erc721, account, recipient, _, _ = erc721_factory

    await signer.send_transaction(
        account, erc721.contract_address, 'safeMint', [
            recipient.contract_address,
            *TOKEN,
            len(DATA),
            *DATA
        ]
    )

    # check balance
    execution_info = await erc721.balanceOf(recipient.contract_address).call()
    assert execution_info.result == (to_uint(1),)

    # check owner
    execution_info = await erc721.ownerOf(TOKEN).call()
    assert execution_info.result == (recipient.contract_address,)


@pytest.mark.asyncio
async def test_safeMint_to_zero_address(erc721_factory):
    erc721, account, _, _, _ = erc721_factory

    # to zero address should be rejected
    await assert_revert(signer.send_transaction(
        account, erc721.contract_address, 'safeMint', [
            ZERO_ADDRESS,
            *TOKEN,
            len(DATA),
            *DATA
        ]),
        reverted_with="ERC721: mint to the zero address"
    )


@pytest.mark.asyncio
async def test_safeMint_from_zero_address(erc721_factory):
    erc721, _, _, erc721_holder, _ = erc721_factory

    # Caller address is `0` when not using an account contract
    await assert_revert(
        erc721.safeMint(
            erc721_holder.contract_address,
            TOKEN,
            DATA
        ).invoke(),
        reverted_with="Ownable: caller is not "
    )


@pytest.mark.asyncio
async def test_safeMint_from_not_owner(erc721_factory):
    erc721, _, other, erc721_holder, _ = erc721_factory

    await assert_revert(signer.send_transaction(
        other, erc721.contract_address, 'safeMint', [
            erc721_holder.contract_address,
            *TOKEN,
            len(DATA),
            *DATA
        ]),
        reverted_with="Ownable: caller is not the owner"
    )


@pytest.mark.asyncio
async def test_safeMint_to_unsupported_contract(erc721_factory):
    erc721, account, _, _, unsupported = erc721_factory

    await assert_revert(signer.send_transaction(
        account, erc721.contract_address, 'safeMint', [
            unsupported.contract_address,
            *TOKEN,
            len(DATA),
            *DATA
        ])
    )


@pytest.mark.asyncio
async def test_safeMint_invalid_uint256(erc721_factory):
    erc721, account, recipient, _, _ = erc721_factory

    await assert_revert(signer.send_transaction(
        account, erc721.contract_address, 'safeMint', [
            recipient.contract_address,
            *INVALID_UINT256,
            len(DATA),
            *DATA
        ]),
        reverted_with="ERC721: invalid uint256 token id"
    )<|MERGE_RESOLUTION|>--- conflicted
+++ resolved
@@ -2,12 +2,8 @@
 import asyncio
 from starkware.starknet.testing.starknet import Starknet
 from utils import (
-<<<<<<< HEAD
-    Signer, str_to_felt, ZERO_ADDRESS, assert_revert, INVALID_UINT256,
-=======
-    Signer, str_to_felt, ZERO_ADDRESS, assert_revert, assert_event_emitted,
->>>>>>> b50a8b11
-    get_contract_def, cached_contract, to_uint
+    Signer, str_to_felt, ZERO_ADDRESS, INVALID_UINT256, assert_revert,
+    assert_event_emitted, get_contract_def, cached_contract, to_uint
 )
 
 signer = Signer(123456789987654321)
