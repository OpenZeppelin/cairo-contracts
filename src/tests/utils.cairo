mod constants;

use array::ArrayTrait;
use array::SpanTrait;
use core::result::ResultTrait;
use option::OptionTrait;
use starknet::class_hash::Felt252TryIntoClassHash;
use starknet::ContractAddress;
use starknet::testing;
use traits::TryInto;

fn deploy(contract_class_hash: felt252, calldata: Array<felt252>) -> ContractAddress {
    let (address, _) = starknet::deploy_syscall(
        contract_class_hash.try_into().unwrap(), 0, calldata.span(), false
    )
        .unwrap();
    address
}

/// Pop the earliest unpopped logged event for the contract as the requested type
/// and checks there's no more data left on the event, preventing unaccounted params.
/// Indexed event members are currently not supported, so they are ignored.
fn pop_log<T, impl TDrop: Drop<T>, impl TEvent: starknet::Event<T>>(
    address: ContractAddress
) -> Option<T> {
    let (mut keys, mut data) = testing::pop_log_raw(address)?;
    let ret = starknet::Event::deserialize(ref keys, ref data);
    assert(data.is_empty(), 'Event has extra data');
    ret
}

fn assert_no_events_left(address: ContractAddress) {
    assert(testing::pop_log_raw(address).is_none(), 'Events remaining on queue');
}

fn drop_event(address: ContractAddress) {
    testing::pop_log_raw(address);
<<<<<<< HEAD
}

fn drop_events(address: ContractAddress, count: felt252) {
    let mut _count = count;
    loop {
        if _count == 0 {
            break;
        }
        drop_event(address);
        _count -= 1;
    }
=======
>>>>>>> 83076441
}<|MERGE_RESOLUTION|>--- conflicted
+++ resolved
@@ -35,7 +35,6 @@
 
 fn drop_event(address: ContractAddress) {
     testing::pop_log_raw(address);
-<<<<<<< HEAD
 }
 
 fn drop_events(address: ContractAddress, count: felt252) {
@@ -47,6 +46,4 @@
         drop_event(address);
         _count -= 1;
     }
-=======
->>>>>>> 83076441
 }