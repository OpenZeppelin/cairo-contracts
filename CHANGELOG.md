--- conflicted
+++ resolved
@@ -8,19 +8,18 @@
 
 ## Unreleased
 
-<<<<<<< HEAD
 ### Added
 
 - ERC721ReceiverComponent documentation (#945)
 
+### Changed
+
+- Bump scarb to v2.6.3 (#946)
+
 ### Fixed
 
 - ERC721ReceiverComponent mixin embeddable implementation name (#945)
-=======
-### Changed
 
-- Bump scarb to v2.6.3 (#946)
->>>>>>> 07afeaed
 
 ## 0.10.0 (2024-03-07)
 
