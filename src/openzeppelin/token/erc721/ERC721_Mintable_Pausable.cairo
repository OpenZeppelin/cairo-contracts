# SPDX-License-Identifier: MIT
# OpenZeppelin Contracts for Cairo v0.1.0 (token/erc721/ERC721_Mintable_Pausable.cairo)

%lang starknet

from starkware.cairo.common.cairo_builtins import HashBuiltin, SignatureBuiltin
from starkware.cairo.common.uint256 import Uint256

<<<<<<< HEAD
from openzeppelin.token.erc721.library import ERC721
from openzeppelin.introspection.ERC165 import ERC165_supports_interface
=======
from openzeppelin.token.erc721.library import (
    ERC721_name,
    ERC721_symbol,
    ERC721_balanceOf,
    ERC721_ownerOf,
    ERC721_getApproved,
    ERC721_isApprovedForAll,
    ERC721_tokenURI,

    ERC721_initializer,
    ERC721_approve, 
    ERC721_setApprovalForAll, 
    ERC721_transferFrom,
    ERC721_safeTransferFrom,
    ERC721_mint,
    ERC721_setTokenURI
)

from openzeppelin.introspection.ERC165 import ERC165
>>>>>>> 94c92ae2

from openzeppelin.security.pausable import (
    Pausable_paused,
    Pausable_pause,
    Pausable_unpause,
    Pausable_when_not_paused
)

from openzeppelin.access.ownable import (
    Ownable_initializer,
    Ownable_only_owner
)

#
# Constructor
#

@constructor
func constructor{
        syscall_ptr : felt*,
        pedersen_ptr : HashBuiltin*,
        range_check_ptr
    }(
        name: felt,
        symbol: felt,
        owner: felt
    ):
    ERC721.constructor(name, symbol)
    Ownable_initializer(owner)
    return ()
end

#
# Getters
#

@view
func supportsInterface{
        syscall_ptr : felt*,
        pedersen_ptr : HashBuiltin*,
        range_check_ptr
    }(interfaceId: felt) -> (success: felt):
    let (success) = ERC165.supports_interface(interfaceId)
    return (success)
end

@view
func name{
        syscall_ptr : felt*,
        pedersen_ptr : HashBuiltin*,
        range_check_ptr
    }() -> (name: felt):
    let (name) = ERC721.name()
    return (name)
end

@view
func symbol{
        syscall_ptr : felt*,
        pedersen_ptr : HashBuiltin*,
        range_check_ptr
    }() -> (symbol: felt):
    let (symbol) = ERC721.symbol()
    return (symbol)
end

@view
func balanceOf{
        syscall_ptr : felt*,
        pedersen_ptr : HashBuiltin*,
        range_check_ptr
    }(owner: felt) -> (balance: Uint256):
    let (balance: Uint256) = ERC721.balance_of(owner)
    return (balance)
end

@view
func ownerOf{
        syscall_ptr : felt*,
        pedersen_ptr : HashBuiltin*,
        range_check_ptr
    }(tokenId: Uint256) -> (owner: felt):
    let (owner: felt) = ERC721.owner_of(tokenId)
    return (owner)
end

@view
func getApproved{
        syscall_ptr : felt*,
        pedersen_ptr : HashBuiltin*,
        range_check_ptr
    }(tokenId: Uint256) -> (approved: felt):
    let (approved: felt) = ERC721.get_approved(tokenId)
    return (approved)
end

@view
func isApprovedForAll{
        syscall_ptr : felt*,
        pedersen_ptr : HashBuiltin*,
        range_check_ptr
    }(owner: felt, operator: felt) -> (isApproved: felt):
    let (isApproved: felt) = ERC721.is_approved_for_all(owner, operator)
    return (isApproved)
end

@view
func tokenURI{
        syscall_ptr: felt*,
        pedersen_ptr: HashBuiltin*,
        range_check_ptr
    }(tokenId: Uint256) -> (tokenURI: felt):
    let (tokenURI: felt) = ERC721.token_uri(tokenId)
    return (tokenURI)
end

@view
func paused{
        syscall_ptr: felt*,
        pedersen_ptr: HashBuiltin*,
        range_check_ptr
    }() -> (paused: felt):
    let (paused) = Pausable_paused.read()
    return (paused)
end


#
# Externals
#

@external
func approve{
        pedersen_ptr: HashBuiltin*,
        syscall_ptr: felt*,
        range_check_ptr
    }(to: felt, tokenId: Uint256):
    Pausable_when_not_paused()
    ERC721.approve(to, tokenId)
    return ()
end

@external
func setApprovalForAll{
        syscall_ptr: felt*,
        pedersen_ptr: HashBuiltin*,
        range_check_ptr
    }(operator: felt, approved: felt):
    Pausable_when_not_paused()
    ERC721.set_approval_for_all(operator, approved)
    return ()
end

@external
func transferFrom{
        pedersen_ptr: HashBuiltin*,
        syscall_ptr: felt*,
        range_check_ptr
    }(
        from_: felt,
        to: felt,
        tokenId: Uint256
    ):
    Pausable_when_not_paused()
    ERC721.transfer_from(from_, to, tokenId)
    return ()
end

@external
func safeTransferFrom{
        pedersen_ptr: HashBuiltin*,
        syscall_ptr: felt*,
        range_check_ptr
    }(
        from_: felt,
        to: felt,
        tokenId: Uint256,
        data_len: felt,
        data: felt*
    ):
    Pausable_when_not_paused()
    ERC721.safe_transfer_from(from_, to, tokenId, data_len, data)
    return ()
end

@external
func mint{
        pedersen_ptr: HashBuiltin*,
        syscall_ptr: felt*,
        range_check_ptr
    }(to: felt, tokenId: Uint256):
    Pausable_when_not_paused()
    Ownable_only_owner()
    ERC721._mint(to, tokenId)
    return ()
end

@external
func setTokenURI{
        pedersen_ptr: HashBuiltin*,
        syscall_ptr: felt*,
        range_check_ptr
    }(tokenId: Uint256, tokenURI: felt):
    Ownable_only_owner()
    ERC721._set_token_uri(tokenId, tokenURI)
    return ()
end

@external
func pause{
        syscall_ptr: felt*,
        pedersen_ptr: HashBuiltin*,
        range_check_ptr
    }():
    Ownable_only_owner()
    Pausable_pause()
    return ()
end

@external
func unpause{
        syscall_ptr: felt*,
        pedersen_ptr: HashBuiltin*,
        range_check_ptr
    }():
    Ownable_only_owner()
    Pausable_unpause()
    return ()
end<|MERGE_RESOLUTION|>--- conflicted
+++ resolved
@@ -6,30 +6,8 @@
 from starkware.cairo.common.cairo_builtins import HashBuiltin, SignatureBuiltin
 from starkware.cairo.common.uint256 import Uint256
 
-<<<<<<< HEAD
 from openzeppelin.token.erc721.library import ERC721
-from openzeppelin.introspection.ERC165 import ERC165_supports_interface
-=======
-from openzeppelin.token.erc721.library import (
-    ERC721_name,
-    ERC721_symbol,
-    ERC721_balanceOf,
-    ERC721_ownerOf,
-    ERC721_getApproved,
-    ERC721_isApprovedForAll,
-    ERC721_tokenURI,
-
-    ERC721_initializer,
-    ERC721_approve, 
-    ERC721_setApprovalForAll, 
-    ERC721_transferFrom,
-    ERC721_safeTransferFrom,
-    ERC721_mint,
-    ERC721_setTokenURI
-)
-
 from openzeppelin.introspection.ERC165 import ERC165
->>>>>>> 94c92ae2
 
 from openzeppelin.security.pausable import (
     Pausable_paused,
