--- conflicted
+++ resolved
@@ -4,21 +4,14 @@
 from starkware.cairo.common.math import assert_not_zero, assert_not_equal
 from starkware.cairo.common.alloc import alloc
 from starkware.starknet.common.syscalls import get_caller_address
-<<<<<<< HEAD
 from starkware.cairo.common.uint256 import Uint256, uint256_check
 
 from contracts.utils.safemath import (
     uint256_checked_add,
     uint256_checked_sub_le
-=======
-from starkware.cairo.common.uint256 import (
-    Uint256, uint256_check, uint256_add, uint256_sub
->>>>>>> 2e2e6900
 )
 
-from contracts.ERC165_base import (
-    ERC165_register_interface
-)
+from contracts.ERC165_base import ERC165_register_interface
 
 from contracts.token.IERC721_Receiver import IERC721_Receiver
 
