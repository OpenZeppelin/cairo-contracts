--- conflicted
+++ resolved
@@ -12,7 +12,6 @@
 ### Added
 
 - SRC9 (Outside Execution) integration to account presets (#1201)
-<<<<<<< HEAD
 - `SNIP12HashSpanImpl` to `openzeppelin_utils::cryptography::snip12` (#1180)
 - GovernorComponent with the following extensions: (#1180)
   - GovernorCoreExecutionComponent
@@ -21,7 +20,6 @@
   - GovernorTimelockExecutionComponent
   - GovernorVotesQuorumFractionComponent
   - GovernorVotesComponent
-=======
 - `is_tx_version_valid` utility function to `openzeppelin_account::utils` (#1224)
 
 ### Changed
@@ -29,7 +27,6 @@
 - Remove `mut` from `data` param in `compute_hash_on_elements` (#1206)
 - Remove `mut` from `calls` param in `__execute__` function of Account and EthAccount components (#1224)
 - Remove `mut` from `calls` param in `__validate__` function of Account and EthAccount components (#1224)
->>>>>>> 45b9a720
 
 ### Changed (Breaking)
 
