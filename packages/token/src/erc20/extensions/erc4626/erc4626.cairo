--- conflicted
+++ resolved
@@ -145,12 +145,7 @@
     ///
     /// NOTE: To transfer fees, this trait needs to be coordinated with
     /// `ERC4626Component::ERC4626Hooks`.
-<<<<<<< HEAD
     /// See the ERC4626AssetsFeesMock and ERC4626SharesFeesMock examples:
-=======
-    ///
-    /// See the ERC4626FeesMock example:
->>>>>>> 13855ce6
     /// https://github.com/OpenZeppelin/cairo-contracts/tree/main/packages/test_common/src/mocks/erc4626.cairo
     pub trait FeeConfigTrait<TContractState, +HasComponent<TContractState>> {
         /// Adjusts deposits within `preview_deposit` to account for entry fees.
@@ -665,12 +660,8 @@
         impl Hooks: ERC4626HooksTrait<TContractState>,
         impl Immutable: ImmutableConfig,
         impl ERC20: ERC20Component::HasComponent<TContractState>,
-<<<<<<< HEAD
+        impl Assets: AssetsManagementTrait<TContractState>,
         impl FeeConfig: FeeConfigTrait<TContractState>,
-=======
-        impl Assets: AssetsManagementTrait<TContractState>,
-        +FeeConfigTrait<TContractState>,
->>>>>>> 13855ce6
         +LimitConfigTrait<TContractState>,
         +ERC20Component::ERC20HooksTrait<TContractState>,
         +Drop<TContractState>,
@@ -867,15 +858,11 @@
 // Default (empty) traits
 //
 
-<<<<<<< HEAD
-pub impl ERC4626EmptyHooks<
-=======
 use openzeppelin_interfaces::erc20::{IERC20Dispatcher, IERC20DispatcherTrait};
 use starknet::ContractAddress;
 use starknet::storage::StoragePointerReadAccess;
 
-pub impl ERC4626HooksEmptyImpl<
->>>>>>> 13855ce6
+pub impl ERC4626EmptyHooks<
     TContractState, +ERC4626Component::HasComponent<TContractState>,
 > of ERC4626Component::ERC4626HooksTrait<TContractState> {}
 
