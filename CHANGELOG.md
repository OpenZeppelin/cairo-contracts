<!-- markdownlint-disable MD024 -->

# Changelog

All notable changes to this project will be documented in this file.

The format is based on [Keep a Changelog](https://keepachangelog.com/en/1.1.0/),
and this project adheres to [Semantic Versioning](https://semver.org/spec/v2.0.0.html).

## Unreleased

<<<<<<< HEAD
## 1.0.0 (2025-02-21)

### Added

- ERC721Component `initializer_no_metadata` (#1278)
- ERC1155Component `initializer_no_metadata` (#1287)
- Unsigned trait restriction to the `average` function (#1310)

### Changed (Breaking)

- Bump scarb to v2.9.4 (#1336)

### Fixed (Breaking)

- SNIP12 TimelockComponent `hash_operation` to use `hash_operation_batch` for single-call operations (#1313)
- Permit and Message SNIP12 type hashes (#1283)

### Fixed

- Multisig component issue arising when removing signers with unchanged quorum (#1315)
- Governor timelock extension salt generation panicking on overflow (#1306)
- SignersInfoStorePacking issue with bit operations (#1316)
- Message type hash in SNIP12 doc (#1274)
=======
### Changed (Breaking)

- Bump scarb to v2.9.2 (#1239)
- Add SRC-107 to ERC20Component (#1294)
  - `decimals` are now configurable using the ImmutableConfig trait

### Fixed

- Fixed message type hash in SNIP12 doc (#1274)
- Permit and Message SNIP12 hashes (#1283)
- Fix Multisig component issue arising when removing signers with unchanged quorum (#1300)
- Fix minor severity issue of `SignersInfo` packing impl in Multisig component (#1301)
>>>>>>> 32dd529c

## 0.20.0 (2024-12-06)

### Added

- ERC4626Component (#1170)
- `Math::u256_mul_div` (#1170)
- SRC9 (Outside Execution) integration to account presets (#1201)
- `SNIP12HashSpanImpl` to `openzeppelin_utils::cryptography::snip12` (#1180)
- GovernorComponent with the following extensions: (#1180)
  - GovernorCoreExecutionComponent
  - GovernorCountingSimpleComponent
  - GovernorSettingsComponent
  - GovernorTimelockExecutionComponent
  - GovernorVotesQuorumFractionComponent
  - GovernorVotesComponent
- `is_tx_version_valid` utility function to `openzeppelin_account::utils` (#1224)

### Changed

- Remove `mut` from `data` param in `compute_hash_on_elements` (#1206)
- Remove `mut` from `calls` param in `__execute__` function of Account and EthAccount components (#1224)
- Remove `mut` from `calls` param in `__validate__` function of Account and EthAccount components (#1224)

### Changed (Breaking)

- Bump snforge_std to v0.34.0 (#1239)
- Bump scarb to v2.9.1 (#1239)
- The initializer in `OwnableComponent` now checks that `owner` is not the zero address (#1221)
- Add `verifying_contract` member to the `Delegation` struct used in Votes `delegate_by_sig` (#1214)
use crate::votes::VotesComponent::VotingUnitsTrait;
- VotingUnitsTrait moved from `openzeppelin_governance::votes::votes` to `openzeppelin_governance::votes::VotesComponent` (#1214)
- VestingComponent `release` function won't emit an event or attempt to transfer when the amount is zero (#1209)
- Bump snforge_std to v0.33.0 (#1203)

### Fixed

- Scarb manifest dependencies (#1249):
  - Move `openzeppelin_utils` from dev dep to dep in governance manifest
  - Remove `openzeppelin_utils` as dep in access package
  - Change `openzeppelin_account` to `crate` in `src9.cairo`

## 0.19.0 (2024-11-08)

### Added

- Multisig component (#1193)
- `is_valid_p256_signature` utility function to `openzeppelin_account::utils::signature` (#1189)
- `Secp256r1KeyPair` type and helpers to `openzeppelin_testing::signing` (#1189)
- `all_tokens_of_owner` function to `ERC721EnumerableComponent` fetching all owner's tokens in a single call (#1196)
- Embeddable impls for ERC2981 component (#1173)
  - `ERC2981Info` with read functions for discovering the component's state
  - `ERC2981AdminOwnable` providing admin functions for a token that implements Ownable component
  - `ERC2981AdminAccessControl` providing admin functions for a token that implements AccessControl component

### Changed (Breaking)

- Refactor `openzeppelin_account::utils::secp256k1` module to `openzeppelin_account::utils::secp256_point` (#1189)
  - `Secp256k1PointStorePacking` replaced by a generic `Secp256PointStorePacking`
  - `Secp256k1PointPartialEq` replaced by a generic `Secp256PointPartialEq`
  - `DebugSecp256k1Point` replaced by a generic `DebugSecp256Point`
- Apply underscore pattern to the internal functions of `ERC2981Component` to prevent collisions
with new external functions (#1173)
- Move `Hash` and `PartialEq` impls of `Call` struct from `openzeppelin_governance::timelock::utils` to `openzeppelin_governance::utils` (#1193)

## 0.18.0 (2024-10-17)

### Added

- `VotesComponent` with implementation for ERC721 and ERC20 tokens (#1114)
- `IUpgradeAndCall` interface (#1148)
- `upgrade_and_call` function in UpgradeableComponent's InternalImpl (#1148)
- `ERC20Permit` impl for `ERC20Component` facilitating token approvals via off-chain signatures (#1140)
- `ISNIP12Metadata` interface for discovering name and version of a SNIP-12 impl (#1140)
- `SNIP12MetadataExternal` impl of `ISNIP12Metadata` interface for `ERC20Component` (#1140)

### Changed

- Bump scarb to v2.8.4 (#1146)

### Changed (Breaking)

- Remove `ERC20Votes` component in favor of `VotesComponent` (#1114)
  - `Trace` is now declared as a `storage_node` and now uses `Vec` instead of `StorageArray`.
  - `delegate_by_sig` `signature` param in the `IVotes` interface updated from `Array<felt252>` to `Span<felt252>`.
- Remove `StorageArray` from `openzeppelin_utils` (#1114)
- Bump snforge to 0.31.0
- Remove openzeppelin_utils::selectors (#1163)
- Remove `DualCase dispatchers` (#1163)
  - Remove `try_selector_with_fallback` from `openzeppelin_utils`
  - Remove `unwrap_and_cast` module from `openzeppelin_utils`
  - Remove `openzeppelin_access::accesscontrol::dual_accesscontrol`
  - Remove `openzeppelin_access::ownable::dual_ownable`
  - Remove `openzeppelin_account::dual_account`
  - Remove `openzeppelin_account::dual_eth_account`
  - Remove `openzeppelin_token::erc20::dual20`
  - Remove `openzeppelin_token::erc721::dual721`
  - Remove `openzeppelin_token::erc721::dual721_receiver`
  - Remove `openzeppelin_token::erc1155::dual1155`
  - Remove `openzeppelin_token::erc1155::dual1155_receiver`
- `SRC9Component` now uses `ISRC6Dispatcher` instead of `DualCaseAccount` (#1163)
- `ERC20VotesComponent` now uses `ISRC6Dispatcher` instead of `DualCaseAccount` (#1163)
- `ERC721Component` now uses `IERC721ReceiverDispatcher` instead of `DualCaseERC721Receiver` (#1163)
- `ERC1155Component` now uses `IERC1155ReceiverDispatcher` instead of `DualCaseERC1155Receiver` (#1163)

## 0.17.0 (2024-09-23)

### Added

- `into_base_16_string_no_padding` function to the test helpers (#1137)
- SRC9 (OutsideExecution) component (#1150)
- Vesting component and VestingWallet preset (#1116)

### Changed (Breaking)

- Bump scarb to v2.8.2 (#1137)
- Bump snforge to 0.30.0 (#1137)
- `declare_class`, `declare_and_deploy`, and `declare_and_deploy_at` will skip declaration if the contract is already declared (#1137)
- Bump edition to 2024_07 (#1138)
- `execute_calls` function from account utils (#1150)
  - calls param type changed from `Array<Call>` to `Span<Call>`

### Deprecated

- DualCase dispatchers

## 0.16.0 (2024-08-30)

### Added

- ERC721Enumerable component (#983)
- ERC2981 (NFT Royalty Standard) component (#1091)
- `merkle_tree` package with utilities to verify proofs and multi proofs (#1101)

### Changed

- Bump snforge to v0.27.0 (#1107)
- Bump scarb to v2.8.0 (#1120)

### Changed (Breaking)

- Changed ABI suffix to Trait in dual case account and eth account modules (#1096)
  - `DualCaseAccountABI` renamed to `DualCaseAccountTrait`
  - `DualCaseEthAccountABI` renamed to `DualCaseEthAccountTrait`
- Removed `_accept_ownership` from `OwnableComponent::InternalImpl`

### Fixed

- `OwnableTwoStep` allowing a pending owner to accept ownership after the original owner has renounced ownership (#1119)

## 0.15.1 (2024-08-13)

### Changed

- Remove token dependency from account package (#1100)
- Fix docsite links (#1094)

## 0.15.0 (2024-08-08)

### Added

- TimelockController component (#996)
- HashCall implementation (#996)
- Separated package for each submodule (#1065)
  - `openzeppelin_access`
  - `openzeppelin_account`
  - `openzeppelin_governance`
  - `openzeppelin_introspection`
  - `openzeppelin_presets`
  - `openzeppelin_security`
  - `openzeppelin_token`
  - `openzeppelin_upgrades`
  - `openzeppelin_utils`
- Separated packages intended as [dev-dependencies] (#1084)
  - `openzeppelin_testing`
  - `openzeppelin_test_common`

### Changed

- Bump scarb to v2.7.0-rc.1 (#1025)
- Bump scarb to v2.7.0-rc.2 (#1052)
- Bump scarb to v2.7.0-rc.4 (#1064)
- Bump scarb to v2.7.0 (#1065)

### Changed (Breaking)

- Test utilities moved out of the utils module (#1084).
- Test utilities refactored to match the snforge test runner (#1084).

## 0.15.0-rc.0 (2024-07-8)

### Changed

- `Trace`, `Checkpoint`, and `StorageArray` structs made public.

### Changed (Breaking)

- Removed `num_checkpoints` and `checkpoints` from `ERC20VotesABI`.

## 0.14.0 (2024-06-14)

### Changed (Breaking)

- Migrated to the `2023_11` edition (#995):
  - Component implementations annotated with `#[embeddable_as()]` (e.g: `AccessControlComponent::AccessControl`) are not public anymore. Note that the embeddable versions are still public (e.g: `AccessControlComponent::AccessControlImpl`).
  - Implementations that can be compiler-derived from traits are not public anymore (e.g: `DualCaseAccessControlImpl` is not public while `DualCaseAccessControlTrait` is).
  - `Secp256k1PointPartialEq` and `DebugSecp256k1Point` are not public anymore.
  - `account::utils::execute_single_call` is not public anymore.
  - Presets are not public anymore, since they should be copied into projects, and not directly imported.
  - `Trace` and `Checkpoint` structs are not public anymore, since they are intended to be used in `ERC20Votes`, and not as generic utilities.
  - `StorageArray` is not public anymore, since this implementation is specific to `ERC20Votes`, and is not intended as a generic utility, but as a temporary solution until Starknet native implementation arrives.

- Apply underscore pattern to modules (#993):
  - AccessControlComponent
    - `_set_role_admin` function renamed to `set_role_admin`
  - PausableComponent
    - `_pause` function renamed to `pause`
    - `_unpause` function renamed to `unpause`
  - UpgradeableComponent
    - `_upgrade` function renamed to `upgrade`
  - ERC20Component:
    - `_mint` function renamed to `mint`
    - `_burn` function renamed to `burn`
    - `_update` function renamed to `update`
  - ERC721Component:
    - `_safe_transfer` function renamed to `safe_transfer`
    - `_safe_mint` function renamed to `safe_mint`
    - `_mint` function renamed to `mint`
    - `_transfer` function renamed to `transfer`
    - `_burn` function renamed to `burn`
    - `_update` function renamed to `update`
  - ERC1155Component:
    - `set_base_uri` function renamed to `_set_base_uri`

## 0.13.0 (2024-05-20)

### Added

- Sending transactions section in account docs (#981)
- before_update and after_update hooks to ERC721Component (#978)
- before_update and after_update hooks to ERC1155Component (#982)

### Changed (Breaking)

- ERC721Component internal implementation to support transfer, mint, and burn flows going through an `_update` function (#978)
- ERC721Component implementations now require an ERC721HooksTrait implementation in scope (#978)
- ERC1155Component implementations now require an ERC1155HooksTrait implementation in scope (#982)
- AccountComponent, preset, and dispatcher now require a `signature` param in the public-key-setter functions (#989)
- EthAccountComponent, preset, and dispatcher now require a `signature` param in the public-key-setter functions (#990)

## 0.12.0 (2024-04-21)

### Added

- before_update and after_update hooks to ERC20Component (#951)
- INSUFFICIENT_BALANCE and INSUFFICIENT_ALLOWANCE errors to ERC20Component (#951)
- ERC20Votes component (#951)
- Preset interfaces (#964)
- UDC docs (#954)
- Util functions to precompute addresses (#954)

### Changed

- Allow testing utilities to be importable (#963)
- Utilities documentation (#963)
- Parameter name in `tests::utils::drop_events` (`count` -> `n_events`) (#963)
- Presets to include upgradeable functionality (#964)
- ERC20, ERC721, and ERC1155 presets include Ownable functionality (#964)
- EthAccount
  - Expected signature format changed from `(r, s, y)` to `(r, s)` (#940)

## 0.11.0 (2024-03-29)

### Added

- SNIP12 utilities for on-chain typed messages hash generation (#935)
- Nonces component utility (#935)
- Presets Usage guide (#949)
- UDC preset contract (#919)
- ERC1155Component and ERC1155ReceiverComponent mixins (#941)
- ERC721ReceiverComponent documentation (#945)

### Fixed

- ERC721ReceiverComponent mixin embeddable implementation name (#945)

### Removed

- DualCase SRC5 (#882, #952)

## 0.10.0 (2024-03-07)

### Added

- ERC1155 component and preset (#896)
- Mixin implementations in components (#863)
- ERC721Component functions and Storage member
  - `InternalTrait::_set_base_uri` and `InternalTrait::_base_uri` to handle ByteArrays (#857)
  - `ERC721_base_uri` Storage member to store the base URI (#857)

### Changed

- Change unwrap to unwrap_syscall (#901)
- ERC20Component
  - `IERC20::name` and `IERC20::symbol` return ByteArrays instead of felts (#857)
- ERC721Component
  - `IERC721::name`, `IERC721::symbol`, and `IERC721Metadata::token_uri` return ByteArrays instead of felts (#857)
  - `InternalTrait::initializer` accepts an additional `base_uri` ByteArray parameter (#857)
  - IERC721Metadata SRC5 interface ID. This is changed because of the ByteArray integration (#857)

### Removed

- ERC721Component function and Storage member
  - `InternalTrait::_set_token_uri` because individual token URIs are no longer stored (#857)
  - `ERC721_token_uri` Storage member because individual token URIs are no longer stored (#857)

## 0.9.0 (2024-02-08)

### Added

- EthAccount component and preset (#853)
- Ownable two-step functionality (#809)

### Changed

- Bump scarb to v2.4.4 (#853)
- Bump scarb to v2.5.3 (#898)
- OwnershipTransferred event args are indexed (#809)

### Removed

- Non standard increase_allowance and decrease_allowance functions in ERC20 contract (#881)

## 0.8.1 (2024-01-23)

### Added

- Documentation for SRC5 migration (#821)
- Usage docs (#823)
- Utilities documentation (#825)
- Documentation for presets (#832)
- Backwards compatibility notice (#861)
- Add automatic version bump to CI (#862)

### Changed

- Use ComponentState in tests (#836)
- Docsite navbar (#838)
- Account events indexed keys (#853)
- Support higher tx versions in Account (#858)
- Bump scarb to v2.4.1 (#858)
- Add security section to Upgrades docs (#861)<|MERGE_RESOLUTION|>--- conflicted
+++ resolved
@@ -9,7 +9,16 @@
 
 ## Unreleased
 
-<<<<<<< HEAD
+### Added
+
+- ERC4626Component (#1170)
+- `Math::u256_mul_div` (#1170)
+
+### Changed (Breaking)
+
+- Add SRC-107 to ERC20Component (#1294)
+  - `decimals` are now configurable using the ImmutableConfig trait
+
 ## 1.0.0 (2025-02-21)
 
 ### Added
@@ -33,27 +42,11 @@
 - Governor timelock extension salt generation panicking on overflow (#1306)
 - SignersInfoStorePacking issue with bit operations (#1316)
 - Message type hash in SNIP12 doc (#1274)
-=======
-### Changed (Breaking)
-
-- Bump scarb to v2.9.2 (#1239)
-- Add SRC-107 to ERC20Component (#1294)
-  - `decimals` are now configurable using the ImmutableConfig trait
-
-### Fixed
-
-- Fixed message type hash in SNIP12 doc (#1274)
-- Permit and Message SNIP12 hashes (#1283)
-- Fix Multisig component issue arising when removing signers with unchanged quorum (#1300)
-- Fix minor severity issue of `SignersInfo` packing impl in Multisig component (#1301)
->>>>>>> 32dd529c
 
 ## 0.20.0 (2024-12-06)
 
 ### Added
 
-- ERC4626Component (#1170)
-- `Math::u256_mul_div` (#1170)
 - SRC9 (Outside Execution) integration to account presets (#1201)
 - `SNIP12HashSpanImpl` to `openzeppelin_utils::cryptography::snip12` (#1180)
 - GovernorComponent with the following extensions: (#1180)
