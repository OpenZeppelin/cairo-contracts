--- conflicted
+++ resolved
@@ -96,11 +96,7 @@
 }
 
 //
-<<<<<<< HEAD
 // timelock_salt
-=======
-// Timelock salt
->>>>>>> 32dd529c
 //
 
 #[test]
