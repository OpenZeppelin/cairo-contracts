--- conflicted
+++ resolved
@@ -1,7 +1,4 @@
 mod security;
-<<<<<<< HEAD
-mod utils;
-=======
->>>>>>> d671d4c8
 mod token;
-mod tests;+mod tests;
+mod utils;