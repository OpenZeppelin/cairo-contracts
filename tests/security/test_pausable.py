--- conflicted
+++ resolved
@@ -1,15 +1,9 @@
 import pytest
-<<<<<<< HEAD
-from utils import (
-    TRUE, FALSE, assert_revert, assert_event_emitted, 
-    get_contract_def, cached_contract, TestSigner, State, Account
-=======
 from starkware.starknet.testing.starknet import Starknet
 from signers import MockSigner
 from utils import (
     TRUE, FALSE, assert_revert, assert_event_emitted, 
-    get_contract_class, cached_contract
->>>>>>> d3ee30b9
+    get_contract_class, cached_contract, State, Account
 )
 
 
@@ -17,35 +11,23 @@
 
 @pytest.fixture
 async def pausable_factory():
-<<<<<<< HEAD
-    pausable_def = get_contract_def("tests/mocks/Pausable.cairo")
-=======
     # class
     pausable_cls = get_contract_class("tests/mocks/Pausable.cairo")
-    account_cls = get_contract_class("openzeppelin/account/Account.cairo")
->>>>>>> d3ee30b9
+    account_cls = Account.get_def
 
+    # deploy
     starknet = await State.init()
     account = await Account.deploy(signer.public_key)
     pausable = await starknet.deploy(
         contract_class=pausable_cls,
         constructor_calldata=[]
     )
-<<<<<<< HEAD
     state = starknet.state.copy()
 
-    pausable = cached_contract(state, pausable_def, pausable)
-    account = cached_contract(state, Account.get_def, account)
-=======
-    account = await starknet.deploy(
-        contract_class=account_cls,
-        constructor_calldata=[signer.public_key]
-    )
-    state = starknet.state.copy()
-
+    # cache
     pausable = cached_contract(state, pausable_cls, pausable)
     account = cached_contract(state, account_cls, account)
->>>>>>> d3ee30b9
+
     return pausable, account
 
 
