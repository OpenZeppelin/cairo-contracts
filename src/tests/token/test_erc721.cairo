use integer::u256_from_felt252;
use openzeppelin::account::AccountComponent;
use openzeppelin::introspection::src5::SRC5Component::SRC5Impl;
use openzeppelin::introspection::src5;
use openzeppelin::introspection;
use openzeppelin::tests::mocks::account_mocks::{DualCaseAccountMock, CamelAccountMock};
use openzeppelin::tests::mocks::erc721_mocks::DualCaseERC721Mock;
use openzeppelin::tests::mocks::erc721_receiver_mocks::{
    CamelERC721ReceiverMock, SnakeERC721ReceiverMock
};
use openzeppelin::tests::mocks::non_implementing_mock::NonImplementingMock;
use openzeppelin::tests::utils::constants::{
    DATA, ZERO, OWNER, RECIPIENT, SPENDER, OPERATOR, OTHER, NAME, SYMBOL, URI, TOKEN_ID, PUBKEY,
};
use openzeppelin::tests::utils;
use openzeppelin::token::erc721::ERC721Component::{
    ERC721CamelOnlyImpl, ERC721MetadataCamelOnlyImpl
};
use openzeppelin::token::erc721::ERC721Component::{Approval, ApprovalForAll, Transfer};
use openzeppelin::token::erc721::ERC721Component::{ERC721Impl, ERC721MetadataImpl, InternalImpl};
use openzeppelin::token::erc721::ERC721Component;
use openzeppelin::token::erc721;
use openzeppelin::utils::serde::SerializedAppend;
use starknet::ContractAddress;
use starknet::contract_address_const;
use starknet::storage::StorageMapMemberAccessTrait;
use starknet::testing;

//
// Setup
//

fn STATE() -> DualCaseERC721Mock::ContractState {
    DualCaseERC721Mock::contract_state_for_testing()
}

fn setup() -> DualCaseERC721Mock::ContractState {
    let mut state = STATE();
    state.erc721.initializer(NAME, SYMBOL);
    state.erc721._mint(OWNER(), TOKEN_ID);
    utils::drop_event(ZERO());
    state
}

fn setup_receiver() -> ContractAddress {
    utils::deploy(SnakeERC721ReceiverMock::TEST_CLASS_HASH, array![])
}

fn setup_camel_receiver() -> ContractAddress {
    utils::deploy(CamelERC721ReceiverMock::TEST_CLASS_HASH, array![])
}

fn setup_account() -> ContractAddress {
    let mut calldata = array![PUBKEY];
    utils::deploy(DualCaseAccountMock::TEST_CLASS_HASH, calldata)
}

fn setup_camel_account() -> ContractAddress {
    let mut calldata = array![PUBKEY];
    utils::deploy(CamelAccountMock::TEST_CLASS_HASH, calldata)
}

//
// Initializers
//

#[test]
#[available_gas(20000000)]
fn test_initialize() {
    let mut state = STATE();
    state.erc721.initializer(NAME, SYMBOL);

    assert(state.erc721.name() == NAME, 'Name should be NAME');
    assert(state.erc721.symbol() == SYMBOL, 'Symbol should be SYMBOL');
    assert(state.erc721.balance_of(OWNER()) == 0, 'Balance should be zero');

    assert(state.src5.supports_interface(erc721::interface::IERC721_ID), 'Missing interface ID');
    assert(
        state.src5.supports_interface(erc721::interface::IERC721_METADATA_ID),
        'Missing interface ID'
    );
    assert(
        state.src5.supports_interface(introspection::interface::ISRC5_ID), 'Missing interface ID'
    );
}

//
// Getters
//

#[test]
#[available_gas(20000000)]
fn test_balance_of() {
    let state = setup();
    assert(state.erc721.balance_of(OWNER()) == 1, 'Should return balance');
}

#[test]
#[available_gas(20000000)]
#[should_panic(expected: ('ERC721: invalid account',))]
fn test_balance_of_zero() {
    let state = setup();
    state.erc721.balance_of(ZERO());
}

#[test]
#[available_gas(20000000)]
fn test_owner_of() {
    let state = setup();
    assert(state.erc721.owner_of(TOKEN_ID) == OWNER(), 'Should return owner');
}

#[test]
#[available_gas(20000000)]
#[should_panic(expected: ('ERC721: invalid token ID',))]
fn test_owner_of_non_minted() {
    let state = setup();
    state.erc721.owner_of(u256_from_felt252(7));
}

#[test]
#[available_gas(20000000)]
#[should_panic(expected: ('ERC721: invalid token ID',))]
fn test_token_uri_non_minted() {
    let state = setup();
    state.erc721.token_uri(u256_from_felt252(7));
}

#[test]
#[available_gas(20000000)]
fn test_get_approved() {
    let mut state = setup();
    let spender = SPENDER();
    let token_id = TOKEN_ID;

    assert(state.erc721.get_approved(token_id) == ZERO(), 'Should return non-approval');
    state.erc721._approve(spender, token_id);
    assert(state.erc721.get_approved(token_id) == spender, 'Should return approval');
}

#[test]
#[available_gas(20000000)]
#[should_panic(expected: ('ERC721: invalid token ID',))]
fn test_get_approved_nonexistent() {
    let state = setup();
    state.erc721.get_approved(u256_from_felt252(7));
}

#[test]
#[available_gas(20000000)]
fn test__exists() {
    let mut state = STATE();
    let zero = ZERO();
    let token_id = TOKEN_ID;

    assert(!state.erc721._exists(token_id), 'Token should not exist');
    let mut owner = state.erc721.ERC721_owners.read(token_id);
    assert(owner == zero, '');

    state.erc721._mint(RECIPIENT(), token_id);

    assert(state.erc721._exists(token_id), 'Token should exist');
    owner = state.erc721.ERC721_owners.read(token_id);
<<<<<<< HEAD
    assert(owner == RECIPIENT(), '');
=======
    assert(owner == RECIPIENT(), 'Invalid owner');
>>>>>>> f3e2a5f0

    state.erc721._burn(token_id);

    assert(!state.erc721._exists(token_id), 'Token should not exist');
    owner = state.erc721.ERC721_owners.read(token_id);
    assert(owner == zero, 'Invalid owner');
}

//
// approve & _approve
//

#[test]
#[available_gas(20000000)]
fn test_approve_from_owner() {
    let mut state = setup();

    testing::set_caller_address(OWNER());
    state.erc721.approve(SPENDER(), TOKEN_ID);
    assert_event_approval(OWNER(), SPENDER(), TOKEN_ID);

    assert(state.erc721.get_approved(TOKEN_ID) == SPENDER(), 'Spender not approved correctly');
}

#[test]
#[available_gas(20000000)]
fn test_approve_from_operator() {
    let mut state = setup();

    testing::set_caller_address(OWNER());
    state.erc721.set_approval_for_all(OPERATOR(), true);
    utils::drop_event(ZERO());

    testing::set_caller_address(OPERATOR());
    state.erc721.approve(SPENDER(), TOKEN_ID);
    assert_event_approval(OWNER(), SPENDER(), TOKEN_ID);

    assert(state.erc721.get_approved(TOKEN_ID) == SPENDER(), 'Spender not approved correctly');
}

#[test]
#[available_gas(20000000)]
#[should_panic(expected: ('ERC721: unauthorized caller',))]
fn test_approve_from_unauthorized() {
    let mut state = setup();

    testing::set_caller_address(OTHER());
    state.erc721.approve(SPENDER(), TOKEN_ID);
}

#[test]
#[available_gas(20000000)]
#[should_panic(expected: ('ERC721: approval to owner',))]
fn test_approve_to_owner() {
    let mut state = setup();

    testing::set_caller_address(OWNER());
    state.erc721.approve(OWNER(), TOKEN_ID);
}

#[test]
#[available_gas(20000000)]
#[should_panic(expected: ('ERC721: invalid token ID',))]
fn test_approve_nonexistent() {
    let mut state = STATE();
    state.erc721.approve(SPENDER(), TOKEN_ID);
}

#[test]
#[available_gas(20000000)]
fn test__approve() {
    let mut state = setup();
    state.erc721._approve(SPENDER(), TOKEN_ID);
    assert_event_approval(OWNER(), SPENDER(), TOKEN_ID);

    assert(state.erc721.get_approved(TOKEN_ID) == SPENDER(), 'Spender not approved correctly');
}

#[test]
#[available_gas(20000000)]
#[should_panic(expected: ('ERC721: approval to owner',))]
fn test__approve_to_owner() {
    let mut state = setup();
    state.erc721._approve(OWNER(), TOKEN_ID);
}

#[test]
#[available_gas(20000000)]
#[should_panic(expected: ('ERC721: invalid token ID',))]
fn test__approve_nonexistent() {
    let mut state = STATE();
    state.erc721._approve(SPENDER(), TOKEN_ID);
}

//
// set_approval_for_all & _set_approval_for_all
//

#[test]
#[available_gas(20000000)]
fn test_set_approval_for_all() {
    let mut state = STATE();
    testing::set_caller_address(OWNER());

    assert(!state.erc721.is_approved_for_all(OWNER(), OPERATOR()), 'Invalid default value');

    state.erc721.set_approval_for_all(OPERATOR(), true);
    assert_event_approval_for_all(OWNER(), OPERATOR(), true);

    assert(
        state.erc721.is_approved_for_all(OWNER(), OPERATOR()), 'Operator not approved correctly'
    );

    state.erc721.set_approval_for_all(OPERATOR(), false);
    assert_event_approval_for_all(OWNER(), OPERATOR(), false);

    assert(
        !state.erc721.is_approved_for_all(OWNER(), OPERATOR()), 'Approval not revoked correctly'
    );
}

#[test]
#[available_gas(20000000)]
#[should_panic(expected: ('ERC721: self approval',))]
fn test_set_approval_for_all_owner_equal_operator_true() {
    let mut state = STATE();
    testing::set_caller_address(OWNER());
    state.erc721.set_approval_for_all(OWNER(), true);
}

#[test]
#[available_gas(20000000)]
#[should_panic(expected: ('ERC721: self approval',))]
fn test_set_approval_for_all_owner_equal_operator_false() {
    let mut state = STATE();
    testing::set_caller_address(OWNER());
    state.erc721.set_approval_for_all(OWNER(), false);
}

#[test]
#[available_gas(20000000)]
fn test__set_approval_for_all() {
    let mut state = STATE();
    assert(!state.erc721.is_approved_for_all(OWNER(), OPERATOR()), 'Invalid default value');

    state.erc721._set_approval_for_all(OWNER(), OPERATOR(), true);
    assert_event_approval_for_all(OWNER(), OPERATOR(), true);

    assert(
        state.erc721.is_approved_for_all(OWNER(), OPERATOR()), 'Operator not approved correctly'
    );

    state.erc721._set_approval_for_all(OWNER(), OPERATOR(), false);
    assert_event_approval_for_all(OWNER(), OPERATOR(), false);

    assert(
        !state.erc721.is_approved_for_all(OWNER(), OPERATOR()), 'Operator not approved correctly'
    );
}

#[test]
#[available_gas(20000000)]
#[should_panic(expected: ('ERC721: self approval',))]
fn test__set_approval_for_all_owner_equal_operator_true() {
    let mut state = STATE();
    state.erc721._set_approval_for_all(OWNER(), OWNER(), true);
}

#[test]
#[available_gas(20000000)]
#[should_panic(expected: ('ERC721: self approval',))]
fn test__set_approval_for_all_owner_equal_operator_false() {
    let mut state = STATE();
    state.erc721._set_approval_for_all(OWNER(), OWNER(), false);
}

//
// transfer_from & transferFrom
//

#[test]
#[available_gas(20000000)]
fn test_transfer_from_owner() {
    let mut state = setup();
    let token_id = TOKEN_ID;
    let owner = OWNER();
    let recipient = RECIPIENT();
    // set approval to check reset
    state.erc721._approve(OTHER(), token_id);
    utils::drop_event(ZERO());

    assert_state_before_transfer(owner, recipient, token_id);
    assert(state.erc721.get_approved(token_id) == OTHER(), 'Approval not implicitly reset');

    testing::set_caller_address(owner);
    state.erc721.transfer_from(owner, recipient, token_id);
    assert_event_transfer(owner, recipient, token_id);

    assert_state_after_transfer(owner, recipient, token_id);
}

#[test]
#[available_gas(20000000)]
fn test_transferFrom_owner() {
    let mut state = setup();
    let token_id = TOKEN_ID;
    let owner = OWNER();
    let recipient = RECIPIENT();
    // set approval to check reset
    state.erc721._approve(OTHER(), token_id);
    utils::drop_event(ZERO());

    assert_state_before_transfer(owner, recipient, token_id);
    assert(state.erc721.get_approved(token_id) == OTHER(), 'Approval not implicitly reset');

    testing::set_caller_address(owner);
    state.erc721.transferFrom(owner, recipient, token_id);
    assert_event_transfer(owner, recipient, token_id);

    assert_state_after_transfer(owner, recipient, token_id);
}

#[test]
#[available_gas(20000000)]
#[should_panic(expected: ('ERC721: invalid token ID',))]
fn test_transfer_from_nonexistent() {
    let mut state = STATE();
    state.erc721.transfer_from(ZERO(), RECIPIENT(), TOKEN_ID);
}

#[test]
#[available_gas(20000000)]
#[should_panic(expected: ('ERC721: invalid token ID',))]
fn test_transferFrom_nonexistent() {
    let mut state = STATE();
    state.erc721.transferFrom(ZERO(), RECIPIENT(), TOKEN_ID);
}

#[test]
#[available_gas(20000000)]
#[should_panic(expected: ('ERC721: invalid receiver',))]
fn test_transfer_from_to_zero() {
    let mut state = setup();
    testing::set_caller_address(OWNER());
    state.erc721.transfer_from(OWNER(), ZERO(), TOKEN_ID);
}

#[test]
#[available_gas(20000000)]
#[should_panic(expected: ('ERC721: invalid receiver',))]
fn test_transferFrom_to_zero() {
    let mut state = setup();

    testing::set_caller_address(OWNER());
    state.erc721.transferFrom(OWNER(), ZERO(), TOKEN_ID);
}

#[test]
#[available_gas(20000000)]
fn test_transfer_from_to_owner() {
    let mut state = setup();

    assert(state.erc721.owner_of(TOKEN_ID) == OWNER(), 'Ownership before');
    assert(state.erc721.balance_of(OWNER()) == 1, 'Balance of owner before');

    testing::set_caller_address(OWNER());
    state.erc721.transfer_from(OWNER(), OWNER(), TOKEN_ID);
    assert_event_transfer(OWNER(), OWNER(), TOKEN_ID);

    assert(state.erc721.owner_of(TOKEN_ID) == OWNER(), 'Ownership after');
    assert(state.erc721.balance_of(OWNER()) == 1, 'Balance of owner after');
}

#[test]
#[available_gas(20000000)]
fn test_transferFrom_to_owner() {
    let mut state = setup();

    assert(state.erc721.owner_of(TOKEN_ID) == OWNER(), 'Ownership before');
    assert(state.erc721.balance_of(OWNER()) == 1, 'Balance of owner before');

    testing::set_caller_address(OWNER());
    state.erc721.transferFrom(OWNER(), OWNER(), TOKEN_ID);
    assert_event_transfer(OWNER(), OWNER(), TOKEN_ID);

    assert(state.erc721.owner_of(TOKEN_ID) == OWNER(), 'Ownership after');
    assert(state.erc721.balance_of(OWNER()) == 1, 'Balance of owner after');
}

#[test]
#[available_gas(20000000)]
fn test_transfer_from_approved() {
    let mut state = setup();
    let token_id = TOKEN_ID;
    let owner = OWNER();
    let recipient = RECIPIENT();
    assert_state_before_transfer(owner, recipient, token_id);

    testing::set_caller_address(owner);
    state.erc721.approve(OPERATOR(), token_id);
    utils::drop_event(ZERO());

    testing::set_caller_address(OPERATOR());
    state.erc721.transfer_from(owner, recipient, token_id);
    assert_event_transfer(owner, recipient, token_id);

    assert_state_after_transfer(owner, recipient, token_id);
}

#[test]
#[available_gas(20000000)]
fn test_transferFrom_approved() {
    let mut state = setup();
    let token_id = TOKEN_ID;
    let owner = OWNER();
    let recipient = RECIPIENT();
    assert_state_before_transfer(owner, recipient, token_id);

    testing::set_caller_address(owner);
    state.erc721.approve(OPERATOR(), token_id);
    utils::drop_event(ZERO());

    testing::set_caller_address(OPERATOR());
    state.erc721.transferFrom(owner, recipient, token_id);
    assert_event_transfer(owner, recipient, token_id);

    assert_state_after_transfer(owner, recipient, token_id);
}

#[test]
#[available_gas(20000000)]
fn test_transfer_from_approved_for_all() {
    let mut state = setup();
    let token_id = TOKEN_ID;
    let owner = OWNER();
    let recipient = RECIPIENT();

    assert_state_before_transfer(owner, recipient, token_id);

    testing::set_caller_address(owner);
    state.erc721.set_approval_for_all(OPERATOR(), true);
    utils::drop_event(ZERO());

    testing::set_caller_address(OPERATOR());
    state.erc721.transfer_from(owner, recipient, token_id);
    assert_event_transfer(owner, recipient, token_id);

    assert_state_after_transfer(owner, recipient, token_id);
}

#[test]
#[available_gas(20000000)]
fn test_transferFrom_approved_for_all() {
    let mut state = setup();
    let token_id = TOKEN_ID;
    let owner = OWNER();
    let recipient = RECIPIENT();

    assert_state_before_transfer(owner, recipient, token_id);

    testing::set_caller_address(owner);
    state.erc721.set_approval_for_all(OPERATOR(), true);
    utils::drop_event(ZERO());

    testing::set_caller_address(OPERATOR());
    state.erc721.transferFrom(owner, recipient, token_id);
    assert_event_transfer(owner, recipient, token_id);

    assert_state_after_transfer(owner, recipient, token_id);
}

#[test]
#[available_gas(20000000)]
#[should_panic(expected: ('ERC721: unauthorized caller',))]
fn test_transfer_from_unauthorized() {
    let mut state = setup();
    testing::set_caller_address(OTHER());
    state.erc721.transfer_from(OWNER(), RECIPIENT(), TOKEN_ID);
}

#[test]
#[available_gas(20000000)]
#[should_panic(expected: ('ERC721: unauthorized caller',))]
fn test_transferFrom_unauthorized() {
    let mut state = setup();
    testing::set_caller_address(OTHER());
    state.erc721.transferFrom(OWNER(), RECIPIENT(), TOKEN_ID);
}

//
// safe_transfer_from & safeTransferFrom
//

#[test]
#[available_gas(20000000)]
fn test_safe_transfer_from_to_account() {
    let mut state = setup();
    let account = setup_account();
    let token_id = TOKEN_ID;
    let owner = OWNER();

    assert_state_before_transfer(owner, account, token_id);

    testing::set_caller_address(owner);
    state.erc721.safe_transfer_from(owner, account, token_id, DATA(true));
    assert_event_transfer(owner, account, token_id);

    assert_state_after_transfer(owner, account, token_id);
}

#[test]
#[available_gas(20000000)]
fn test_safeTransferFrom_to_account() {
    let mut state = setup();
    let account = setup_account();
    let token_id = TOKEN_ID;
    let owner = OWNER();

    assert_state_before_transfer(owner, account, token_id);

    testing::set_caller_address(owner);
    state.erc721.safeTransferFrom(owner, account, token_id, DATA(true));
    assert_event_transfer(owner, account, token_id);

    assert_state_after_transfer(owner, account, token_id);
}

#[test]
#[available_gas(20000000)]
fn test_safe_transfer_from_to_account_camel() {
    let mut state = setup();
    let account = setup_camel_account();
    let token_id = TOKEN_ID;
    let owner = OWNER();

    assert_state_before_transfer(owner, account, token_id);

    testing::set_caller_address(owner);
    state.erc721.safe_transfer_from(owner, account, token_id, DATA(true));
    assert_event_transfer(owner, account, token_id);

    assert_state_after_transfer(owner, account, token_id);
}

#[test]
#[available_gas(20000000)]
fn test_safeTransferFrom_to_account_camel() {
    let mut state = setup();
    let account = setup_camel_account();
    let token_id = TOKEN_ID;
    let owner = OWNER();

    assert_state_before_transfer(owner, account, token_id);

    testing::set_caller_address(owner);
    state.erc721.safeTransferFrom(owner, account, token_id, DATA(true));
    assert_event_transfer(owner, account, token_id);

    assert_state_after_transfer(owner, account, token_id);
}

#[test]
#[available_gas(20000000)]
fn test_safe_transfer_from_to_receiver() {
    let mut state = setup();
    let receiver = setup_receiver();
    let token_id = TOKEN_ID;
    let owner = OWNER();

    assert_state_before_transfer(owner, receiver, token_id);

    testing::set_caller_address(owner);
    state.erc721.safe_transfer_from(owner, receiver, token_id, DATA(true));
    assert_event_transfer(owner, receiver, token_id);

    assert_state_after_transfer(owner, receiver, token_id);
}

#[test]
#[available_gas(20000000)]
fn test_safeTransferFrom_to_receiver() {
    let mut state = setup();
    let receiver = setup_receiver();
    let token_id = TOKEN_ID;
    let owner = OWNER();

    assert_state_before_transfer(owner, receiver, token_id);

    testing::set_caller_address(owner);
    state.erc721.safeTransferFrom(owner, receiver, token_id, DATA(true));
    assert_event_transfer(owner, receiver, token_id);

    assert_state_after_transfer(owner, receiver, token_id);
}

#[test]
#[available_gas(20000000)]
fn test_safe_transfer_from_to_receiver_camel() {
    let mut state = setup();
    let receiver = setup_camel_receiver();
    let token_id = TOKEN_ID;
    let owner = OWNER();

    assert_state_before_transfer(owner, receiver, token_id);

    testing::set_caller_address(owner);
    state.erc721.safe_transfer_from(owner, receiver, token_id, DATA(true));
    assert_event_transfer(owner, receiver, token_id);

    assert_state_after_transfer(owner, receiver, token_id);
}

#[test]
#[available_gas(20000000)]
fn test_safeTransferFrom_to_receiver_camel() {
    let mut state = setup();
    let receiver = setup_camel_receiver();
    let token_id = TOKEN_ID;
    let owner = OWNER();

    assert_state_before_transfer(owner, receiver, token_id);

    testing::set_caller_address(owner);
    state.erc721.safeTransferFrom(owner, receiver, token_id, DATA(true));
    assert_event_transfer(owner, receiver, token_id);

    assert_state_after_transfer(owner, receiver, token_id);
}

#[test]
#[available_gas(20000000)]
#[should_panic(expected: ('ERC721: safe transfer failed',))]
fn test_safe_transfer_from_to_receiver_failure() {
    let mut state = setup();
    let receiver = setup_receiver();
    let token_id = TOKEN_ID;
    let owner = OWNER();

    testing::set_caller_address(owner);
    state.erc721.safe_transfer_from(owner, receiver, token_id, DATA(false));
}

#[test]
#[available_gas(20000000)]
#[should_panic(expected: ('ERC721: safe transfer failed',))]
fn test_safeTransferFrom_to_receiver_failure() {
    let mut state = setup();
    let receiver = setup_receiver();
    let token_id = TOKEN_ID;
    let owner = OWNER();

    testing::set_caller_address(owner);
    state.erc721.safeTransferFrom(owner, receiver, token_id, DATA(false));
}

#[test]
#[available_gas(20000000)]
#[should_panic(expected: ('ERC721: safe transfer failed',))]
fn test_safe_transfer_from_to_receiver_failure_camel() {
    let mut state = setup();
    let receiver = setup_camel_receiver();
    let token_id = TOKEN_ID;
    let owner = OWNER();

    testing::set_caller_address(owner);
    state.erc721.safe_transfer_from(owner, receiver, token_id, DATA(false));
}

#[test]
#[available_gas(20000000)]
#[should_panic(expected: ('ERC721: safe transfer failed',))]
fn test_safeTransferFrom_to_receiver_failure_camel() {
    let mut state = setup();
    let receiver = setup_camel_receiver();
    let token_id = TOKEN_ID;
    let owner = OWNER();

    testing::set_caller_address(owner);
    state.erc721.safeTransferFrom(owner, receiver, token_id, DATA(false));
}

#[test]
#[available_gas(20000000)]
#[should_panic(expected: ('ENTRYPOINT_NOT_FOUND',))]
fn test_safe_transfer_from_to_non_receiver() {
    let mut state = setup();
    let recipient = utils::deploy(NonImplementingMock::TEST_CLASS_HASH, array![]);
    let token_id = TOKEN_ID;
    let owner = OWNER();

    testing::set_caller_address(owner);
    state.erc721.safe_transfer_from(owner, recipient, token_id, DATA(true));
}

#[test]
#[available_gas(20000000)]
#[should_panic(expected: ('ENTRYPOINT_NOT_FOUND',))]
fn test_safeTransferFrom_to_non_receiver() {
    let mut state = setup();
    let recipient = utils::deploy(NonImplementingMock::TEST_CLASS_HASH, array![]);
    let token_id = TOKEN_ID;
    let owner = OWNER();

    testing::set_caller_address(owner);
    state.erc721.safeTransferFrom(owner, recipient, token_id, DATA(true));
}

#[test]
#[available_gas(20000000)]
#[should_panic(expected: ('ERC721: invalid token ID',))]
fn test_safe_transfer_from_nonexistent() {
    let mut state = STATE();
    state.erc721.safe_transfer_from(ZERO(), RECIPIENT(), TOKEN_ID, DATA(true));
}

#[test]
#[available_gas(20000000)]
#[should_panic(expected: ('ERC721: invalid token ID',))]
fn test_safeTransferFrom_nonexistent() {
    let mut state = STATE();
    state.erc721.safeTransferFrom(ZERO(), RECIPIENT(), TOKEN_ID, DATA(true));
}

#[test]
#[available_gas(20000000)]
#[should_panic(expected: ('ERC721: invalid receiver',))]
fn test_safe_transfer_from_to_zero() {
    let mut state = setup();
    testing::set_caller_address(OWNER());
    state.erc721.safe_transfer_from(OWNER(), ZERO(), TOKEN_ID, DATA(true));
}

#[test]
#[available_gas(20000000)]
#[should_panic(expected: ('ERC721: invalid receiver',))]
fn test_safeTransferFrom_to_zero() {
    let mut state = setup();
    testing::set_caller_address(OWNER());
    state.erc721.safeTransferFrom(OWNER(), ZERO(), TOKEN_ID, DATA(true));
}

#[test]
#[available_gas(20000000)]
fn test_safe_transfer_from_to_owner() {
    let mut state = STATE();
    let token_id = TOKEN_ID;
    let owner = setup_receiver();
    state.erc721.initializer(NAME, SYMBOL);
    state.erc721._mint(owner, token_id);
    utils::drop_event(ZERO());

    assert(state.erc721.owner_of(token_id) == owner, 'Ownership before');
    assert(state.erc721.balance_of(owner) == 1, 'Balance of owner before');

    testing::set_caller_address(owner);
    state.erc721.safe_transfer_from(owner, owner, token_id, DATA(true));
    assert_event_transfer(owner, owner, token_id);

    assert(state.erc721.owner_of(token_id) == owner, 'Ownership after');
    assert(state.erc721.balance_of(owner) == 1, 'Balance of owner after');
}

#[test]
#[available_gas(20000000)]
fn test_safeTransferFrom_to_owner() {
    let mut state = STATE();
    let token_id = TOKEN_ID;
    let owner = setup_receiver();
    state.erc721.initializer(NAME, SYMBOL);
    state.erc721._mint(owner, token_id);
    utils::drop_event(ZERO());

    assert(state.erc721.owner_of(token_id) == owner, 'Ownership before');
    assert(state.erc721.balance_of(owner) == 1, 'Balance of owner before');

    testing::set_caller_address(owner);
    state.erc721.safeTransferFrom(owner, owner, token_id, DATA(true));
    assert_event_transfer(owner, owner, token_id);

    assert(state.erc721.owner_of(token_id) == owner, 'Ownership after');
    assert(state.erc721.balance_of(owner) == 1, 'Balance of owner after');
}

#[test]
#[available_gas(20000000)]
fn test_safe_transfer_from_to_owner_camel() {
    let mut state = STATE();
    let token_id = TOKEN_ID;
    let owner = setup_camel_receiver();
    state.erc721.initializer(NAME, SYMBOL);
    state.erc721._mint(owner, token_id);
    utils::drop_event(ZERO());

    assert(state.erc721.owner_of(token_id) == owner, 'Ownership before');
    assert(state.erc721.balance_of(owner) == 1, 'Balance of owner before');

    testing::set_caller_address(owner);
    state.erc721.safe_transfer_from(owner, owner, token_id, DATA(true));
    assert_event_transfer(owner, owner, token_id);

    assert(state.erc721.owner_of(token_id) == owner, 'Ownership after');
    assert(state.erc721.balance_of(owner) == 1, 'Balance of owner after');
}

#[test]
#[available_gas(20000000)]
fn test_safeTransferFrom_to_owner_camel() {
    let mut state = STATE();
    let token_id = TOKEN_ID;
    let owner = setup_camel_receiver();
    state.erc721.initializer(NAME, SYMBOL);
    state.erc721._mint(owner, token_id);
    utils::drop_event(ZERO());

    assert(state.erc721.owner_of(token_id) == owner, 'Ownership before');
    assert(state.erc721.balance_of(owner) == 1, 'Balance of owner before');

    testing::set_caller_address(owner);
    state.erc721.safeTransferFrom(owner, owner, token_id, DATA(true));
    assert_event_transfer(owner, owner, token_id);

    assert(state.erc721.owner_of(token_id) == owner, 'Ownership after');
    assert(state.erc721.balance_of(owner) == 1, 'Balance of owner after');
}

#[test]
#[available_gas(20000000)]
fn test_safe_transfer_from_approved() {
    let mut state = setup();
    let receiver = setup_receiver();
    let token_id = TOKEN_ID;
    let owner = OWNER();

    assert_state_before_transfer(owner, receiver, token_id);

    testing::set_caller_address(owner);
    state.erc721.approve(OPERATOR(), token_id);
    utils::drop_event(ZERO());

    testing::set_caller_address(OPERATOR());
    state.erc721.safe_transfer_from(owner, receiver, token_id, DATA(true));
    assert_event_transfer(owner, receiver, token_id);

    assert_state_after_transfer(owner, receiver, token_id);
}

#[test]
#[available_gas(20000000)]
fn test_safeTransferFrom_approved() {
    let mut state = setup();
    let receiver = setup_receiver();
    let token_id = TOKEN_ID;
    let owner = OWNER();

    assert_state_before_transfer(owner, receiver, token_id);

    testing::set_caller_address(owner);
    state.erc721.approve(OPERATOR(), token_id);
    utils::drop_event(ZERO());

    testing::set_caller_address(OPERATOR());
    state.erc721.safeTransferFrom(owner, receiver, token_id, DATA(true));
    assert_event_transfer(owner, receiver, token_id);

    assert_state_after_transfer(owner, receiver, token_id);
}

#[test]
#[available_gas(20000000)]
fn test_safe_transfer_from_approved_camel() {
    let mut state = setup();
    let receiver = setup_camel_receiver();
    let token_id = TOKEN_ID;
    let owner = OWNER();

    assert_state_before_transfer(owner, receiver, token_id);

    testing::set_caller_address(owner);
    state.erc721.approve(OPERATOR(), token_id);
    utils::drop_event(ZERO());

    testing::set_caller_address(OPERATOR());
    state.erc721.safe_transfer_from(owner, receiver, token_id, DATA(true));
    assert_event_transfer(owner, receiver, token_id);

    assert_state_after_transfer(owner, receiver, token_id);
}

#[test]
#[available_gas(20000000)]
fn test_safeTransferFrom_approved_camel() {
    let mut state = setup();
    let receiver = setup_camel_receiver();
    let token_id = TOKEN_ID;
    let owner = OWNER();

    assert_state_before_transfer(owner, receiver, token_id);

    testing::set_caller_address(owner);
    state.erc721.approve(OPERATOR(), token_id);
    utils::drop_event(ZERO());

    testing::set_caller_address(OPERATOR());
    state.erc721.safeTransferFrom(owner, receiver, token_id, DATA(true));
    assert_event_transfer(owner, receiver, token_id);

    assert_state_after_transfer(owner, receiver, token_id);
}

#[test]
#[available_gas(20000000)]
fn test_safe_transfer_from_approved_for_all() {
    let mut state = setup();
    let receiver = setup_receiver();
    let token_id = TOKEN_ID;
    let owner = OWNER();

    assert_state_before_transfer(owner, receiver, token_id);

    testing::set_caller_address(owner);
    state.erc721.set_approval_for_all(OPERATOR(), true);
    utils::drop_event(ZERO());

    testing::set_caller_address(OPERATOR());
    state.erc721.safe_transfer_from(owner, receiver, token_id, DATA(true));
    assert_event_transfer(owner, receiver, token_id);

    assert_state_after_transfer(owner, receiver, token_id);
}

#[test]
#[available_gas(20000000)]
fn test_safeTransferFrom_approved_for_all() {
    let mut state = setup();
    let receiver = setup_receiver();
    let token_id = TOKEN_ID;
    let owner = OWNER();

    assert_state_before_transfer(owner, receiver, token_id);

    testing::set_caller_address(owner);
    state.erc721.set_approval_for_all(OPERATOR(), true);
    utils::drop_event(ZERO());

    testing::set_caller_address(OPERATOR());
    state.erc721.safeTransferFrom(owner, receiver, token_id, DATA(true));
    assert_event_transfer(owner, receiver, token_id);

    assert_state_after_transfer(owner, receiver, token_id);
}

#[test]
#[available_gas(20000000)]
fn test_safe_transfer_from_approved_for_all_camel() {
    let mut state = setup();
    let receiver = setup_camel_receiver();
    let token_id = TOKEN_ID;
    let owner = OWNER();

    assert_state_before_transfer(owner, receiver, token_id);

    testing::set_caller_address(owner);
    state.erc721.set_approval_for_all(OPERATOR(), true);
    utils::drop_event(ZERO());

    testing::set_caller_address(OPERATOR());
    state.erc721.safe_transfer_from(owner, receiver, token_id, DATA(true));
    assert_event_transfer(owner, receiver, token_id);

    assert_state_after_transfer(owner, receiver, token_id);
}

#[test]
#[available_gas(20000000)]
fn test_safeTransferFrom_approved_for_all_camel() {
    let mut state = setup();
    let receiver = setup_camel_receiver();
    let token_id = TOKEN_ID;
    let owner = OWNER();

    assert_state_before_transfer(owner, receiver, token_id);

    testing::set_caller_address(owner);
    state.erc721.set_approval_for_all(OPERATOR(), true);
    utils::drop_event(ZERO());

    testing::set_caller_address(OPERATOR());
    state.erc721.safeTransferFrom(owner, receiver, token_id, DATA(true));
    assert_event_transfer(owner, receiver, token_id);

    assert_state_after_transfer(owner, receiver, token_id);
}

#[test]
#[available_gas(20000000)]
#[should_panic(expected: ('ERC721: unauthorized caller',))]
fn test_safe_transfer_from_unauthorized() {
    let mut state = setup();
    testing::set_caller_address(OTHER());
    state.erc721.safe_transfer_from(OWNER(), RECIPIENT(), TOKEN_ID, DATA(true));
}

#[test]
#[available_gas(20000000)]
#[should_panic(expected: ('ERC721: unauthorized caller',))]
fn test_safeTransferFrom_unauthorized() {
    let mut state = setup();
    testing::set_caller_address(OTHER());
    state.erc721.safeTransferFrom(OWNER(), RECIPIENT(), TOKEN_ID, DATA(true));
}

//
// _transfer
//

#[test]
#[available_gas(20000000)]
fn test__transfer() {
    let mut state = setup();
    let token_id = TOKEN_ID;
    let owner = OWNER();
    let recipient = RECIPIENT();

    assert_state_before_transfer(owner, recipient, token_id);

    state.erc721._transfer(owner, recipient, token_id);
    assert_event_transfer(owner, recipient, token_id);

    assert_state_after_transfer(owner, recipient, token_id);
}

#[test]
#[available_gas(20000000)]
#[should_panic(expected: ('ERC721: invalid token ID',))]
fn test__transfer_nonexistent() {
    let mut state = STATE();
    state.erc721._transfer(ZERO(), RECIPIENT(), TOKEN_ID);
}

#[test]
#[available_gas(20000000)]
#[should_panic(expected: ('ERC721: invalid receiver',))]
fn test__transfer_to_zero() {
    let mut state = setup();
    state.erc721._transfer(OWNER(), ZERO(), TOKEN_ID);
}

#[test]
#[available_gas(20000000)]
#[should_panic(expected: ('ERC721: wrong sender',))]
fn test__transfer_from_invalid_owner() {
    let mut state = setup();
    state.erc721._transfer(RECIPIENT(), OWNER(), TOKEN_ID);
}

//
// _mint
//

#[test]
#[available_gas(20000000)]
fn test__mint() {
    let mut state = STATE();
    let recipient = RECIPIENT();
    let token_id = TOKEN_ID;

    assert_state_before_mint(recipient);
    state.erc721._mint(recipient, TOKEN_ID);
    assert_event_transfer(ZERO(), recipient, token_id);

    assert_state_after_mint(recipient, token_id);
}

#[test]
#[available_gas(20000000)]
#[should_panic(expected: ('ERC721: invalid receiver',))]
fn test__mint_to_zero() {
    let mut state = STATE();
    state.erc721._mint(ZERO(), TOKEN_ID);
}

#[test]
#[available_gas(20000000)]
#[should_panic(expected: ('ERC721: token already minted',))]
fn test__mint_already_exist() {
    let mut state = setup();
    state.erc721._mint(RECIPIENT(), TOKEN_ID);
}

//
// _safe_mint
//

#[test]
#[available_gas(20000000)]
fn test__safe_mint_to_receiver() {
    let mut state = STATE();
    let recipient = setup_receiver();
    let token_id = TOKEN_ID;

    assert_state_before_mint(recipient);
    state.erc721._safe_mint(recipient, token_id, DATA(true));
    assert_event_transfer(ZERO(), recipient, token_id);

    assert_state_after_mint(recipient, token_id);
}

#[test]
#[available_gas(20000000)]
fn test__safe_mint_to_receiver_camel() {
    let mut state = STATE();
    let recipient = setup_camel_receiver();
    let token_id = TOKEN_ID;

    assert_state_before_mint(recipient);
    state.erc721._safe_mint(recipient, token_id, DATA(true));
    assert_event_transfer(ZERO(), recipient, token_id);

    assert_state_after_mint(recipient, token_id);
}

#[test]
#[available_gas(20000000)]
fn test__safe_mint_to_account() {
    let mut state = STATE();
    let account = setup_account();
    let token_id = TOKEN_ID;

    assert_state_before_mint(account);
    state.erc721._safe_mint(account, token_id, DATA(true));
    assert_event_transfer(ZERO(), account, token_id);

    assert_state_after_mint(account, token_id);
}

#[test]
#[available_gas(20000000)]
fn test__safe_mint_to_account_camel() {
    let mut state = STATE();
    let account = setup_camel_account();
    let token_id = TOKEN_ID;

    assert_state_before_mint(account);
    state.erc721._safe_mint(account, token_id, DATA(true));
    assert_event_transfer(ZERO(), account, token_id);

    assert_state_after_mint(account, token_id);
}

#[test]
#[available_gas(20000000)]
#[should_panic(expected: ('ENTRYPOINT_NOT_FOUND',))]
fn test__safe_mint_to_non_receiver() {
    let mut state = STATE();
    let recipient = utils::deploy(NonImplementingMock::TEST_CLASS_HASH, array![]);
    let token_id = TOKEN_ID;

    assert_state_before_mint(recipient);
    state.erc721._safe_mint(recipient, token_id, DATA(true));
    assert_state_after_mint(recipient, token_id);
}

#[test]
#[available_gas(20000000)]
#[should_panic(expected: ('ERC721: safe mint failed',))]
fn test__safe_mint_to_receiver_failure() {
    let mut state = STATE();
    let recipient = setup_receiver();
    let token_id = TOKEN_ID;

    assert_state_before_mint(recipient);
    state.erc721._safe_mint(recipient, token_id, DATA(false));
    assert_state_after_mint(recipient, token_id);
}

#[test]
#[available_gas(20000000)]
#[should_panic(expected: ('ERC721: safe mint failed',))]
fn test__safe_mint_to_receiver_failure_camel() {
    let mut state = STATE();
    let recipient = setup_camel_receiver();
    let token_id = TOKEN_ID;

    assert_state_before_mint(recipient);
    state.erc721._safe_mint(recipient, token_id, DATA(false));
    assert_state_after_mint(recipient, token_id);
}

#[test]
#[available_gas(20000000)]
#[should_panic(expected: ('ERC721: invalid receiver',))]
fn test__safe_mint_to_zero() {
    let mut state = STATE();
    state.erc721._safe_mint(ZERO(), TOKEN_ID, DATA(true));
}

#[test]
#[available_gas(20000000)]
#[should_panic(expected: ('ERC721: token already minted',))]
fn test__safe_mint_already_exist() {
    let mut state = setup();
    state.erc721._safe_mint(RECIPIENT(), TOKEN_ID, DATA(true));
}

//
// _burn
//

#[test]
#[available_gas(20000000)]
fn test__burn() {
    let mut state = setup();

    state.erc721._approve(OTHER(), TOKEN_ID);
    utils::drop_event(ZERO());

    assert(state.erc721.owner_of(TOKEN_ID) == OWNER(), 'Ownership before');
    assert(state.erc721.balance_of(OWNER()) == 1, 'Balance of owner before');
    assert(state.erc721.get_approved(TOKEN_ID) == OTHER(), 'Approval before');

    state.erc721._burn(TOKEN_ID);
    assert_event_transfer(OWNER(), ZERO(), TOKEN_ID);

    assert(state.erc721.ERC721_owners.read(TOKEN_ID) == ZERO(), 'Ownership after');
    assert(state.erc721.balance_of(OWNER()) == 0, 'Balance of owner after');
    assert(state.erc721.ERC721_token_approvals.read(TOKEN_ID) == ZERO(), 'Approval after');
}

#[test]
#[available_gas(20000000)]
#[should_panic(expected: ('ERC721: invalid token ID',))]
fn test__burn_nonexistent() {
    let mut state = STATE();
    state.erc721._burn(TOKEN_ID);
}

//
// _set_token_uri
//

#[test]
#[available_gas(20000000)]
fn test__set_token_uri() {
    let mut state = setup();

    assert(state.erc721.token_uri(TOKEN_ID) == 0, 'URI should be 0');
    state.erc721._set_token_uri(TOKEN_ID, URI);
    assert(state.erc721.token_uri(TOKEN_ID) == URI, 'URI should be set');
}

#[test]
#[available_gas(20000000)]
#[should_panic(expected: ('ERC721: invalid token ID',))]
fn test__set_token_uri_nonexistent() {
    let mut state = STATE();
    state.erc721._set_token_uri(TOKEN_ID, URI);
}

//
// Helpers
//

fn assert_state_before_transfer(
    owner: ContractAddress, recipient: ContractAddress, token_id: u256
) {
    let state = STATE();
    assert(state.erc721.owner_of(token_id) == owner, 'Ownership before');
    assert(state.erc721.balance_of(owner) == 1, 'Balance of owner before');
    assert(state.erc721.balance_of(recipient) == 0, 'Balance of recipient before');
}

fn assert_state_after_transfer(owner: ContractAddress, recipient: ContractAddress, token_id: u256) {
    let state = STATE();
    assert(state.erc721.owner_of(token_id) == recipient, 'Ownership after');
    assert(state.erc721.balance_of(owner) == 0, 'Balance of owner after');
    assert(state.erc721.balance_of(recipient) == 1, 'Balance of recipient after');
    assert(state.erc721.get_approved(token_id) == ZERO(), 'Approval not implicitly reset');
}

fn assert_state_before_mint(recipient: ContractAddress) {
    let state = STATE();
    assert(state.erc721.balance_of(recipient) == 0, 'Balance of recipient before');
}

fn assert_state_after_mint(recipient: ContractAddress, token_id: u256) {
    let state = STATE();
    assert(state.erc721.owner_of(token_id) == recipient, 'Ownership after');
    assert(state.erc721.balance_of(recipient) == 1, 'Balance of recipient after');
    assert(state.erc721.get_approved(token_id) == ZERO(), 'Approval implicitly set');
}

fn assert_event_approval_for_all(
    owner: ContractAddress, operator: ContractAddress, approved: bool
) {
    let event = utils::pop_log::<ApprovalForAll>(ZERO()).unwrap();
    assert(event.owner == owner, 'Invalid `owner`');
    assert(event.operator == operator, 'Invalid `operator`');
    assert(event.approved == approved, 'Invalid `approved`');
    utils::assert_no_events_left(ZERO());

    // Check indexed keys
    let mut indexed_keys = array![];
    indexed_keys.append_serde(owner);
    indexed_keys.append_serde(operator);
    utils::assert_indexed_keys(event, indexed_keys.span());
}

fn assert_event_approval(owner: ContractAddress, approved: ContractAddress, token_id: u256) {
    let event = utils::pop_log::<Approval>(ZERO()).unwrap();
    assert(event.owner == owner, 'Invalid `owner`');
    assert(event.approved == approved, 'Invalid `approved`');
    assert(event.token_id == token_id, 'Invalid `token_id`');
    utils::assert_no_events_left(ZERO());

    // Check indexed keys
    let mut indexed_keys = array![];
    indexed_keys.append_serde(owner);
    indexed_keys.append_serde(approved);
    indexed_keys.append_serde(token_id);
    utils::assert_indexed_keys(event, indexed_keys.span());
}

fn assert_event_transfer(from: ContractAddress, to: ContractAddress, token_id: u256) {
    let event = utils::pop_log::<Transfer>(ZERO()).unwrap();
    assert(event.from == from, 'Invalid `from`');
    assert(event.to == to, 'Invalid `to`');
    assert(event.token_id == token_id, 'Invalid `token_id`');
    utils::assert_no_events_left(ZERO());

    // Check indexed keys
    let mut indexed_keys = array![];
    indexed_keys.append_serde(from);
    indexed_keys.append_serde(to);
    indexed_keys.append_serde(token_id);
    utils::assert_indexed_keys(event, indexed_keys.span());
}<|MERGE_RESOLUTION|>--- conflicted
+++ resolved
@@ -161,11 +161,7 @@
 
     assert(state.erc721._exists(token_id), 'Token should exist');
     owner = state.erc721.ERC721_owners.read(token_id);
-<<<<<<< HEAD
-    assert(owner == RECIPIENT(), '');
-=======
     assert(owner == RECIPIENT(), 'Invalid owner');
->>>>>>> f3e2a5f0
 
     state.erc721._burn(token_id);
 
