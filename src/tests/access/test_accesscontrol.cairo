use openzeppelin::access::accesscontrol::AccessControl::AccessControlCamelImpl;
use openzeppelin::access::accesscontrol::AccessControl::AccessControlImpl;
use openzeppelin::access::accesscontrol::AccessControl::InternalImpl;
use openzeppelin::access::accesscontrol::AccessControl;
use openzeppelin::access::accesscontrol::DEFAULT_ADMIN_ROLE;
use openzeppelin::access::accesscontrol::interface::IACCESSCONTROL_ID;
<<<<<<< HEAD
use openzeppelin::tests::utils::constants::{
    ADMIN, AUTHORIZED, OTHER, OTHER_ADMIN, ROLE, OTHER_ROLE, ZERO
};
=======
use starknet::ContractAddress;
use starknet::contract_address_const;
use starknet::testing;

const ROLE: felt252 = 41;
const OTHER_ROLE: felt252 = 42;

fn ZERO() -> ContractAddress {
    contract_address_const::<0>()
}

fn ADMIN() -> ContractAddress {
    contract_address_const::<1>()
}

fn AUTHORIZED() -> ContractAddress {
    contract_address_const::<2>()
}

fn OTHER() -> ContractAddress {
    contract_address_const::<3>()
}

fn OTHER_ADMIN() -> ContractAddress {
    contract_address_const::<4>()
}
>>>>>>> 495ed8a6

//
// Setup
//

fn STATE() -> AccessControl::ContractState {
    AccessControl::contract_state_for_testing()
}

fn setup() -> AccessControl::ContractState {
    let mut state = STATE();
    InternalImpl::_grant_role(ref state, DEFAULT_ADMIN_ROLE, ADMIN());
    state
}

//
// initializer
//

#[test]
#[available_gas(2000000)]
fn test_initializer() {
    let mut state = STATE();
    InternalImpl::initializer(ref state);
    assert(
        AccessControl::SRC5Impl::supports_interface(@state, IACCESSCONTROL_ID),
        'Should support own interface'
    );
}
//
// supports_interface & supportsInterface
//

#[test]
#[available_gas(2000000)]
fn test_supports_interface() {
    let mut state = STATE();
    InternalImpl::initializer(ref state);
    assert(
        AccessControl::SRC5Impl::supports_interface(@state, IACCESSCONTROL_ID),
        'Should support own interface'
    );
}

#[test]
#[available_gas(2000000)]
fn test_supportsInterface() {
    let mut state = STATE();
    InternalImpl::initializer(ref state);
    assert(
        AccessControl::SRC5CamelImpl::supportsInterface(@state, IACCESSCONTROL_ID),
        'Should support own interface'
    );
}

//
// has_role & hasRole
//

#[test]
#[available_gas(2000000)]
fn test_has_role() {
    let mut state = setup();
    assert(!AccessControlImpl::has_role(@state, ROLE, AUTHORIZED()), 'should not have role');
    InternalImpl::_grant_role(ref state, ROLE, AUTHORIZED());
    assert(AccessControlImpl::has_role(@state, ROLE, AUTHORIZED()), 'should have role');
}

#[test]
#[available_gas(2000000)]
fn test_hasRole() {
    let mut state = setup();
    assert(!AccessControlCamelImpl::hasRole(@state, ROLE, AUTHORIZED()), 'should not have role');
    InternalImpl::_grant_role(ref state, ROLE, AUTHORIZED());
    assert(AccessControlCamelImpl::hasRole(@state, ROLE, AUTHORIZED()), 'should have role');
}


//
// assert_only_role
//

#[test]
#[available_gas(2000000)]
fn test_assert_only_role() {
    let mut state = setup();
    testing::set_caller_address(ADMIN());
    AccessControlImpl::grant_role(ref state, ROLE, AUTHORIZED());

    testing::set_caller_address(AUTHORIZED());
    InternalImpl::assert_only_role(@state, ROLE);
}

#[test]
#[available_gas(2000000)]
#[should_panic(expected: ('Caller is missing role', ))]
fn test_assert_only_role_unauthorized() {
    let state = setup();
    testing::set_caller_address(OTHER());
    InternalImpl::assert_only_role(@state, ROLE);
}

#[test]
#[available_gas(2000000)]
#[should_panic(expected: ('Caller is missing role', ))]
fn test_assert_only_role_unauthorized_when_authorized_for_another_role() {
    let mut state = setup();
    AccessControlImpl::grant_role(ref state, ROLE, AUTHORIZED());

    testing::set_caller_address(AUTHORIZED());
    InternalImpl::assert_only_role(@state, OTHER_ROLE);
}

//
// grant_role & grantRole
//

#[test]
#[available_gas(2000000)]
fn test_grant_role() {
    let mut state = setup();
    testing::set_caller_address(ADMIN());
    AccessControlImpl::grant_role(ref state, ROLE, AUTHORIZED());
    assert(AccessControlImpl::has_role(@state, ROLE, AUTHORIZED()), 'Role should be granted');
}

#[test]
#[available_gas(2000000)]
fn test_grantRole() {
    let mut state = setup();
    testing::set_caller_address(ADMIN());
    AccessControlCamelImpl::grantRole(ref state, ROLE, AUTHORIZED());
    assert(AccessControlCamelImpl::hasRole(@state, ROLE, AUTHORIZED()), 'Role should be granted');
}

#[test]
#[available_gas(2000000)]
fn test_grant_role_multiple_times_for_granted_role() {
    let mut state = setup();
    testing::set_caller_address(ADMIN());

    AccessControlImpl::grant_role(ref state, ROLE, AUTHORIZED());
    AccessControlImpl::grant_role(ref state, ROLE, AUTHORIZED());
    assert(AccessControlImpl::has_role(@state, ROLE, AUTHORIZED()), 'Role should still be granted');
}

#[test]
#[available_gas(2000000)]
fn test_grantRole_multiple_times_for_granted_role() {
    let mut state = setup();
    testing::set_caller_address(ADMIN());

    AccessControlCamelImpl::grantRole(ref state, ROLE, AUTHORIZED());
    AccessControlCamelImpl::grantRole(ref state, ROLE, AUTHORIZED());
    assert(
        AccessControlCamelImpl::hasRole(@state, ROLE, AUTHORIZED()), 'Role should still be granted'
    );
}

#[test]
#[available_gas(2000000)]
#[should_panic(expected: ('Caller is missing role', ))]
fn test_grant_role_unauthorized() {
    let mut state = setup();
    testing::set_caller_address(AUTHORIZED());
    AccessControlImpl::grant_role(ref state, ROLE, AUTHORIZED());
}

#[test]
#[available_gas(2000000)]
#[should_panic(expected: ('Caller is missing role', ))]
fn test_grantRole_unauthorized() {
    let mut state = setup();
    testing::set_caller_address(AUTHORIZED());
    AccessControlCamelImpl::grantRole(ref state, ROLE, AUTHORIZED());
}

//
// revoke_role & revokeRole
//

#[test]
#[available_gas(2000000)]
fn test_revoke_role_for_role_not_granted() {
    let mut state = setup();
    testing::set_caller_address(ADMIN());
    AccessControlImpl::revoke_role(ref state, ROLE, AUTHORIZED());
}

#[test]
#[available_gas(2000000)]
fn test_revokeRole_for_role_not_granted() {
    let mut state = setup();
    testing::set_caller_address(ADMIN());
    AccessControlCamelImpl::revokeRole(ref state, ROLE, AUTHORIZED());
}

#[test]
#[available_gas(2000000)]
fn test_revoke_role_for_granted_role() {
    let mut state = setup();
    testing::set_caller_address(ADMIN());

    AccessControlImpl::grant_role(ref state, ROLE, AUTHORIZED());
    AccessControlImpl::revoke_role(ref state, ROLE, AUTHORIZED());
    assert(!AccessControlImpl::has_role(@state, ROLE, AUTHORIZED()), 'Role should be revoked');
}

#[test]
#[available_gas(2000000)]
fn test_revokeRole_for_granted_role() {
    let mut state = setup();
    testing::set_caller_address(ADMIN());

    AccessControlCamelImpl::grantRole(ref state, ROLE, AUTHORIZED());
    AccessControlCamelImpl::revokeRole(ref state, ROLE, AUTHORIZED());
    assert(!AccessControlCamelImpl::hasRole(@state, ROLE, AUTHORIZED()), 'Role should be revoked');
}

#[test]
#[available_gas(2000000)]
fn test_revoke_role_multiple_times_for_granted_role() {
    let mut state = setup();
    testing::set_caller_address(ADMIN());

    AccessControlImpl::grant_role(ref state, ROLE, AUTHORIZED());
    AccessControlImpl::revoke_role(ref state, ROLE, AUTHORIZED());
    AccessControlImpl::revoke_role(ref state, ROLE, AUTHORIZED());
    assert(
        !AccessControlImpl::has_role(@state, ROLE, AUTHORIZED()), 'Role should still be revoked'
    );
}

#[test]
#[available_gas(2000000)]
fn test_revokeRole_multiple_times_for_granted_role() {
    let mut state = setup();
    testing::set_caller_address(ADMIN());

    AccessControlCamelImpl::grantRole(ref state, ROLE, AUTHORIZED());
    AccessControlCamelImpl::revokeRole(ref state, ROLE, AUTHORIZED());
    AccessControlCamelImpl::revokeRole(ref state, ROLE, AUTHORIZED());
    assert(
        !AccessControlCamelImpl::hasRole(@state, ROLE, AUTHORIZED()), 'Role should still be revoked'
    );
}

#[test]
#[available_gas(2000000)]
#[should_panic(expected: ('Caller is missing role', ))]
fn test_revoke_role_unauthorized() {
    let mut state = setup();
    testing::set_caller_address(OTHER());
    AccessControlImpl::revoke_role(ref state, ROLE, AUTHORIZED());
}

#[test]
#[available_gas(2000000)]
#[should_panic(expected: ('Caller is missing role', ))]
fn test_revokeRole_unauthorized() {
    let mut state = setup();
    testing::set_caller_address(OTHER());
    AccessControlCamelImpl::revokeRole(ref state, ROLE, AUTHORIZED());
}

//
// renounce_role & renounceRole
//

#[test]
#[available_gas(2000000)]
fn test_renounce_role_for_role_not_granted() {
    let mut state = setup();
    testing::set_caller_address(AUTHORIZED());
    AccessControlImpl::renounce_role(ref state, ROLE, AUTHORIZED());
}

#[test]
#[available_gas(2000000)]
fn test_renounceRole_for_role_not_granted() {
    let mut state = setup();
    testing::set_caller_address(AUTHORIZED());
    AccessControlCamelImpl::renounceRole(ref state, ROLE, AUTHORIZED());
}

#[test]
#[available_gas(2000000)]
fn test_renounce_role_for_granted_role() {
    let mut state = setup();
    testing::set_caller_address(ADMIN());
    AccessControlImpl::grant_role(ref state, ROLE, AUTHORIZED());

    testing::set_caller_address(AUTHORIZED());
    AccessControlImpl::renounce_role(ref state, ROLE, AUTHORIZED());
    assert(!AccessControlImpl::has_role(@state, ROLE, AUTHORIZED()), 'Role should be renounced');
}

#[test]
#[available_gas(2000000)]
fn test_renounceRole_for_granted_role() {
    let mut state = setup();
    testing::set_caller_address(ADMIN());
    AccessControlCamelImpl::grantRole(ref state, ROLE, AUTHORIZED());

    testing::set_caller_address(AUTHORIZED());
    AccessControlCamelImpl::renounceRole(ref state, ROLE, AUTHORIZED());
    assert(
        !AccessControlCamelImpl::hasRole(@state, ROLE, AUTHORIZED()), 'Role should be renounced'
    );
}

#[test]
#[available_gas(2000000)]
fn test_renounce_role_multiple_times_for_granted_role() {
    let mut state = setup();
    testing::set_caller_address(ADMIN());
    AccessControlImpl::grant_role(ref state, ROLE, AUTHORIZED());

    testing::set_caller_address(AUTHORIZED());
    AccessControlImpl::renounce_role(ref state, ROLE, AUTHORIZED());
    AccessControlImpl::renounce_role(ref state, ROLE, AUTHORIZED());
    assert(
        !AccessControlImpl::has_role(@state, ROLE, AUTHORIZED()), 'Role should still be renounced'
    );
}

#[test]
#[available_gas(2000000)]
fn test_renounceRole_multiple_times_for_granted_role() {
    let mut state = setup();
    testing::set_caller_address(ADMIN());
    AccessControlCamelImpl::grantRole(ref state, ROLE, AUTHORIZED());

    testing::set_caller_address(AUTHORIZED());
    AccessControlCamelImpl::renounceRole(ref state, ROLE, AUTHORIZED());
    AccessControlCamelImpl::renounceRole(ref state, ROLE, AUTHORIZED());
    assert(
        !AccessControlCamelImpl::hasRole(@state, ROLE, AUTHORIZED()),
        'Role should still be renounced'
    );
}

#[test]
#[available_gas(2000000)]
#[should_panic(expected: ('Can only renounce role for self', ))]
fn test_renounce_role_unauthorized() {
    let mut state = setup();
    testing::set_caller_address(ADMIN());
    AccessControlImpl::grant_role(ref state, ROLE, AUTHORIZED());

    testing::set_caller_address(ZERO());
    AccessControlImpl::renounce_role(ref state, ROLE, AUTHORIZED());
}

#[test]
#[available_gas(2000000)]
#[should_panic(expected: ('Can only renounce role for self', ))]
fn test_renounceRole_unauthorized() {
    let mut state = setup();
    testing::set_caller_address(ADMIN());
    AccessControlCamelImpl::grantRole(ref state, ROLE, AUTHORIZED());

    // Admin is unauthorized caller
    AccessControlCamelImpl::renounceRole(ref state, ROLE, AUTHORIZED());
}

//
// _set_role_admin
//

#[test]
#[available_gas(2000000)]
fn test__set_role_admin() {
    let mut state = setup();
    assert(
        AccessControlImpl::get_role_admin(@state, ROLE) == DEFAULT_ADMIN_ROLE,
        'ROLE admin default should be 0'
    );
    InternalImpl::_set_role_admin(ref state, ROLE, OTHER_ROLE);
    assert(
        AccessControlImpl::get_role_admin(@state, ROLE) == OTHER_ROLE,
        'ROLE admin should be OTHER_ROLE'
    );
}

#[test]
#[available_gas(2000000)]
fn test_new_admin_can_grant_roles() {
    let mut state = setup();
    InternalImpl::_set_role_admin(ref state, ROLE, OTHER_ROLE);

    testing::set_caller_address(ADMIN());
    AccessControlImpl::grant_role(ref state, OTHER_ROLE, OTHER_ADMIN());

    testing::set_caller_address(OTHER_ADMIN());
    AccessControlImpl::grant_role(ref state, ROLE, AUTHORIZED());
    assert(AccessControlImpl::has_role(@state, ROLE, AUTHORIZED()), 'AUTHORIZED should have ROLE');
}

#[test]
#[available_gas(2000000)]
fn test_new_admin_can_revoke_roles() {
    let mut state = setup();
    InternalImpl::_set_role_admin(ref state, ROLE, OTHER_ROLE);

    testing::set_caller_address(ADMIN());
    AccessControlImpl::grant_role(ref state, OTHER_ROLE, OTHER_ADMIN());

    testing::set_caller_address(OTHER_ADMIN());
    AccessControlImpl::grant_role(ref state, ROLE, AUTHORIZED());
    AccessControlImpl::revoke_role(ref state, ROLE, AUTHORIZED());
    assert(
        !AccessControlImpl::has_role(@state, ROLE, AUTHORIZED()), 'AUTHORIZED should not have ROLE'
    );
}

#[test]
#[available_gas(2000000)]
#[should_panic(expected: ('Caller is missing role', ))]
fn test_previous_admin_cannot_grant_roles() {
    let mut state = setup();
    InternalImpl::_set_role_admin(ref state, ROLE, OTHER_ROLE);
    testing::set_caller_address(ADMIN());
    AccessControlImpl::grant_role(ref state, ROLE, AUTHORIZED());
}

#[test]
#[available_gas(2000000)]
#[should_panic(expected: ('Caller is missing role', ))]
fn test_previous_admin_cannot_revoke_roles() {
    let mut state = setup();
    InternalImpl::_set_role_admin(ref state, ROLE, OTHER_ROLE);
    testing::set_caller_address(ADMIN());
    AccessControlImpl::revoke_role(ref state, ROLE, AUTHORIZED());
}

//
// default admin
//

#[test]
#[available_gas(2000000)]
fn test_other_role_admin_is_the_default_admin_role() {
    let state = setup();
    assert(
        AccessControlImpl::get_role_admin(@state, OTHER_ROLE) == DEFAULT_ADMIN_ROLE,
        'Should be DEFAULT_ADMIN_ROLE'
    );
}

#[test]
#[available_gas(2000000)]
fn test_default_admin_role_is_its_own_admin() {
    let state = setup();
    assert(
        AccessControlImpl::get_role_admin(@state, DEFAULT_ADMIN_ROLE) == DEFAULT_ADMIN_ROLE,
        'Should be DEFAULT_ADMIN_ROLE'
    );
}<|MERGE_RESOLUTION|>--- conflicted
+++ resolved
@@ -4,38 +4,12 @@
 use openzeppelin::access::accesscontrol::AccessControl;
 use openzeppelin::access::accesscontrol::DEFAULT_ADMIN_ROLE;
 use openzeppelin::access::accesscontrol::interface::IACCESSCONTROL_ID;
-<<<<<<< HEAD
 use openzeppelin::tests::utils::constants::{
     ADMIN, AUTHORIZED, OTHER, OTHER_ADMIN, ROLE, OTHER_ROLE, ZERO
 };
-=======
 use starknet::ContractAddress;
 use starknet::contract_address_const;
 use starknet::testing;
-
-const ROLE: felt252 = 41;
-const OTHER_ROLE: felt252 = 42;
-
-fn ZERO() -> ContractAddress {
-    contract_address_const::<0>()
-}
-
-fn ADMIN() -> ContractAddress {
-    contract_address_const::<1>()
-}
-
-fn AUTHORIZED() -> ContractAddress {
-    contract_address_const::<2>()
-}
-
-fn OTHER() -> ContractAddress {
-    contract_address_const::<3>()
-}
-
-fn OTHER_ADMIN() -> ContractAddress {
-    contract_address_const::<4>()
-}
->>>>>>> 495ed8a6
 
 //
 // Setup
