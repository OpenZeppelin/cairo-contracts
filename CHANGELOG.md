--- conflicted
+++ resolved
@@ -10,7 +10,14 @@
 
 ### Changed (Breaking)
 
-<<<<<<< HEAD
+- Migrated to the `2023_11` edition:
+  - Component implementations annotated with `#[embeddable_as()]` (e.g: `AccessControlComponent::AccessControl`) are not public anymore. Note that the embeddable versions are still public (e.g: `AccessControlComponent::AccessControlImpl`).
+  - Implementations that can be compiler-derived from traits are not public anymore (e.g: `DualCaseAccessControlImpl` is not public while `DualCaseAccessControlTrait` is).
+  - `Secp256k1PointPartialEq` and `DebugSecp256k1Point` are not public anymore.
+  - `account::utils::execute_single_call` is not public anymore.
+  - Presets are not public anymore, since they should be copied into projects, and not directly imported.
+  - `Trace` and `Checkpoint` structs are not public anymore, since they are intended to be used in `ERC20Votes`, and not as generic utilities.
+  - `StorageArray` is not public anymore, since this implementation is specific to `ERC20Votes`, and is not intended as a generic utility, but as a temporary solution until Starknet native implementation arrives.
 - Apply underscore pattern to modules (#993)
   - AccessControlComponent
     - `_set_role_admin` function renamed to `set_role_admin`
@@ -32,16 +39,6 @@
     - `_update` function renamed to `update`
   - ERC1155Component:
     - `set_base_uri` function renamed to `_set_base_uri`
-=======
-- Migrated to the `2023_11` edition:
-  - Component implementations annotated with `#[embeddable_as()]` (e.g: `AccessControlComponent::AccessControl`) are not public anymore. Note that the embeddable versions are still public (e.g: `AccessControlComponent::AccessControlImpl`).
-  - Implementations that can be compiler-derived from traits are not public anymore (e.g: `DualCaseAccessControlImpl` is not public while `DualCaseAccessControlTrait` is).
-  - `Secp256k1PointPartialEq` and `DebugSecp256k1Point` are not public anymore.
-  - `account::utils::execute_single_call` is not public anymore.
-  - Presets are not public anymore, since they should be copied into projects, and not directly imported.
-  - `Trace` and `Checkpoint` structs are not public anymore, since they are intended to be used in `ERC20Votes`, and not as generic utilities.
-  - `StorageArray` is not public anymore, since this implementation is specific to `ERC20Votes`, and is not intended as a generic utility, but as a temporary solution until Starknet native implementation arrives.
->>>>>>> 26d875fe
 
 ## 0.13.0 (2024-05-20)
 
