--- conflicted
+++ resolved
@@ -1,32 +1,11 @@
 // SPDX-License-Identifier: MIT
 // OpenZeppelin Contracts for Cairo v0.8.0-beta.0 (account/account.cairo)
 
-<<<<<<< HEAD
-trait PublicKeyTrait<TState> {
-    fn set_public_key(ref self: TState, new_public_key: felt252);
-    fn get_public_key(self: @TState) -> felt252;
-}
-
-trait PublicKeyCamelTrait<TState> {
-    fn setPublicKey(ref self: TState, newPublicKey: felt252);
-    fn getPublicKey(self: @TState) -> felt252;
-}
-
-trait DeployerTrait<TState> {
-    fn __validate_deploy__(
-        self: @TState, class_hash: felt252, contract_address_salt: felt252, _public_key: felt252
-    ) -> felt252;
-}
-
-#[starknet::contract]
-mod Account {
-=======
 /// # Account Component
 ///
 /// The Account component enables contracts to behave as accounts.
 #[starknet::component]
 mod AccountComponent {
->>>>>>> 50ed6b55
     use ecdsa::check_ecdsa_signature;
     use openzeppelin::account::interface;
     use openzeppelin::introspection::src5::SRC5Component::InternalTrait as SRC5InternalTrait;
@@ -113,18 +92,6 @@
         }
     }
 
-<<<<<<< HEAD
-    #[external(v0)]
-    impl SRC5Impl of ISRC5<ContractState> {
-        fn supports_interface(self: @ContractState, interface_id: felt252) -> bool {
-            SRC5::SRC5Impl::supports_interface(@src5_state(), interface_id)
-        }
-    }
-
-    #[external(v0)]
-    impl DeclarerImpl of interface::IDeclarer<ContractState> {
-        fn __validate_declare__(self: @ContractState, class_hash: felt252) -> felt252 {
-=======
     #[embeddable_as(DeclarerImpl)]
     impl Declarer<
         TContractState,
@@ -137,20 +104,10 @@
         fn __validate_declare__(
             self: @ComponentState<TContractState>, class_hash: felt252
         ) -> felt252 {
->>>>>>> 50ed6b55
             self.validate_transaction()
         }
     }
 
-<<<<<<< HEAD
-    #[external(v0)]
-    impl DeployerImpl of super::DeployerTrait<ContractState> {
-        fn __validate_deploy__(
-            self: @ContractState,
-            class_hash: felt252,
-            contract_address_salt: felt252,
-            _public_key: felt252
-=======
     #[embeddable_as(DeployableImpl)]
     impl Deployable<
         TContractState,
@@ -165,7 +122,6 @@
             class_hash: felt252,
             contract_address_salt: felt252,
             public_key: felt252
->>>>>>> 50ed6b55
         ) -> felt252 {
             self.validate_transaction()
         }
@@ -191,28 +147,6 @@
         }
     }
 
-<<<<<<< HEAD
-    #[external(v0)]
-    impl SRC6CamelOnlyImpl of interface::ISRC6CamelOnly<ContractState> {
-        fn isValidSignature(
-            self: @ContractState, hash: felt252, signature: Array<felt252>
-        ) -> felt252 {
-            SRC6Impl::is_valid_signature(self, hash, signature)
-        }
-    }
-
-    #[external(v0)]
-    impl SRC5CamelImpl of ISRC5Camel<ContractState> {
-        fn supportsInterface(self: @ContractState, interfaceId: felt252) -> bool {
-            SRC5::SRC5CamelImpl::supportsInterface(@src5_state(), interfaceId)
-        }
-    }
-
-    #[external(v0)]
-    impl PublicKeyCamelImpl of super::PublicKeyCamelTrait<ContractState> {
-        fn getPublicKey(self: @ContractState) -> felt252 {
-            self.Account_public_key.read()
-=======
     /// Adds camelCase support for `ISRC6`.
     #[embeddable_as(SRC6CamelOnlyImpl)]
     impl SRC6CamelOnly<
@@ -225,7 +159,6 @@
             self: @ComponentState<TContractState>, hash: felt252, signature: Array<felt252>
         ) -> felt252 {
             self.is_valid_signature(hash, signature)
->>>>>>> 50ed6b55
         }
     }
 
@@ -241,16 +174,10 @@
             self.Account_public_key.read()
         }
 
-<<<<<<< HEAD
-    //
-    // Internal
-    //
-=======
         fn setPublicKey(ref self: ComponentState<TContractState>, newPublicKey: felt252) {
             self.set_public_key(newPublicKey);
         }
     }
->>>>>>> 50ed6b55
 
     #[generate_trait]
     impl InternalImpl<
@@ -284,8 +211,6 @@
             starknet::VALIDATED
         }
 
-<<<<<<< HEAD
-=======
         /// Sets the public key without validating the caller.
         /// The usage of this method outside the `set_public_key` function is discouraged.
         fn _set_public_key(ref self: ComponentState<TContractState>, new_public_key: felt252) {
@@ -295,7 +220,6 @@
 
         /// Returns whether the given signature is valid for the given hash
         /// using the account's current public key.
->>>>>>> 50ed6b55
         fn _is_valid_signature(
             self: @ComponentState<TContractState>, hash: felt252, signature: Span<felt252>
         ) -> bool {
@@ -308,11 +232,6 @@
             } else {
                 false
             }
-        }
-
-        fn _set_public_key(ref self: ContractState, new_public_key: felt252) {
-            self.Account_public_key.write(new_public_key);
-            self.emit(OwnerAdded { new_owner_guid: new_public_key });
         }
     }
 
