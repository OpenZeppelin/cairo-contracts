#[starknet::contract]
#[with_components(ERC20, ERC4626)]
pub mod ERC4626Mock {
    use openzeppelin_token::erc20::extensions::erc4626::{
        DefaultConfig, ERC4626DefaultLimits, ERC4626DefaultNoFees, ERC4626HooksEmptyImpl,
        ERC4626SelfAssetsManagement,
    };
    use openzeppelin_token::erc20::{DefaultConfig as ERC20DefaultConfig, ERC20HooksEmptyImpl};
    use starknet::ContractAddress;

    // ERC4626
    #[abi(embed_v0)]
    impl ERC4626ComponentImpl = ERC4626Component::ERC4626Impl<ContractState>;
    // ERC4626MetadataImpl is a custom impl of IERC20Metadata
    #[abi(embed_v0)]
    impl ERC4626MetadataImpl = ERC4626Component::ERC4626MetadataImpl<ContractState>;

    // ERC20
    #[abi(embed_v0)]
    impl ERC20Impl = ERC20Component::ERC20Impl<ContractState>;
    #[abi(embed_v0)]
    impl ERC20CamelOnlyImpl = ERC20Component::ERC20CamelOnlyImpl<ContractState>;

    #[storage]
    pub struct Storage {}

    #[constructor]
    fn constructor(
        ref self: ContractState,
        name: ByteArray,
        symbol: ByteArray,
        underlying_asset: ContractAddress,
        initial_supply: u256,
        recipient: ContractAddress,
    ) {
        self.erc20.initializer(name, symbol);
        self.erc20.mint(recipient, initial_supply);
        self.erc4626.initializer(underlying_asset);
    }
}

#[starknet::contract]
#[with_components(ERC20, ERC4626)]
pub mod ERC4626ExternalVaultMock {
    use openzeppelin_token::erc20::extensions::erc4626::{
        ERC4626DefaultLimits, ERC4626DefaultNoFees, ERC4626HooksEmptyImpl,
    };
    use openzeppelin_token::erc20::interface::{IERC20Dispatcher, IERC20DispatcherTrait};
    use openzeppelin_token::erc20::{DefaultConfig as ERC20DefaultConfig, ERC20HooksEmptyImpl};
    use starknet::ContractAddress;
    use starknet::storage::{StoragePointerReadAccess, StoragePointerWriteAccess};

    // ERC4626
    #[abi(embed_v0)]
    impl ERC4626ComponentImpl = ERC4626Component::ERC4626Impl<ContractState>;
    // ERC4626MetadataImpl is a custom impl of IERC20Metadata
    #[abi(embed_v0)]
    impl ERC4626MetadataImpl = ERC4626Component::ERC4626MetadataImpl<ContractState>;

    // ERC20
    #[abi(embed_v0)]
    impl ERC20Impl = ERC20Component::ERC20Impl<ContractState>;
    #[abi(embed_v0)]
    impl ERC20CamelOnlyImpl = ERC20Component::ERC20CamelOnlyImpl<ContractState>;

    #[storage]
    pub struct Storage {
        external_storage: ContractAddress,
    }

    pub impl OffsetConfig of ERC4626Component::ImmutableConfig {
        const UNDERLYING_DECIMALS: u8 = ERC4626Component::DEFAULT_UNDERLYING_DECIMALS;
        const DECIMALS_OFFSET: u8 = 1;
    }

    #[constructor]
    fn constructor(
        ref self: ContractState,
        name: ByteArray,
        symbol: ByteArray,
        underlying_asset: ContractAddress,
        external_storage: ContractAddress,
        initial_supply: u256,
        recipient: ContractAddress,
    ) {
        self.external_storage.write(external_storage);
        self.erc20.initializer(name, symbol);
        self.erc20.mint(recipient, initial_supply);
        self.erc4626.initializer(underlying_asset);
    }

    impl ERC4626ExternalAssetsManagement of ERC4626Component::AssetsManagementTrait<ContractState> {
        fn transfer_assets_in(
            ref self: ERC4626Component::ComponentState<ContractState>,
            from: ContractAddress,
            assets: u256,
        ) {
            let asset_storage = self.get_contract().external_storage.read();
            let asset_dispatcher = IERC20Dispatcher { contract_address: self.ERC4626_asset.read() };
            assert(asset_dispatcher.transfer_from(from, asset_storage, assets), ERC4626Component::Errors::TOKEN_TRANSFER_FAILED);
        }

        fn transfer_assets_out(
            ref self: ERC4626Component::ComponentState<ContractState>,
            to: ContractAddress,
            assets: u256,
        ) {
            let asset_storage = self.get_contract().external_storage.read();
            let asset_dispatcher = IERC20Dispatcher { contract_address: self.ERC4626_asset.read() };
            assert(asset_dispatcher.transfer_from(asset_storage, to, assets), ERC4626Component::Errors::TOKEN_TRANSFER_FAILED);
        }

        fn get_total_assets(self: @ERC4626Component::ComponentState<ContractState>) -> u256 {
            let asset_storage = self.get_contract().external_storage.read();
            let asset_dispatcher = IERC20Dispatcher { contract_address: self.ERC4626_asset.read() };
            asset_dispatcher.balance_of(asset_storage)
        }
    }
}

#[starknet::contract]
#[with_components(ERC20, ERC4626)]
pub mod ERC4626OffsetMock {
    use openzeppelin_token::erc20::extensions::erc4626::{
        ERC4626DefaultLimits, ERC4626DefaultNoFees, ERC4626HooksEmptyImpl,
        ERC4626SelfAssetsManagement,
    };
    use openzeppelin_token::erc20::{DefaultConfig, ERC20HooksEmptyImpl};
    use starknet::ContractAddress;

    // ERC4626
    #[abi(embed_v0)]
    impl ERC4626ComponentImpl = ERC4626Component::ERC4626Impl<ContractState>;
    // ERC4626MetadataImpl is a custom impl of IERC20Metadata
    #[abi(embed_v0)]
    impl ERC4626MetadataImpl = ERC4626Component::ERC4626MetadataImpl<ContractState>;

    // ERC20
    #[abi(embed_v0)]
    impl ERC20Impl = ERC20Component::ERC20Impl<ContractState>;
    #[abi(embed_v0)]
    impl ERC20CamelOnlyImpl = ERC20Component::ERC20CamelOnlyImpl<ContractState>;

    #[storage]
    pub struct Storage {}

    pub impl OffsetConfig of ERC4626Component::ImmutableConfig {
        const UNDERLYING_DECIMALS: u8 = ERC4626Component::DEFAULT_UNDERLYING_DECIMALS;
        const DECIMALS_OFFSET: u8 = 1;
    }

    #[constructor]
    fn constructor(
        ref self: ContractState,
        name: ByteArray,
        symbol: ByteArray,
        underlying_asset: ContractAddress,
        initial_supply: u256,
        recipient: ContractAddress,
    ) {
        self.erc20.initializer(name, symbol);
        self.erc20.mint(recipient, initial_supply);
        self.erc4626.initializer(underlying_asset);
    }
}

#[starknet::contract]
#[with_components(ERC20, ERC4626)]
pub mod ERC4626LimitsMock {
    use openzeppelin_token::erc20::extensions::erc4626::{
        ERC4626DefaultNoFees, ERC4626HooksEmptyImpl, ERC4626SelfAssetsManagement,
    };
    use openzeppelin_token::erc20::{DefaultConfig, ERC20HooksEmptyImpl};
    use starknet::ContractAddress;

    // ERC4626
    #[abi(embed_v0)]
    impl ERC4626ComponentImpl = ERC4626Component::ERC4626Impl<ContractState>;
    // ERC4626MetadataImpl is a custom impl of IERC20Metadata
    #[abi(embed_v0)]
    impl ERC4626MetadataImpl = ERC4626Component::ERC4626MetadataImpl<ContractState>;

    // ERC20
    #[abi(embed_v0)]
    impl ERC20Impl = ERC20Component::ERC20Impl<ContractState>;
    #[abi(embed_v0)]
    impl ERC20CamelOnlyImpl = ERC20Component::ERC20CamelOnlyImpl<ContractState>;

    #[storage]
    pub struct Storage {}

    pub impl OffsetConfig of ERC4626Component::ImmutableConfig {
        const UNDERLYING_DECIMALS: u8 = ERC4626Component::DEFAULT_UNDERLYING_DECIMALS;
        const DECIMALS_OFFSET: u8 = 1;
    }

    pub const CUSTOM_LIMIT: u256 = 100_000_000_000_000_000_000;

    impl ERC4626LimitsImpl of ERC4626Component::LimitConfigTrait<ContractState> {
        fn deposit_limit(
            self: @ERC4626Component::ComponentState<ContractState>, receiver: ContractAddress,
        ) -> Option<u256> {
            Option::Some(CUSTOM_LIMIT)
        }

        fn mint_limit(
            self: @ERC4626Component::ComponentState<ContractState>, receiver: ContractAddress,
        ) -> Option<u256> {
            Option::Some(CUSTOM_LIMIT)
        }

        fn withdraw_limit(
            self: @ERC4626Component::ComponentState<ContractState>, owner: ContractAddress,
        ) -> Option<u256> {
            Option::Some(CUSTOM_LIMIT)
        }

        fn redeem_limit(
            self: @ERC4626Component::ComponentState<ContractState>, owner: ContractAddress,
        ) -> Option<u256> {
            Option::Some(CUSTOM_LIMIT)
        }
    }

    #[constructor]
    fn constructor(
        ref self: ContractState,
        name: ByteArray,
        symbol: ByteArray,
        underlying_asset: ContractAddress,
        initial_supply: u256,
        recipient: ContractAddress,
    ) {
        self.erc20.initializer(name, symbol);
        self.erc20.mint(recipient, initial_supply);
        self.erc4626.initializer(underlying_asset);
    }
}

/// The mock contract charges fees in terms of assets, not shares.
/// This means that the fees are calculated based on the amount of assets that are being deposited
/// or withdrawn, and not based on the amount of shares that are being minted or redeemed.
/// This is an opinionated design decision for the purpose of testing.
/// DO NOT USE IN PRODUCTION
#[starknet::contract]
#[with_components(ERC20, ERC4626)]
pub mod ERC4626FeesMock {
    use openzeppelin_interfaces::erc20::{IERC20Dispatcher, IERC20DispatcherTrait};
    use openzeppelin_token::erc20::extensions::erc4626::ERC4626Component::FeeConfigTrait;
<<<<<<< HEAD
    use openzeppelin_token::erc20::extensions::erc4626::{
        DefaultConfig, ERC4626DefaultLimits, ERC4626SelfAssetsManagement,
    };
    use openzeppelin_token::erc20::interface::{IERC20Dispatcher, IERC20DispatcherTrait};
=======
    use openzeppelin_token::erc20::extensions::erc4626::{DefaultConfig, ERC4626DefaultLimits};
>>>>>>> 73910cc8
    use openzeppelin_token::erc20::{DefaultConfig as ERC20DefaultConfig, ERC20HooksEmptyImpl};
    use openzeppelin_utils::math;
    use openzeppelin_utils::math::Rounding;
    use starknet::ContractAddress;
    use starknet::storage::{StoragePointerReadAccess, StoragePointerWriteAccess};

    // ERC4626
    #[abi(embed_v0)]
    impl ERC4626ComponentImpl = ERC4626Component::ERC4626Impl<ContractState>;
    // ERC4626MetadataImpl is a custom impl of IERC20Metadata
    #[abi(embed_v0)]
    impl ERC4626MetadataImpl = ERC4626Component::ERC4626MetadataImpl<ContractState>;

    // ERC20
    #[abi(embed_v0)]
    impl ERC20Impl = ERC20Component::ERC20Impl<ContractState>;
    #[abi(embed_v0)]
    impl ERC20CamelOnlyImpl = ERC20Component::ERC20CamelOnlyImpl<ContractState>;

    #[storage]
    pub struct Storage {
        pub entry_fee_basis_point_value: u256,
        pub entry_fee_recipient: ContractAddress,
        pub exit_fee_basis_point_value: u256,
        pub exit_fee_recipient: ContractAddress,
    }

    const _BASIS_POINT_SCALE: u256 = 10_000;

    /// Hooks
    impl ERC4626HooksImpl of ERC4626Component::ERC4626HooksTrait<ContractState> {
        fn after_deposit(
            ref self: ERC4626Component::ComponentState<ContractState>, assets: u256, shares: u256,
        ) {
            let mut contract_state = self.get_contract_mut();
            let entry_basis_points = contract_state.entry_fee_basis_point_value.read();
            let fee = contract_state.fee_on_total(assets, entry_basis_points);
            let recipient = contract_state.entry_fee_recipient.read();

            if (fee > 0 && recipient != starknet::get_contract_address()) {
                contract_state.transfer_fees(recipient, fee);
            }
        }

        fn before_withdraw(
            ref self: ERC4626Component::ComponentState<ContractState>, assets: u256, shares: u256,
        ) {
            let mut contract_state = self.get_contract_mut();
            let exit_basis_points = contract_state.exit_fee_basis_point_value.read();
            let fee = contract_state.fee_on_raw(assets, exit_basis_points);
            let recipient = contract_state.exit_fee_recipient.read();

            if (fee > 0 && recipient != starknet::get_contract_address()) {
                contract_state.transfer_fees(recipient, fee);
            }
        }
    }

    /// Adjust fees
    impl AdjustFeesImpl of FeeConfigTrait<ContractState> {
        fn adjust_deposit(
            self: @ERC4626Component::ComponentState<ContractState>, assets: u256,
        ) -> u256 {
            let contract_state = self.get_contract();
            contract_state.remove_fee_from_deposit(assets)
        }

        fn adjust_mint(
            self: @ERC4626Component::ComponentState<ContractState>, assets: u256,
        ) -> u256 {
            let contract_state = self.get_contract();
            contract_state.add_fee_to_mint(assets)
        }

        fn adjust_withdraw(
            self: @ERC4626Component::ComponentState<ContractState>, assets: u256,
        ) -> u256 {
            let contract_state = self.get_contract();
            contract_state.add_fee_to_withdraw(assets)
        }

        fn adjust_redeem(
            self: @ERC4626Component::ComponentState<ContractState>, assets: u256,
        ) -> u256 {
            let contract_state = self.get_contract();
            contract_state.remove_fee_from_redeem(assets)
        }
    }

    #[constructor]
    fn constructor(
        ref self: ContractState,
        name: ByteArray,
        symbol: ByteArray,
        underlying_asset: ContractAddress,
        initial_supply: u256,
        recipient: ContractAddress,
        entry_fee: u256,
        entry_treasury: ContractAddress,
        exit_fee: u256,
        exit_treasury: ContractAddress,
    ) {
        self.erc20.initializer(name, symbol);
        self.erc20.mint(recipient, initial_supply);
        self.erc4626.initializer(underlying_asset);

        self.entry_fee_basis_point_value.write(entry_fee);
        self.entry_fee_recipient.write(entry_treasury);
        self.exit_fee_basis_point_value.write(exit_fee);
        self.exit_fee_recipient.write(exit_treasury);
    }

    #[generate_trait]
    pub impl InternalImpl of InternalTrait {
        fn transfer_fees(ref self: ContractState, recipient: ContractAddress, fee: u256) {
            let asset_address = self.asset();
            let asset_dispatcher = IERC20Dispatcher { contract_address: asset_address };
            assert(asset_dispatcher.transfer(recipient, fee), 'Fee transfer failed');
        }

        fn remove_fee_from_deposit(self: @ContractState, assets: u256) -> u256 {
            let fee = self.fee_on_total(assets, self.entry_fee_basis_point_value.read());
            assets - fee
        }

        fn add_fee_to_mint(self: @ContractState, assets: u256) -> u256 {
            assets + self.fee_on_raw(assets, self.entry_fee_basis_point_value.read())
        }

        fn add_fee_to_withdraw(self: @ContractState, assets: u256) -> u256 {
            let fee = self.fee_on_raw(assets, self.exit_fee_basis_point_value.read());
            assets + fee
        }

        fn remove_fee_from_redeem(self: @ContractState, assets: u256) -> u256 {
            assets - self.fee_on_total(assets, self.exit_fee_basis_point_value.read())
        }

        ///
        /// Fee operations
        ///

        /// Calculates the fees that should be added to an amount `assets` that does not already
        /// include fees.
        /// Used in IERC4626::mint and IERC4626::withdraw operations.
        fn fee_on_raw(self: @ContractState, assets: u256, fee_basis_points: u256) -> u256 {
            math::u256_mul_div(assets, fee_basis_points, _BASIS_POINT_SCALE, Rounding::Ceil)
        }

        /// Calculates the fee part of an amount `assets` that already includes fees.
        /// Used in IERC4626::deposit and IERC4626::redeem operations.
        fn fee_on_total(self: @ContractState, assets: u256, fee_basis_points: u256) -> u256 {
            math::u256_mul_div(
                assets, fee_basis_points, fee_basis_points + _BASIS_POINT_SCALE, Rounding::Ceil,
            )
        }
    }
}

#[starknet::contract]
#[with_components(ERC20, ERC4626)]
pub mod ERC4626MockWithHooks {
    use openzeppelin_token::erc20::extensions::erc4626::{
        DefaultConfig, ERC4626DefaultLimits, ERC4626DefaultNoFees, ERC4626SelfAssetsManagement,
    };
    use openzeppelin_token::erc20::{DefaultConfig as ERC20DefaultConfig, ERC20HooksEmptyImpl};
    use starknet::ContractAddress;

    // ERC4626
    #[abi(embed_v0)]
    impl ERC4626ComponentImpl = ERC4626Component::ERC4626Impl<ContractState>;
    // ERC4626MetadataImpl is a custom impl of IERC20Metadata
    #[abi(embed_v0)]
    impl ERC4626MetadataImpl = ERC4626Component::ERC4626MetadataImpl<ContractState>;

    // ERC20
    #[abi(embed_v0)]
    impl ERC20Impl = ERC20Component::ERC20Impl<ContractState>;
    #[abi(embed_v0)]
    impl ERC20CamelOnlyImpl = ERC20Component::ERC20CamelOnlyImpl<ContractState>;

    #[storage]
    pub struct Storage {}

    #[event]
    #[derive(Drop, starknet::Event)]
    pub enum Event {
        BeforeDeposit: BeforeDeposit,
        AfterDeposit: AfterDeposit,
        BeforeWithdraw: BeforeWithdraw,
        AfterWithdraw: AfterWithdraw,
    }

    /// Event used to test that `before_deposit` hook is called.
    #[derive(Drop, PartialEq, starknet::Event)]
    pub struct BeforeDeposit {
        pub assets: u256,
        pub shares: u256,
    }

    /// Event used to test that `after_deposit` hook is called.
    #[derive(Drop, PartialEq, starknet::Event)]
    pub struct AfterDeposit {
        pub assets: u256,
        pub shares: u256,
    }

    /// Event used to test that `before_withdraw` hook is called.
    #[derive(Drop, PartialEq, starknet::Event)]
    pub struct BeforeWithdraw {
        pub assets: u256,
        pub shares: u256,
    }

    /// Event used to test that `after_withdraw` hook is called.
    #[derive(Drop, PartialEq, starknet::Event)]
    pub struct AfterWithdraw {
        pub assets: u256,
        pub shares: u256,
    }

    #[constructor]
    fn constructor(
        ref self: ContractState,
        name: ByteArray,
        symbol: ByteArray,
        underlying_asset: ContractAddress,
        initial_supply: u256,
        recipient: ContractAddress,
    ) {
        self.erc20.initializer(name, symbol);
        self.erc20.mint(recipient, initial_supply);
        self.erc4626.initializer(underlying_asset);
    }

    /// Hooks
    impl ERC4626HooksImpl of ERC4626Component::ERC4626HooksTrait<ContractState> {
        fn before_deposit(
            ref self: ERC4626Component::ComponentState<ContractState>, assets: u256, shares: u256,
        ) {
            let mut contract_state = self.get_contract_mut();
            contract_state.emit(BeforeDeposit { assets, shares });
        }

        fn after_deposit(
            ref self: ERC4626Component::ComponentState<ContractState>, assets: u256, shares: u256,
        ) {
            let mut contract_state = self.get_contract_mut();
            contract_state.emit(AfterDeposit { assets, shares });
        }

        fn before_withdraw(
            ref self: ERC4626Component::ComponentState<ContractState>, assets: u256, shares: u256,
        ) {
            let mut contract_state = self.get_contract_mut();
            contract_state.emit(BeforeWithdraw { assets, shares });
        }

        fn after_withdraw(
            ref self: ERC4626Component::ComponentState<ContractState>, assets: u256, shares: u256,
        ) {
            let mut contract_state = self.get_contract_mut();
            contract_state.emit(AfterWithdraw { assets, shares });
        }
    }
}<|MERGE_RESOLUTION|>--- conflicted
+++ resolved
@@ -247,14 +247,10 @@
 pub mod ERC4626FeesMock {
     use openzeppelin_interfaces::erc20::{IERC20Dispatcher, IERC20DispatcherTrait};
     use openzeppelin_token::erc20::extensions::erc4626::ERC4626Component::FeeConfigTrait;
-<<<<<<< HEAD
     use openzeppelin_token::erc20::extensions::erc4626::{
         DefaultConfig, ERC4626DefaultLimits, ERC4626SelfAssetsManagement,
     };
     use openzeppelin_token::erc20::interface::{IERC20Dispatcher, IERC20DispatcherTrait};
-=======
-    use openzeppelin_token::erc20::extensions::erc4626::{DefaultConfig, ERC4626DefaultLimits};
->>>>>>> 73910cc8
     use openzeppelin_token::erc20::{DefaultConfig as ERC20DefaultConfig, ERC20HooksEmptyImpl};
     use openzeppelin_utils::math;
     use openzeppelin_utils::math::Rounding;
