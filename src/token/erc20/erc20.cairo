// SPDX-License-Identifier: MIT
// OpenZeppelin Contracts for Cairo v0.13.0 (token/erc20/erc20.cairo)

use starknet::ContractAddress;

/// # ERC20 Component
///
/// The ERC20 component provides an implementation of the IERC20 interface as well as
/// non-standard implementations that can be used to create an ERC20 contract. This
/// component is agnostic regarding how tokens are created, which means that developers
/// must create their own token distribution mechanism.
/// See [the documentation](https://docs.openzeppelin.com/contracts-cairo/0.13.0/guides/erc20-supply)
/// for examples.
#[starknet::component]
pub mod ERC20Component {
    use core::integer::BoundedInt;
    use core::num::traits::Zero;
    use openzeppelin::token::erc20::interface;
    use starknet::ContractAddress;
    use starknet::get_caller_address;

    #[storage]
    struct Storage {
        ERC20_name: ByteArray,
        ERC20_symbol: ByteArray,
        ERC20_total_supply: u256,
        ERC20_balances: LegacyMap<ContractAddress, u256>,
        ERC20_allowances: LegacyMap<(ContractAddress, ContractAddress), u256>,
    }

    #[event]
    #[derive(Drop, PartialEq, starknet::Event)]
    pub enum Event {
        Transfer: Transfer,
        Approval: Approval,
    }

    /// Emitted when tokens are moved from address `from` to address `to`.
    #[derive(Drop, PartialEq, starknet::Event)]
    pub struct Transfer {
        #[key]
        pub from: ContractAddress,
        #[key]
        pub to: ContractAddress,
        pub value: u256
    }

    /// Emitted when the allowance of a `spender` for an `owner` is set by a call
    /// to `approve`. `value` is the new allowance.
    #[derive(Drop, PartialEq, starknet::Event)]
    pub struct Approval {
        #[key]
        pub owner: ContractAddress,
        #[key]
        pub spender: ContractAddress,
        pub value: u256
    }

    pub mod Errors {
        pub const APPROVE_FROM_ZERO: felt252 = 'ERC20: approve from 0';
        pub const APPROVE_TO_ZERO: felt252 = 'ERC20: approve to 0';
        pub const TRANSFER_FROM_ZERO: felt252 = 'ERC20: transfer from 0';
        pub const TRANSFER_TO_ZERO: felt252 = 'ERC20: transfer to 0';
        pub const BURN_FROM_ZERO: felt252 = 'ERC20: burn from 0';
        pub const MINT_TO_ZERO: felt252 = 'ERC20: mint to 0';
        pub const INSUFFICIENT_BALANCE: felt252 = 'ERC20: insufficient balance';
        pub const INSUFFICIENT_ALLOWANCE: felt252 = 'ERC20: insufficient allowance';
    }

    //
    // Hooks
    //

    pub trait ERC20HooksTrait<TContractState> {
        fn before_update(
            ref self: ComponentState<TContractState>,
            from: ContractAddress,
            recipient: ContractAddress,
            amount: u256
        );

        fn after_update(
            ref self: ComponentState<TContractState>,
            from: ContractAddress,
            recipient: ContractAddress,
            amount: u256
        );
    }

    //
    // External
    //

    #[embeddable_as(ERC20Impl)]
    impl ERC20<
        TContractState, +HasComponent<TContractState>, +ERC20HooksTrait<TContractState>
    > of interface::IERC20<ComponentState<TContractState>> {
        /// Returns the value of tokens in existence.
        fn total_supply(self: @ComponentState<TContractState>) -> u256 {
            self.ERC20_total_supply.read()
        }

        /// Returns the amount of tokens owned by `account`.
        fn balance_of(self: @ComponentState<TContractState>, account: ContractAddress) -> u256 {
            self.ERC20_balances.read(account)
        }

        /// Returns the remaining number of tokens that `spender` is
        /// allowed to spend on behalf of `owner` through `transfer_from`.
        /// This is zero by default.
        /// This value changes when `approve` or `transfer_from` are called.
        fn allowance(
            self: @ComponentState<TContractState>, owner: ContractAddress, spender: ContractAddress
        ) -> u256 {
            self.ERC20_allowances.read((owner, spender))
        }

        /// Moves `amount` tokens from the caller's token balance to `to`.
        ///
        /// Requirements:
        ///
        /// - `recipient` is not the zero address.
        /// - The caller has a balance of at least `amount`.
        ///
        /// Emits a `Transfer` event.
        fn transfer(
            ref self: ComponentState<TContractState>, recipient: ContractAddress, amount: u256
        ) -> bool {
            let sender = get_caller_address();
            self._transfer(sender, recipient, amount);
            true
        }

        /// Moves `amount` tokens from `from` to `to` using the allowance mechanism.
        /// `amount` is then deducted from the caller's allowance.
        ///
        /// Requirements:
        ///
        /// - `sender` is not the zero address.
        /// - `sender` must have a balance of at least `amount`.
        /// - `recipient` is not the zero address.
        /// - The caller has an allowance of `sender`'s tokens of at least `amount`.
        ///
        /// Emits a `Transfer` event.
        fn transfer_from(
            ref self: ComponentState<TContractState>,
            sender: ContractAddress,
            recipient: ContractAddress,
            amount: u256
        ) -> bool {
            let caller = get_caller_address();
            self._spend_allowance(sender, caller, amount);
            self._transfer(sender, recipient, amount);
            true
        }

        /// Sets `amount` as the allowance of `spender` over the caller’s tokens.
        ///
        /// Requirements:
        ///
        /// - `spender` is not the zero address.
        ///
        /// Emits an `Approval` event.
        fn approve(
            ref self: ComponentState<TContractState>, spender: ContractAddress, amount: u256
        ) -> bool {
            let caller = get_caller_address();
            self._approve(caller, spender, amount);
            true
        }
    }

    #[embeddable_as(ERC20MetadataImpl)]
    impl ERC20Metadata<
        TContractState, +HasComponent<TContractState>, +ERC20HooksTrait<TContractState>
    > of interface::IERC20Metadata<ComponentState<TContractState>> {
        /// Returns the name of the token.
        fn name(self: @ComponentState<TContractState>) -> ByteArray {
            self.ERC20_name.read()
        }

        /// Returns the ticker symbol of the token, usually a shorter version of the name.
        fn symbol(self: @ComponentState<TContractState>) -> ByteArray {
            self.ERC20_symbol.read()
        }

        /// Returns the number of decimals used to get its user representation.
        fn decimals(self: @ComponentState<TContractState>) -> u8 {
            18
        }
    }

    /// Adds camelCase support for `IERC20`.
    #[embeddable_as(ERC20CamelOnlyImpl)]
    impl ERC20CamelOnly<
        TContractState, +HasComponent<TContractState>, +ERC20HooksTrait<TContractState>
    > of interface::IERC20CamelOnly<ComponentState<TContractState>> {
        fn totalSupply(self: @ComponentState<TContractState>) -> u256 {
            ERC20::total_supply(self)
        }

        fn balanceOf(self: @ComponentState<TContractState>, account: ContractAddress) -> u256 {
            ERC20::balance_of(self, account)
        }

        fn transferFrom(
            ref self: ComponentState<TContractState>,
            sender: ContractAddress,
            recipient: ContractAddress,
            amount: u256
        ) -> bool {
            ERC20::transfer_from(ref self, sender, recipient, amount)
        }
    }

    #[embeddable_as(ERC20MixinImpl)]
    impl ERC20Mixin<
        TContractState, +HasComponent<TContractState>, +ERC20HooksTrait<TContractState>
    > of interface::ERC20ABI<ComponentState<TContractState>> {
        // IERC20
        fn total_supply(self: @ComponentState<TContractState>) -> u256 {
            ERC20::total_supply(self)
        }

        fn balance_of(self: @ComponentState<TContractState>, account: ContractAddress) -> u256 {
            ERC20::balance_of(self, account)
        }

        fn allowance(
            self: @ComponentState<TContractState>, owner: ContractAddress, spender: ContractAddress
        ) -> u256 {
            ERC20::allowance(self, owner, spender)
        }

        fn transfer(
            ref self: ComponentState<TContractState>, recipient: ContractAddress, amount: u256
        ) -> bool {
            ERC20::transfer(ref self, recipient, amount)
        }

        fn transfer_from(
            ref self: ComponentState<TContractState>,
            sender: ContractAddress,
            recipient: ContractAddress,
            amount: u256
        ) -> bool {
            ERC20::transfer_from(ref self, sender, recipient, amount)
        }

        fn approve(
            ref self: ComponentState<TContractState>, spender: ContractAddress, amount: u256
        ) -> bool {
            ERC20::approve(ref self, spender, amount)
        }

        // IERC20Metadata
        fn name(self: @ComponentState<TContractState>) -> ByteArray {
            ERC20Metadata::name(self)
        }

        fn symbol(self: @ComponentState<TContractState>) -> ByteArray {
            ERC20Metadata::symbol(self)
        }

        fn decimals(self: @ComponentState<TContractState>) -> u8 {
            ERC20Metadata::decimals(self)
        }

        // IERC20CamelOnly
        fn totalSupply(self: @ComponentState<TContractState>) -> u256 {
            ERC20CamelOnly::totalSupply(self)
        }

        fn balanceOf(self: @ComponentState<TContractState>, account: ContractAddress) -> u256 {
            ERC20CamelOnly::balanceOf(self, account)
        }

        fn transferFrom(
            ref self: ComponentState<TContractState>,
            sender: ContractAddress,
            recipient: ContractAddress,
            amount: u256
        ) -> bool {
            ERC20CamelOnly::transferFrom(ref self, sender, recipient, amount)
        }
    }

    //
    // Internal
    //

    #[generate_trait]
    pub impl InternalImpl<
        TContractState, +HasComponent<TContractState>, impl Hooks: ERC20HooksTrait<TContractState>
    > of InternalTrait<TContractState> {
        /// Initializes the contract by setting the token name and symbol.
        /// To prevent reinitialization, this should only be used inside of a contract's constructor.
        fn initializer(
            ref self: ComponentState<TContractState>, name: ByteArray, symbol: ByteArray
        ) {
            self.ERC20_name.write(name);
            self.ERC20_symbol.write(symbol);
        }

        /// Creates a `value` amount of tokens and assigns them to `account`.
        ///
        /// Requirements:
        ///
        /// - `recipient` is not the zero address.
        ///
        /// Emits a `Transfer` event with `from` set to the zero address.
        fn mint(
            ref self: ComponentState<TContractState>, recipient: ContractAddress, amount: u256
        ) {
            assert(!recipient.is_zero(), Errors::MINT_TO_ZERO);
<<<<<<< HEAD
            self.update(Zeroable::zero(), recipient, amount);
=======
            self._update(Zero::zero(), recipient, amount);
>>>>>>> 26d875fe
        }

        /// Destroys `amount` of tokens from `account`.
        ///
        /// Requirements:
        ///
        /// - `account` is not the zero address.
        /// - `account` must have at least a balance of `amount`.
        ///
        /// Emits a `Transfer` event with `to` set to the zero address.
        fn burn(ref self: ComponentState<TContractState>, account: ContractAddress, amount: u256) {
            assert(!account.is_zero(), Errors::BURN_FROM_ZERO);
<<<<<<< HEAD
            self.update(account, Zeroable::zero(), amount);
=======
            self._update(account, Zero::zero(), amount);
>>>>>>> 26d875fe
        }


        /// Transfers an `amount` of tokens from `from` to `to`, or alternatively mints (or burns) if `from` (or `to`) is
        /// the zero address.
        ///
        /// NOTE: This function can be extended using the `ERC20HooksTrait`, to add
        /// functionality before and/or after the transfer, mint, or burn.
        ///
        /// Emits a `Transfer` event.
        fn update(
            ref self: ComponentState<TContractState>,
            from: ContractAddress,
            to: ContractAddress,
            amount: u256
        ) {
            Hooks::before_update(ref self, from, to, amount);

            let zero_address = Zero::zero();
            if (from == zero_address) {
                let total_supply = self.ERC20_total_supply.read();
                self.ERC20_total_supply.write(total_supply + amount);
            } else {
                let from_balance = self.ERC20_balances.read(from);
                assert(from_balance >= amount, Errors::INSUFFICIENT_BALANCE);
                self.ERC20_balances.write(from, from_balance - amount);
            }

            if (to == zero_address) {
                let total_supply = self.ERC20_total_supply.read();
                self.ERC20_total_supply.write(total_supply - amount);
            } else {
                let to_balance = self.ERC20_balances.read(to);
                self.ERC20_balances.write(to, to_balance + amount);
            }

            self.emit(Transfer { from, to, value: amount });

            Hooks::after_update(ref self, from, to, amount);
        }

        /// Internal method that moves an `amount` of tokens from `from` to `to`.
        ///
        /// Requirements:
        ///
        /// - `sender` is not the zero address.
        /// - `sender` must have at least a balance of `amount`.
        /// - `recipient` is not the zero address.
        ///
        /// Emits a `Transfer` event.
        fn _transfer(
            ref self: ComponentState<TContractState>,
            sender: ContractAddress,
            recipient: ContractAddress,
            amount: u256
        ) {
            assert(!sender.is_zero(), Errors::TRANSFER_FROM_ZERO);
            assert(!recipient.is_zero(), Errors::TRANSFER_TO_ZERO);
            self.update(sender, recipient, amount);
        }

        /// Internal method that sets `amount` as the allowance of `spender` over the
        /// `owner`s tokens.
        ///
        /// Requirements:
        ///
        /// - `owner` is not the zero address.
        /// - `spender` is not the zero address.
        ///
        /// Emits an `Approval` event.
        fn _approve(
            ref self: ComponentState<TContractState>,
            owner: ContractAddress,
            spender: ContractAddress,
            amount: u256
        ) {
            assert(!owner.is_zero(), Errors::APPROVE_FROM_ZERO);
            assert(!spender.is_zero(), Errors::APPROVE_TO_ZERO);
            self.ERC20_allowances.write((owner, spender), amount);
            self.emit(Approval { owner, spender, value: amount });
        }

        /// Updates `owner`s allowance for `spender` based on spent `amount`.
        /// Does not update the allowance value in case of infinite allowance.
        ///
        /// Requirements:
        ///
        /// - `spender` must have at least an allowance of `amount` from `owner`.
        ///
        /// Possibly emits an `Approval` event.
        fn _spend_allowance(
            ref self: ComponentState<TContractState>,
            owner: ContractAddress,
            spender: ContractAddress,
            amount: u256
        ) {
            let current_allowance = self.ERC20_allowances.read((owner, spender));
            if current_allowance != BoundedInt::max() {
                assert(current_allowance >= amount, Errors::INSUFFICIENT_ALLOWANCE);
                self._approve(owner, spender, current_allowance - amount);
            }
        }
    }
}

/// An empty implementation of the ERC20 hooks to be used in basic ERC20 preset contracts.
pub impl ERC20HooksEmptyImpl<TContractState> of ERC20Component::ERC20HooksTrait<TContractState> {
    fn before_update(
        ref self: ERC20Component::ComponentState<TContractState>,
        from: ContractAddress,
        recipient: ContractAddress,
        amount: u256
    ) {}

    fn after_update(
        ref self: ERC20Component::ComponentState<TContractState>,
        from: ContractAddress,
        recipient: ContractAddress,
        amount: u256
    ) {}
}<|MERGE_RESOLUTION|>--- conflicted
+++ resolved
@@ -313,11 +313,7 @@
             ref self: ComponentState<TContractState>, recipient: ContractAddress, amount: u256
         ) {
             assert(!recipient.is_zero(), Errors::MINT_TO_ZERO);
-<<<<<<< HEAD
-            self.update(Zeroable::zero(), recipient, amount);
-=======
-            self._update(Zero::zero(), recipient, amount);
->>>>>>> 26d875fe
+            self.update(Zero::zero(), recipient, amount);
         }
 
         /// Destroys `amount` of tokens from `account`.
@@ -330,11 +326,7 @@
         /// Emits a `Transfer` event with `to` set to the zero address.
         fn burn(ref self: ComponentState<TContractState>, account: ContractAddress, amount: u256) {
             assert(!account.is_zero(), Errors::BURN_FROM_ZERO);
-<<<<<<< HEAD
-            self.update(account, Zeroable::zero(), amount);
-=======
-            self._update(account, Zero::zero(), amount);
->>>>>>> 26d875fe
+            self.update(account, Zero::zero(), amount);
         }
 
 
