--- conflicted
+++ resolved
@@ -12,7 +12,6 @@
 use openzeppelin::tests::utils::constants::{
     DATA, ZERO, OWNER, RECIPIENT, SPENDER, OPERATOR, OTHER, NAME, SYMBOL, URI, TOKEN_ID, PUBKEY,
 };
-use openzeppelin::tests::utils::debug::DebugContractAddress;
 use openzeppelin::tests::utils;
 use openzeppelin::token::erc721::ERC721Component::{
     ERC721CamelOnlyImpl, ERC721MetadataCamelOnlyImpl
@@ -77,15 +76,9 @@
 
     state.initializer(NAME(), SYMBOL());
 
-<<<<<<< HEAD
-    assert(state.name() == NAME(), 'Name should be NAME');
-    assert(state.symbol() == SYMBOL(), 'Symbol should be SYMBOL');
-    assert(state.balance_of(OWNER()) == 0, 'Balance should be zero');
-=======
-    assert_eq!(state.name(), NAME);
-    assert_eq!(state.symbol(), SYMBOL);
+    assert_eq!(state.name(), NAME());
+    assert_eq!(state.symbol(), SYMBOL());
     assert!(state.balance_of(OWNER()).is_zero());
->>>>>>> 14486165
 
     let supports_ierc721 = mock_state.supports_interface(erc721::interface::IERC721_ID);
     assert!(supports_ierc721);
@@ -156,7 +149,6 @@
 #[test]
 fn test__exists() {
     let mut state = COMPONENT_STATE();
-    let zero = ZERO();
     let token_id = TOKEN_ID;
 
     let not_exists = !state._exists(token_id);
@@ -1246,15 +1238,9 @@
 fn test__set_token_uri() {
     let mut state = setup();
 
-<<<<<<< HEAD
-    assert_eq!(state.token_uri(TOKEN_ID), "", "URI should be an empty ByteArray");
+    assert!(state.token_uri(TOKEN_ID) == "");
     state._set_token_uri(TOKEN_ID, URI());
-    assert(state.token_uri(TOKEN_ID) == URI(), 'URI should be set');
-=======
-    assert!(state.token_uri(TOKEN_ID).is_zero());
-    state._set_token_uri(TOKEN_ID, URI);
-    assert_eq!(state.token_uri(TOKEN_ID), URI);
->>>>>>> 14486165
+    assert_eq!(state.token_uri(TOKEN_ID), URI());
 }
 
 #[test]
