mod test_erc165;
<<<<<<< HEAD
mod test_account;
=======
mod test_erc20;
>>>>>>> 52357cc5
<|MERGE_RESOLUTION|>--- conflicted
+++ resolved
@@ -1,6 +1,3 @@
 mod test_erc165;
-<<<<<<< HEAD
 mod test_account;
-=======
-mod test_erc20;
->>>>>>> 52357cc5
+mod test_erc20;