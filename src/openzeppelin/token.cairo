--- conflicted
+++ resolved
@@ -1,8 +1,2 @@
-<<<<<<< HEAD
 mod erc20;
-// mod erc721;
-
-=======
-// mod erc20;
-mod erc721;
->>>>>>> 8e108217
+mod erc721;