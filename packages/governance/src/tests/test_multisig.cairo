--- conflicted
+++ resolved
@@ -1421,11 +1421,7 @@
 }
 
 #[test]
-<<<<<<< HEAD
-fn test_signers_info_no_error_happen_with_v2() {
-=======
 fn test_signers_info_no_error_happens_with_v2() {
->>>>>>> 32dd529c
     let quorum = 123;
     let signers_count = Bounded::MAX;
     let info = SignersInfo { quorum, signers_count };
