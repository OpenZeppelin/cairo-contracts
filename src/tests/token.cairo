<<<<<<< HEAD
// pub(crate) mod erc1155;
pub(crate) mod erc20;
pub(crate) mod erc721;
=======
pub(crate) mod erc1155;
// pub(crate) mod erc721;
pub(crate) mod erc20;
>>>>>>> c3df2885
<|MERGE_RESOLUTION|>--- conflicted
+++ resolved
@@ -1,9 +1,3 @@
-<<<<<<< HEAD
-// pub(crate) mod erc1155;
+pub(crate) mod erc1155;
 pub(crate) mod erc20;
-pub(crate) mod erc721;
-=======
-pub(crate) mod erc1155;
-// pub(crate) mod erc721;
-pub(crate) mod erc20;
->>>>>>> c3df2885
+pub(crate) mod erc721;