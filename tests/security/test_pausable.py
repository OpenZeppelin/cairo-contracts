--- conflicted
+++ resolved
@@ -11,14 +11,9 @@
 
 @pytest.fixture
 async def pausable_factory():
-<<<<<<< HEAD
-    pausable_def = get_contract_def("tests/mocks/Pausable.cairo")
-    account_def = get_contract_def("openzeppelin/account/presets/Account.cairo")
-=======
     # class
     pausable_cls = get_contract_class("Pausable")
     account_cls = get_contract_class("Account")
->>>>>>> 19d00169
 
     starknet = await Starknet.empty()
     pausable = await starknet.deploy(
