--- conflicted
+++ resolved
@@ -1,17 +1,10 @@
 import pytest
-<<<<<<< HEAD
-from utils import (
-    TestSigner, to_uint, add_uint, sub_uint, str_to_felt, 
-    MAX_UINT256, ZERO_ADDRESS, INVALID_UINT256, get_contract_def, 
-    cached_contract, assert_revert, assert_event_emitted, State, Account
-=======
 from starkware.starknet.testing.starknet import Starknet
 from signers import MockSigner
 from utils import (
     to_uint, add_uint, sub_uint, str_to_felt, 
     MAX_UINT256, ZERO_ADDRESS, INVALID_UINT256, get_contract_class, 
-    cached_contract, assert_revert, assert_event_emitted
->>>>>>> d3ee30b9
+    cached_contract, assert_revert, assert_event_emitted, State, Account
 )
 
 
@@ -28,22 +21,8 @@
 
 
 @pytest.fixture(scope='module')
-<<<<<<< HEAD
-def contract_defs():
-    account_def = Account.get_def
-    erc20_def = get_contract_def(
-        'openzeppelin/token/erc20/ERC20_Mintable.cairo')
-    return account_def, erc20_def
-
-
-@pytest.fixture(scope='module')
-async def erc20_init(contract_defs):
-    _, erc20_def = contract_defs
-    starknet = await State.init()
-    account1 = await Account.deploy(signer.public_key)
-=======
 def contract_classes():
-    account_cls = get_contract_class('openzeppelin/account/Account.cairo')
+    account_cls = Account.get_def
     erc20_cls = get_contract_class(
         'openzeppelin/token/erc20/ERC20_Mintable.cairo')
 
@@ -53,12 +32,8 @@
 @pytest.fixture(scope='module')
 async def erc20_init(contract_classes):
     account_cls, erc20_cls = contract_classes
-    starknet = await Starknet.empty()
-    account1 = await starknet.deploy(
-        contract_class=account_cls,
-        constructor_calldata=[signer.public_key]
-    )
->>>>>>> d3ee30b9
+    starknet = await State.init()
+    account = await Account.deploy(signer.public_key)
     erc20 = await starknet.deploy(
         contract_class=erc20_cls,
         constructor_calldata=[
@@ -66,13 +41,13 @@
             SYMBOL,
             DECIMALS,
             *INIT_SUPPLY,
-            account1.contract_address,        # recipient
-            account1.contract_address         # owner
+            account.contract_address,        # recipient
+            account.contract_address         # owner
         ]
     )
     return (
         starknet.state,
-        account1,
+        account,
         erc20
     )
 
