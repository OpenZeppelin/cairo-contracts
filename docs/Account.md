--- conflicted
+++ resolved
@@ -11,18 +11,13 @@
 * [Quickstart](#quickstart)
 * [Standard Interface](#standard-interface)
 * [Keys, signatures and signers](#keys-signatures-and-signers)
-<<<<<<< HEAD
-  * [Signer utility](#signer-utility)
+  * [Signer](#signer)
+  * [TestSigner utility](#TestSigner-utility)
 * [Account entrypoint](#account-entrypoint)
 * [Call and AccountCallArray format](#call-and-accountcallarray-format)
   * [Call](#call)
   * [AccountCallArray](#accountcallarray)
 * [Multicall transactions](#multicall-transactions)
-=======
-  * [Signer](#signer)
-  * [TestSigner utility](#TestSigner-utility)
-* [Call and MultiCall format](#call-and-multicall-format)
->>>>>>> 5a9a7f1b
 * [API Specification](#api-specification)
   * [`get_public_key`](#get_public_key)
   * [`get_nonce`](#get_nonce)
@@ -220,16 +215,12 @@
 end
 ```
 
-<<<<<<< HEAD
 Where:
 
 * `to` is the address of the target contract of the message
 * `selector` is the selector of the function to be called on the target contract
 * `calldata_len` is the number of calldata parameters
 * `calldata` is an array representing the function parameters
-=======
-Note that `TestSigner`'s `send_transaction` and `send_transactions` call `__execute__` under the hood.
->>>>>>> 5a9a7f1b
 
 ### `AccountCallArray`
 
