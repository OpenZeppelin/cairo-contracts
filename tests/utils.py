"""Utilities for testing Cairo contracts."""

from starkware.cairo.common.hash_state import compute_hash_on_elements
from starkware.crypto.signature.signature import private_to_stark_key, sign
from starkware.starknet.public.abi import get_selector_from_name
from starkware.starknet.compiler.compile import compile_starknet_files
from starkware.starknet.definitions.error_codes import StarknetErrorCode
from starkware.starkware_utils.error_handling import StarkException
from starkware.starknet.testing.starknet import StarknetContract
from starkware.starknet.business_logic.transaction_execution_objects import Event
<<<<<<< HEAD
from starkware.starknet.testing.starknet import StarknetContract
from starkware.starknet.compiler.compile import compile_starknet_files
from starkware.starknet.public.abi import get_selector_from_name
=======
>>>>>>> 47829d1e

MAX_UINT256 = (2**128 - 1, 2**128 - 1)
ZERO_ADDRESS = 0
TRUE = 1
FALSE = 0

TRANSACTION_VERSION = 0


def str_to_felt(text):
    b_text = bytes(text, "ascii")
    return int.from_bytes(b_text, "big")


def felt_to_str(felt):
    b_felt = felt.to_bytes(31, "big")
    return b_felt.decode()


def assert_event_emitted(tx_exec_info, from_address, name, data):
    assert Event(
        from_address=from_address,
        keys=[get_selector_from_name(name)],
        data=data,
    ) in tx_exec_info.raw_events


def uint(a):
    return(a, 0)


def to_uint(a):
    """Takes in value, returns uint256-ish tuple."""
    return (a & ((1 << 128) - 1), a >> 128)


def from_uint(uint):
    """Takes in uint256-ish tuple, returns value."""
    return uint[0] + (uint[1] << 128)


def add_uint(a, b):
    """Returns the sum of two uint256-ish tuples."""
    a = from_uint(a)
    b = from_uint(b)
    c = a + b
    return to_uint(c)


def sub_uint(a, b):
    """Returns the difference of two uint256-ish tuples."""
    a = from_uint(a)
    b = from_uint(b)
    c = a - b
    return to_uint(c)


<<<<<<< HEAD
def assert_event_emitted(tx_exec_info, from_address, name, data):
    assert Event(
        from_address=from_address,
        keys=[get_selector_from_name(name)],
        data=data,
    ) in tx_exec_info.raw_events


=======
>>>>>>> 47829d1e
async def assert_revert(fun, reverted_with=None):
    try:
        await fun
        assert False
    except StarkException as err:
        _, error = err.args
        if reverted_with is not None:
            assert reverted_with in error['message']


<<<<<<< HEAD
=======
def assert_event_emitted(tx_exec_info, from_address, name, data):
    assert Event(
        from_address=from_address,
        keys=[get_selector_from_name(name)],
        data=data,
    ) in tx_exec_info.raw_events


>>>>>>> 47829d1e
def get_contract_def(path):
    """Returns the contract definition from the contract path"""
    contract_def = compile_starknet_files(
        files=[path],
        debug_info=True
    )
    return contract_def


def cached_contract(state, definition, deployed):
    """Returns the cached contract"""
    contract = StarknetContract(
        state=state,
        abi=definition.abi,
        contract_address=deployed.contract_address,
        deploy_execution_info=deployed.deploy_execution_info
    )
    return contract


class Signer():
    """
    Utility for sending signed transactions to an Account on Starknet.

    Parameters
    ----------

    private_key : int

    Examples
    ---------
    Constructing a Signer object

    >>> signer = Signer(1234)

    Sending a transaction

    >>> await signer.send_transaction(account, 
                                      account.contract_address, 
                                      'set_public_key', 
                                      [other.public_key]
                                     )

    """

    def __init__(self, private_key):
        self.private_key = private_key
        self.public_key = private_to_stark_key(private_key)

    def sign(self, message_hash):
        return sign(msg_hash=message_hash, priv_key=self.private_key)

    async def send_transaction(self, account, to, selector_name, calldata, nonce=None, max_fee=0):
        return await self.send_transactions(account, [(to, selector_name, calldata)], nonce, max_fee)

    async def send_transactions(self, account, calls, nonce=None, max_fee=0):
        if nonce is None:
            execution_info = await account.get_nonce().call()
            nonce, = execution_info.result

        calls_with_selector = [
            (call[0], get_selector_from_name(call[1]), call[2]) for call in calls]
        (call_array, calldata) = from_call_to_call_array(calls)

        message_hash = hash_multicall(
            account.contract_address, calls_with_selector, nonce, max_fee)
        sig_r, sig_s = self.sign(message_hash)

        return await account.__execute__(call_array, calldata, nonce).invoke(signature=[sig_r, sig_s])


def from_call_to_call_array(calls):
    call_array = []
    calldata = []
    for i, call in enumerate(calls):
        assert len(call) == 3, "Invalid call parameters"
        entry = (call[0], get_selector_from_name(
            call[1]), len(calldata), len(call[2]))
        call_array.append(entry)
        calldata.extend(call[2])
    return (call_array, calldata)


def hash_multicall(sender, calls, nonce, max_fee):
    hash_array = []
    for call in calls:
        call_elements = [call[0], call[1], compute_hash_on_elements(call[2])]
        hash_array.append(compute_hash_on_elements(call_elements))

    message = [
        str_to_felt('StarkNet Transaction'),
        sender,
        compute_hash_on_elements(hash_array),
        nonce,
        max_fee,
        TRANSACTION_VERSION
    ]
    return compute_hash_on_elements(message)<|MERGE_RESOLUTION|>--- conflicted
+++ resolved
@@ -8,12 +8,6 @@
 from starkware.starkware_utils.error_handling import StarkException
 from starkware.starknet.testing.starknet import StarknetContract
 from starkware.starknet.business_logic.transaction_execution_objects import Event
-<<<<<<< HEAD
-from starkware.starknet.testing.starknet import StarknetContract
-from starkware.starknet.compiler.compile import compile_starknet_files
-from starkware.starknet.public.abi import get_selector_from_name
-=======
->>>>>>> 47829d1e
 
 MAX_UINT256 = (2**128 - 1, 2**128 - 1)
 ZERO_ADDRESS = 0
@@ -71,17 +65,6 @@
     return to_uint(c)
 
 
-<<<<<<< HEAD
-def assert_event_emitted(tx_exec_info, from_address, name, data):
-    assert Event(
-        from_address=from_address,
-        keys=[get_selector_from_name(name)],
-        data=data,
-    ) in tx_exec_info.raw_events
-
-
-=======
->>>>>>> 47829d1e
 async def assert_revert(fun, reverted_with=None):
     try:
         await fun
@@ -92,8 +75,6 @@
             assert reverted_with in error['message']
 
 
-<<<<<<< HEAD
-=======
 def assert_event_emitted(tx_exec_info, from_address, name, data):
     assert Event(
         from_address=from_address,
@@ -102,7 +83,6 @@
     ) in tx_exec_info.raw_events
 
 
->>>>>>> 47829d1e
 def get_contract_def(path):
     """Returns the contract definition from the contract path"""
     contract_def = compile_starknet_files(
