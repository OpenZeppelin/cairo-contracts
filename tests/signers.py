from nile.signer import Signer, from_call_to_call_array, get_transaction_hash
from utils import to_uint
import eth_keys


class MockSigner():
    """
    Utility for sending signed transactions to an Account on Starknet.

    Parameters
    ----------

    private_key : int

    Examples
    ---------
    Constructing a MockSigner object

    >>> signer = MockSigner(1234)

    Sending a transaction

    >>> await signer.send_transaction(
            account, contract_address, 'contract_method', [arg_1]
        )

    Sending multiple transactions

    >>> await signer.send_transactions(
            account, [
                (contract_address, 'contract_method', [arg_1]),
                (contract_address, 'another_method', [arg_1, arg_2])
            ]
        )

    """

    def __init__(self, private_key):
        self.signer = Signer(private_key)
        self.public_key = self.signer.public_key

<<<<<<< HEAD
    async def send_transaction(self, account, to, selector_name, calldata, nonce=None, max_fee=1):
=======
    async def send_transaction(self, account, to, selector_name, calldata, nonce=None, max_fee=0):
>>>>>>> 243df2b0
        return await self.send_transactions(account, [(to, selector_name, calldata)], nonce, max_fee)

    async def send_transactions(self, account, calls, nonce=None, max_fee=1):
        if nonce is None:
            execution_info = await account.get_nonce().call()
            nonce, = execution_info.result

        build_calls = []
        for call in calls:
            build_call = list(call)
            build_call[0] = hex(build_call[0])
            build_calls.append(build_call)

        (call_array, calldata, sig_r, sig_s) = self.signer.sign_transaction(
            hex(account.contract_address), build_calls, nonce, max_fee)
        return await account.__execute__(call_array, calldata, nonce).invoke(signature=[sig_r, sig_s])


class MockEthSigner():
    """
    Utility for sending signed transactions to an Account on Starknet, like MockSigner, but using a secp256k1 signature.
    Parameters
    ----------
    private_key : int

    """

    def __init__(self, private_key):
        self.signer = eth_keys.keys.PrivateKey(private_key)
<<<<<<< HEAD
        self.eth_address = int(self.signer.public_key.to_checksum_address(), 0)
=======
        self.eth_address = int(self.signer.public_key.to_checksum_address(),0)
>>>>>>> 243df2b0

    async def send_transaction(self, account, to, selector_name, calldata, nonce=None, max_fee=0):
        return await self.send_transactions(account, [(to, selector_name, calldata)], nonce, max_fee)

    async def send_transactions(self, account, calls, nonce=None, max_fee=0):
        if nonce is None:
            execution_info = await account.get_nonce().call()
            nonce, = execution_info.result

        build_calls = []
        for call in calls:
            build_call = list(call)
            build_call[0] = hex(build_call[0])
            build_calls.append(build_call)

        (call_array, calldata) = from_call_to_call_array(build_calls)
        message_hash = get_transaction_hash(
            account.contract_address, call_array, calldata, nonce, max_fee
        )

<<<<<<< HEAD
        signature = self.signer.sign_msg_hash(
            (message_hash).to_bytes(32, byteorder="big"))
=======
        signature = self.signer.sign_msg_hash((message_hash).to_bytes(32, byteorder="big"))
>>>>>>> 243df2b0
        sig_r = to_uint(signature.r)
        sig_s = to_uint(signature.s)

        # the hash and signature are returned for other tests to use
        return await account.__execute__(call_array, calldata, nonce).invoke(
            signature=[signature.v, *sig_r, *sig_s]
        ), message_hash, [signature.v, *sig_r, *sig_s]<|MERGE_RESOLUTION|>--- conflicted
+++ resolved
@@ -39,14 +39,10 @@
         self.signer = Signer(private_key)
         self.public_key = self.signer.public_key
 
-<<<<<<< HEAD
-    async def send_transaction(self, account, to, selector_name, calldata, nonce=None, max_fee=1):
-=======
     async def send_transaction(self, account, to, selector_name, calldata, nonce=None, max_fee=0):
->>>>>>> 243df2b0
         return await self.send_transactions(account, [(to, selector_name, calldata)], nonce, max_fee)
 
-    async def send_transactions(self, account, calls, nonce=None, max_fee=1):
+    async def send_transactions(self, account, calls, nonce=None, max_fee=0):
         if nonce is None:
             execution_info = await account.get_nonce().call()
             nonce, = execution_info.result
@@ -73,11 +69,7 @@
 
     def __init__(self, private_key):
         self.signer = eth_keys.keys.PrivateKey(private_key)
-<<<<<<< HEAD
         self.eth_address = int(self.signer.public_key.to_checksum_address(), 0)
-=======
-        self.eth_address = int(self.signer.public_key.to_checksum_address(),0)
->>>>>>> 243df2b0
 
     async def send_transaction(self, account, to, selector_name, calldata, nonce=None, max_fee=0):
         return await self.send_transactions(account, [(to, selector_name, calldata)], nonce, max_fee)
@@ -98,12 +90,8 @@
             account.contract_address, call_array, calldata, nonce, max_fee
         )
 
-<<<<<<< HEAD
         signature = self.signer.sign_msg_hash(
             (message_hash).to_bytes(32, byteorder="big"))
-=======
-        signature = self.signer.sign_msg_hash((message_hash).to_bytes(32, byteorder="big"))
->>>>>>> 243df2b0
         sig_r = to_uint(signature.r)
         sig_s = to_uint(signature.s)
 
