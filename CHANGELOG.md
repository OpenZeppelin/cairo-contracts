--- conflicted
+++ resolved
@@ -15,9 +15,7 @@
 
 ### Changed (Breaking)
 
-<<<<<<< HEAD
 - Bump snforge to 0.31.0
-=======
 - Remove `DualCase dispatchers`
   - Remove `try_selector_with_fallback` from `openzeppelin_utils`
   - Remove `unwrap_and_cast` module from `openzeppelin_utils`
@@ -34,7 +32,6 @@
 - `ERC20VotesComponent` now uses `ISRC6Dispatcher` instead of `DualCaseAccount`
 - `ERC721Component` now uses `IERC721ReceiverDispatcher` instead of `DualCaseERC721Receiver`
 - `ERC1155Component` now uses `IERC1155ReceiverDispatcher` instead of `DualCaseERC1155Receiver`
->>>>>>> de11d9b8
 
 ## 0.17.0 (2024-09-23)
 
