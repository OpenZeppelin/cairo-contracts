--- conflicted
+++ resolved
@@ -7,11 +7,7 @@
 from starkware.starknet.common.syscalls import get_caller_address
 from starkware.cairo.common.math import assert_not_zero, assert_lt
 from starkware.cairo.common.uint256 import (
-<<<<<<< HEAD
-    Uint256, uint256_add, uint256_sub, uint256_le, uint256_lt, uint256_check, uint256_eq, uint256_not
-=======
-    Uint256, uint256_check
->>>>>>> e64649e9
+    Uint256, uint256_check, uint256_eq, uint256_not
 )
 
 from openzeppelin.utils.constants import TRUE, FALSE, UINT8_MAX
@@ -157,21 +153,10 @@
     ) -> ():
     alloc_locals
     let (caller) = get_caller_address()
-<<<<<<< HEAD
+    # subtract allowance
+    _spendAllowance(sender, caller,  amount)
     # execute transfer
     _transfer(sender, recipient, amount)
-    # subtract allowance
-    _spendAllowance(sender, caller,  amount)
-=======
-    let (caller_allowance: Uint256) = ERC20_allowances.read(owner=sender, spender=caller)
-
-    with_attr error_message("ERC20: transfer amount exceeds allowance"):
-        let (new_allowance: Uint256) = uint256_checked_sub_le(caller_allowance, amount)
-    end
-    ERC20_allowances.write(sender, caller, new_allowance)
-
-    _transfer(sender, recipient, amount)
->>>>>>> e64649e9
     return ()
 end
 
@@ -222,12 +207,6 @@
 
     let (caller) = get_caller_address()
     let (current_allowance: Uint256) = ERC20_allowances.read(owner=caller, spender=spender)
-<<<<<<< HEAD
-
-    # sub allowance
-    let (new_allowance: Uint256) = uint256_sub(current_allowance, subtracted_value)
-=======
->>>>>>> e64649e9
 
     with_attr error_message("ERC20: allowance below zero"):
         let (new_allowance: Uint256) = uint256_checked_sub_le(current_allowance, subtracted_value)
@@ -284,11 +263,7 @@
     with_attr error_message("ERC20: burn amount exceeds balance"):
         let (new_balance: Uint256) = uint256_checked_sub_le(balance, amount)
     end
-<<<<<<< HEAD
-
-    let (new_balance: Uint256) = uint256_sub(balance, amount)
-=======
->>>>>>> e64649e9
+
     ERC20_balances.write(account, new_balance)
 
     let (supply: Uint256) = ERC20_total_supply.read()
@@ -324,12 +299,7 @@
     with_attr error_message("ERC20: transfer amount exceeds balance"):
         let (new_sender_balance: Uint256) = uint256_checked_sub_le(sender_balance, amount)
     end
-<<<<<<< HEAD
-
-    # subtract from sender
-    let (new_sender_balance: Uint256) = uint256_sub(sender_balance, amount)
-=======
->>>>>>> e64649e9
+
     ERC20_balances.write(sender, new_sender_balance)
 
     # add to recipient
@@ -376,13 +346,12 @@
     let (current_allowance: Uint256) = ERC20_allowances.read(owner, spender)
     let (infinite:          Uint256) = uint256_not(Uint256(0, 0))
     let (isInfinite:        felt   ) = uint256_eq(current_allowance, infinite)
+
     if isInfinite == 0:
-        let (new_allowance: Uint256) = uint256_sub(current_allowance, amount)
-
-        let (enough_allowance) = uint256_lt(new_allowance, current_allowance)
         with_attr error_message("ERC20: insufficient allowance"):
-            assert enough_allowance = TRUE
+            let (new_allowance: Uint256) = uint256_checked_sub_le(current_allowance, amount)
         end
+
         _approve(owner, spender, new_allowance)
         return ()
     end
