--- conflicted
+++ resolved
@@ -8,16 +8,14 @@
 
 ## Unreleased
 
-<<<<<<< HEAD
 ### Added
 
 - SNIP12 utilities for on-chain typed messages hash generation (#935)
 - Nonces component utility (#935)
-=======
+
 ### Changed
 
 - Bump scarb to v2.6.3 (#946)
->>>>>>> 07afeaed
 
 ## 0.10.0 (2024-03-07)
 
