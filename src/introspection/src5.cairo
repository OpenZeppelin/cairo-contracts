--- conflicted
+++ resolved
@@ -1,10 +1,6 @@
 // SPDX-License-Identifier: MIT
 // OpenZeppelin Contracts for Cairo v0.7.0 (introspection/src5.cairo)
-<<<<<<< HEAD
-///
-=======
 
->>>>>>> d13b6883
 /// # SRC5 Component
 ///
 /// The SRC5 component allows contracts to expose the interfaces they implement.
