#[starknet::contract]
mod DualCaseERC20Mock {
    use openzeppelin::token::erc20::ERC20Component;
    use starknet::ContractAddress;

    component!(path: ERC20Component, storage: erc20, event: ERC20Event);

    #[abi(embed_v0)]
<<<<<<< HEAD
    impl ERC20ABIImpl = ERC20Component::ERC20ABIImpl<ContractState>;
=======
    impl ERC20Impl = ERC20Component::ERC20Impl<ContractState>;
    #[abi(embed_v0)]
    impl ERC20MetadataImpl = ERC20Component::ERC20MetadataImpl<ContractState>;
    #[abi(embed_v0)]
    impl ERC20CamelOnlyImpl = ERC20Component::ERC20CamelOnlyImpl<ContractState>;
>>>>>>> 2815498b
    impl InternalImpl = ERC20Component::InternalImpl<ContractState>;

    #[storage]
    struct Storage {
        #[substorage(v0)]
        erc20: ERC20Component::Storage
    }

    #[event]
    #[derive(Drop, starknet::Event)]
    enum Event {
        #[flat]
        ERC20Event: ERC20Component::Event
    }

    #[constructor]
    fn constructor(
        ref self: ContractState,
        name: felt252,
        symbol: felt252,
        initial_supply: u256,
        recipient: ContractAddress
    ) {
        self.erc20.initializer(name, symbol);
        self.erc20._mint(recipient, initial_supply);
    }
}

#[starknet::contract]
mod SnakeERC20Mock {
    use openzeppelin::token::erc20::ERC20Component;
    use starknet::ContractAddress;

    component!(path: ERC20Component, storage: erc20, event: ERC20Event);

    #[abi(embed_v0)]
    impl ERC20Impl = ERC20Component::ERC20Impl<ContractState>;
    #[abi(embed_v0)]
    impl ERC20MetadataImpl = ERC20Component::ERC20MetadataImpl<ContractState>;
    impl InternalImpl = ERC20Component::InternalImpl<ContractState>;

    #[storage]
    struct Storage {
        #[substorage(v0)]
        erc20: ERC20Component::Storage
    }

    #[event]
    #[derive(Drop, starknet::Event)]
    enum Event {
        #[flat]
        ERC20Event: ERC20Component::Event
    }

    #[constructor]
    fn constructor(
        ref self: ContractState,
        name: felt252,
        symbol: felt252,
        initial_supply: u256,
        recipient: ContractAddress
    ) {
        self.erc20.initializer(name, symbol);
        self.erc20._mint(recipient, initial_supply);
    }
}

#[starknet::contract]
mod CamelERC20Mock {
    use openzeppelin::token::erc20::ERC20Component;
    use starknet::ContractAddress;

    component!(path: ERC20Component, storage: erc20, event: ERC20Event);

    #[abi(embed_v0)]
    impl ERC20MetadataImpl = ERC20Component::ERC20MetadataImpl<ContractState>;
    #[abi(embed_v0)]
    impl ERC20CamelOnlyImpl = ERC20Component::ERC20CamelOnlyImpl<ContractState>;

    // `ERC20Impl` is not embedded because it would defeat the purpose of the
    // mock. The `ERC20Impl` case-agnostic methods are manually exposed.
    impl ERC20Impl = ERC20Component::ERC20Impl<ContractState>;
    impl InternalImpl = ERC20Component::InternalImpl<ContractState>;

    #[storage]
    struct Storage {
        #[substorage(v0)]
        erc20: ERC20Component::Storage
    }

    #[event]
    #[derive(Drop, starknet::Event)]
    enum Event {
        #[flat]
        ERC20Event: ERC20Component::Event
    }

    #[constructor]
    fn constructor(
        ref self: ContractState,
        name: felt252,
        symbol: felt252,
        initial_supply: u256,
        recipient: ContractAddress
    ) {
        self.erc20.initializer(name, symbol);
        self.erc20._mint(recipient, initial_supply);
    }

    #[external(v0)]
    fn allowance(self: @ContractState, owner: ContractAddress, spender: ContractAddress) -> u256 {
        self.erc20.allowance(owner, spender)
    }

    #[external(v0)]
    fn transfer(ref self: ContractState, recipient: ContractAddress, amount: u256) -> bool {
        self.erc20.transfer(recipient, amount)
    }

    #[external(v0)]
    fn approve(ref self: ContractState, spender: ContractAddress, amount: u256) -> bool {
        self.erc20.approve(spender, amount)
    }
}

/// Although these modules are designed to panic, functions
/// still need a valid return value. We chose:
///
/// 3 for felt252, u8, and u256
/// zero for ContractAddress
/// false for bool
#[starknet::contract]
mod SnakeERC20Panic {
    use starknet::ContractAddress;

    #[storage]
    struct Storage {}

    #[external(v0)]
    fn name(self: @ContractState) -> felt252 {
        panic!("Some error");
        3
    }

    #[external(v0)]
    fn symbol(self: @ContractState) -> felt252 {
        panic!("Some error");
        3
    }

    #[external(v0)]
    fn decimals(self: @ContractState) -> u8 {
        panic!("Some error");
        3
    }

    #[external(v0)]
    fn allowance(self: @ContractState, owner: ContractAddress, spender: ContractAddress) -> u256 {
        panic!("Some error");
        3
    }

    #[external(v0)]
    fn transfer(ref self: ContractState, recipient: ContractAddress, amount: u256) -> bool {
        panic!("Some error");
        false
    }

    #[external(v0)]
    fn approve(ref self: ContractState, to: ContractAddress, token_id: u256) -> bool {
        panic!("Some error");
        false
    }

    #[external(v0)]
    fn total_supply(self: @ContractState) -> u256 {
        panic!("Some error");
        3
    }

    #[external(v0)]
    fn balance_of(self: @ContractState, account: ContractAddress) -> u256 {
        panic!("Some error");
        3
    }

    #[external(v0)]
    fn transfer_from(
        ref self: ContractState, from: ContractAddress, to: ContractAddress, amount: u256
    ) -> bool {
        panic!("Some error");
        false
    }
}

#[starknet::contract]
mod CamelERC20Panic {
    use starknet::ContractAddress;

    #[storage]
    struct Storage {}

    #[external(v0)]
    fn totalSupply(self: @ContractState) -> u256 {
        panic!("Some error");
        3
    }

    #[external(v0)]
    fn balanceOf(self: @ContractState, account: ContractAddress) -> u256 {
        panic!("Some error");
        3
    }

    #[external(v0)]
    fn transferFrom(
        ref self: ContractState, sender: ContractAddress, recipient: ContractAddress, amount: u256
    ) {
        panic!("Some error");
    }
}<|MERGE_RESOLUTION|>--- conflicted
+++ resolved
@@ -6,15 +6,7 @@
     component!(path: ERC20Component, storage: erc20, event: ERC20Event);
 
     #[abi(embed_v0)]
-<<<<<<< HEAD
     impl ERC20ABIImpl = ERC20Component::ERC20ABIImpl<ContractState>;
-=======
-    impl ERC20Impl = ERC20Component::ERC20Impl<ContractState>;
-    #[abi(embed_v0)]
-    impl ERC20MetadataImpl = ERC20Component::ERC20MetadataImpl<ContractState>;
-    #[abi(embed_v0)]
-    impl ERC20CamelOnlyImpl = ERC20Component::ERC20CamelOnlyImpl<ContractState>;
->>>>>>> 2815498b
     impl InternalImpl = ERC20Component::InternalImpl<ContractState>;
 
     #[storage]
