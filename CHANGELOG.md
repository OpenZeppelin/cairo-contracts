<!-- markdownlint-disable MD024 -->
# Changelog

All notable changes to this project will be documented in this file.

The format is based on [Keep a Changelog](https://keepachangelog.com/en/1.1.0/),
and this project adheres to [Semantic Versioning](https://semver.org/spec/v2.0.0.html).

## Unreleased

### Added

<<<<<<< HEAD
- Account usage section in docs (#981)
=======
- before_update and after_update hooks to ERC1155Component (#982)

### Changed (Breaking)

- ERC1155Component implementations now require an ERC1155HooksTrait implementation in scope.
>>>>>>> a0899b0f

## 0.12.0 (2024-04-21)

### Added

- before_update and after_update hooks to ERC20Component (#951)
- INSUFFICIENT_BALANCE and INSUFFICIENT_ALLOWANCE errors to ERC20Component (#951)
- ERC20Votes component (#951)
- Preset interfaces (#964)
- UDC docs (#954)
- Util functions to precompute addresses (#954)

### Changed

- Allow testing utilities to be importable (#963)
- Utilities documentation (#963)
- Parameter name in `tests::utils::drop_events` (`count` -> `n_events`) (#963)
- Presets to include upgradeable functionality (#964)
- ERC20, ERC721, and ERC1155 presets include Ownable functionality (#964)
- EthAccount
  - Expected signature format changed from `(r, s, y)` to `(r, s)` (#940)

## 0.11.0 (2024-03-29)

### Added

- SNIP12 utilities for on-chain typed messages hash generation (#935)
- Nonces component utility (#935)
- Presets Usage guide (#949)
- UDC preset contract (#919)
- ERC1155Component and ERC1155ReceiverComponent mixins (#941)
- ERC721ReceiverComponent documentation (#945)

### Changed

- Bump scarb to v2.6.3 (#946)

### Fixed

- ERC721ReceiverComponent mixin embeddable implementation name (#945)

### Removed

- DualCase SRC5 (#882, #952)

## 0.10.0 (2024-03-07)

### Added

- ERC1155 component and preset (#896)
- Mixin implementations in components (#863)
- ERC721Component functions and Storage member
  - `InternalTrait::_set_base_uri` and `InternalTrait::_base_uri` to handle ByteArrays (#857)
  - `ERC721_base_uri` Storage member to store the base URI (#857)

### Changed

- Change unwrap to unwrap_syscall (#901)
- ERC20Component
  - `IERC20::name` and `IERC20::symbol` return ByteArrays instead of felts (#857)
- ERC721Component
  - `IERC721::name`, `IERC721::symbol`, and `IERC721Metadata::token_uri` return ByteArrays instead of felts (#857)
  - `InternalTrait::initializer` accepts an additional `base_uri` ByteArray parameter (#857)
  - IERC721Metadata SRC5 interface ID. This is changed because of the ByteArray integration (#857)

### Removed

- ERC721Component function and Storage member
  - `InternalTrait::_set_token_uri` because individual token URIs are no longer stored (#857)
  - `ERC721_token_uri` Storage member because individual token URIs are no longer stored (#857)

## 0.9.0 (2024-02-08)

### Added

- EthAccount component and preset (#853)
- Ownable two-step functionality (#809)

### Changed

- Bump scarb to v2.4.4 (#853)
- Bump scarb to v2.5.3 (#898)
- OwnershipTransferred event args are indexed (#809)

### Removed

- Non standard increase_allowance and decrease_allowance functions in ERC20 contract (#881)

## 0.8.1 (2024-01-23)

### Added

- Documentation for SRC5 migration (#821)
- Usage docs (#823)
- Utilities documentation (#825)
- Documentation for presets (#832)
- Backwards compatibility notice (#861)
- Add automatic version bump to CI (#862)

### Changed

- Use ComponentState in tests (#836)
- Docsite navbar (#838)
- Account events indexed keys (#853)
- Support higher tx versions in Account (#858)
- Bump scarb to v2.4.1 (#858)
- Add security section to Upgrades docs (#861)<|MERGE_RESOLUTION|>--- conflicted
+++ resolved
@@ -10,15 +10,12 @@
 
 ### Added
 
-<<<<<<< HEAD
 - Account usage section in docs (#981)
-=======
 - before_update and after_update hooks to ERC1155Component (#982)
 
 ### Changed (Breaking)
 
 - ERC1155Component implementations now require an ERC1155HooksTrait implementation in scope.
->>>>>>> a0899b0f
 
 ## 0.12.0 (2024-04-21)
 
