// SPDX-License-Identifier: MIT
// OpenZeppelin Contracts for Cairo v0.8.1 (account/account.cairo)

/// # Account Component
///
/// The Account component enables contracts to behave as accounts.
#[starknet::component]
mod AccountComponent {
    use openzeppelin::account::interface;
    use openzeppelin::account::utils::{MIN_TRANSACTION_VERSION, QUERY_VERSION, QUERY_OFFSET};
    use openzeppelin::account::utils::{execute_calls, is_valid_stark_signature};
    use openzeppelin::introspection::src5::SRC5Component::InternalTrait as SRC5InternalTrait;
    use openzeppelin::introspection::src5::SRC5Component;
    use starknet::account::Call;
    use starknet::get_caller_address;
    use starknet::get_contract_address;
    use starknet::get_tx_info;

    #[storage]
    struct Storage {
        Account_public_key: felt252
    }

    #[event]
    #[derive(Drop, starknet::Event)]
    enum Event {
        OwnerAdded: OwnerAdded,
        OwnerRemoved: OwnerRemoved
    }

    #[derive(Drop, starknet::Event)]
    struct OwnerAdded {
        #[key]
        new_owner_guid: felt252
    }

    #[derive(Drop, starknet::Event)]
    struct OwnerRemoved {
        #[key]
        removed_owner_guid: felt252
    }

    mod Errors {
        const INVALID_CALLER: felt252 = 'Account: invalid caller';
        const INVALID_SIGNATURE: felt252 = 'Account: invalid signature';
        const INVALID_TX_VERSION: felt252 = 'Account: invalid tx version';
        const UNAUTHORIZED: felt252 = 'Account: unauthorized';
    }

    #[embeddable_as(SRC6Impl)]
    impl SRC6<
        TContractState,
        +HasComponent<TContractState>,
        +SRC5Component::HasComponent<TContractState>,
        +Drop<TContractState>
    > of interface::ISRC6<ComponentState<TContractState>> {
        /// Executes a list of calls from the account.
        ///
        /// Requirements:
        ///
        /// - The transaction version must be greater than or equal to `MIN_TRANSACTION_VERSION`.
        /// - If the transaction is a simulation (version than `QUERY_OFFSET`), it must be
        /// greater than or equal to `QUERY_OFFSET` + `MIN_TRANSACTION_VERSION`.
        fn __execute__(
            self: @ComponentState<TContractState>, mut calls: Array<Call>
        ) -> Array<Span<felt252>> {
            // Avoid calls from other contracts
            // https://github.com/OpenZeppelin/cairo-contracts/issues/344
            let sender = get_caller_address();
            assert(sender.is_zero(), Errors::INVALID_CALLER);

            // Check tx version
            let tx_info = get_tx_info().unbox();
            let tx_version: u256 = tx_info.version.into();
            // Check if tx is a query
            if (tx_version >= QUERY_OFFSET) {
                assert(
                    QUERY_OFFSET + MIN_TRANSACTION_VERSION <= tx_version, Errors::INVALID_TX_VERSION
                );
            } else {
                assert(MIN_TRANSACTION_VERSION <= tx_version, Errors::INVALID_TX_VERSION);
            }

            execute_calls(calls)
        }

        /// Verifies the validity of the signature for the current transaction.
        /// This function is used by the protocol to verify `invoke` transactions.
        fn __validate__(self: @ComponentState<TContractState>, mut calls: Array<Call>) -> felt252 {
            self.validate_transaction()
        }

        /// Verifies that the given signature is valid for the given hash.
        fn is_valid_signature(
            self: @ComponentState<TContractState>, hash: felt252, signature: Array<felt252>
        ) -> felt252 {
            if self._is_valid_signature(hash, signature.span()) {
                starknet::VALIDATED
            } else {
                0
            }
        }
    }

    #[embeddable_as(DeclarerImpl)]
    impl Declarer<
        TContractState,
        +HasComponent<TContractState>,
        +SRC5Component::HasComponent<TContractState>,
        +Drop<TContractState>
    > of interface::IDeclarer<ComponentState<TContractState>> {
        /// Verifies the validity of the signature for the current transaction.
        /// This function is used by the protocol to verify `declare` transactions.
        fn __validate_declare__(
            self: @ComponentState<TContractState>, class_hash: felt252
        ) -> felt252 {
            self.validate_transaction()
        }
    }

    #[embeddable_as(DeployableImpl)]
    impl Deployable<
        TContractState,
        +HasComponent<TContractState>,
        +SRC5Component::HasComponent<TContractState>,
        +Drop<TContractState>
    > of interface::IDeployable<ComponentState<TContractState>> {
        /// Verifies the validity of the signature for the current transaction.
        /// This function is used by the protocol to verify `deploy_account` transactions.
        fn __validate_deploy__(
            self: @ComponentState<TContractState>,
            class_hash: felt252,
            contract_address_salt: felt252,
            public_key: felt252
        ) -> felt252 {
            self.validate_transaction()
        }
    }

    #[embeddable_as(PublicKeyImpl)]
    impl PublicKey<
        TContractState,
        +HasComponent<TContractState>,
        +SRC5Component::HasComponent<TContractState>,
        +Drop<TContractState>
    > of interface::IPublicKey<ComponentState<TContractState>> {
        /// Returns the current public key of the account.
        fn get_public_key(self: @ComponentState<TContractState>) -> felt252 {
            self.Account_public_key.read()
        }

        /// Sets the public key of the account to `new_public_key`.
        ///
        /// Requirements:
        ///
        /// - The caller must be the contract itself.
        ///
        /// Emits an `OwnerRemoved` event.
        fn set_public_key(ref self: ComponentState<TContractState>, new_public_key: felt252) {
            self.assert_only_self();
            self.emit(OwnerRemoved { removed_owner_guid: self.Account_public_key.read() });
            self._set_public_key(new_public_key);
        }
    }

    /// Adds camelCase support for `ISRC6`.
    #[embeddable_as(SRC6CamelOnlyImpl)]
    impl SRC6CamelOnly<
        TContractState,
        +HasComponent<TContractState>,
        +SRC5Component::HasComponent<TContractState>,
        +Drop<TContractState>
    > of interface::ISRC6CamelOnly<ComponentState<TContractState>> {
        fn isValidSignature(
            self: @ComponentState<TContractState>, hash: felt252, signature: Array<felt252>
        ) -> felt252 {
            self.is_valid_signature(hash, signature)
        }
    }

    /// Adds camelCase support for `PublicKeyTrait`.
    #[embeddable_as(PublicKeyCamelImpl)]
    impl PublicKeyCamel<
        TContractState,
        +HasComponent<TContractState>,
        +SRC5Component::HasComponent<TContractState>,
        +Drop<TContractState>
    > of interface::IPublicKeyCamel<ComponentState<TContractState>> {
        fn getPublicKey(self: @ComponentState<TContractState>) -> felt252 {
            self.Account_public_key.read()
        }

        fn setPublicKey(ref self: ComponentState<TContractState>, newPublicKey: felt252) {
            self.set_public_key(newPublicKey);
        }
    }

    #[generate_trait]
    impl InternalImpl<
        TContractState,
        +HasComponent<TContractState>,
        impl SRC5: SRC5Component::HasComponent<TContractState>,
        +Drop<TContractState>
    > of InternalTrait<TContractState> {
        /// Initializes the account by setting the initial public key
        /// and registering the ISRC6 interface Id.
        fn initializer(ref self: ComponentState<TContractState>, public_key: felt252) {
            let mut src5_component = get_dep_component_mut!(ref self, SRC5);
            src5_component.register_interface(interface::ISRC6_ID);
            self._set_public_key(public_key);
        }

        /// Validates that the caller is the account itself. Otherwise it reverts.
        fn assert_only_self(self: @ComponentState<TContractState>) {
            let caller = get_caller_address();
            let self = get_contract_address();
            assert(self == caller, Errors::UNAUTHORIZED);
        }

        /// Validates the signature for the current transaction.
        /// Returns the short string `VALID` if valid, otherwise it reverts.
        fn validate_transaction(self: @ComponentState<TContractState>) -> felt252 {
            let tx_info = get_tx_info().unbox();
            let tx_hash = tx_info.transaction_hash;
            let signature = tx_info.signature;
            assert(self._is_valid_signature(tx_hash, signature), Errors::INVALID_SIGNATURE);
            starknet::VALIDATED
        }

        /// Sets the public key without validating the caller.
        /// The usage of this method outside the `set_public_key` function is discouraged.
        ///
        /// Emits an `OwnerAdded` event.
        fn _set_public_key(ref self: ComponentState<TContractState>, new_public_key: felt252) {
            self.Account_public_key.write(new_public_key);
            self.emit(OwnerAdded { new_owner_guid: new_public_key });
        }

        /// Returns whether the given signature is valid for the given hash
        /// using the account's current public key.
        fn _is_valid_signature(
            self: @ComponentState<TContractState>, hash: felt252, signature: Span<felt252>
        ) -> bool {
            let public_key = self.Account_public_key.read();
            is_valid_stark_signature(hash, public_key, signature)
        }
    }
<<<<<<< HEAD

    fn _execute_calls(mut calls: Array<Call>) -> Array<Span<felt252>> {
        let mut res = ArrayTrait::new();
        loop {
            match calls.pop_front() {
                Option::Some(call) => {
                    let _res = _execute_single_call(call);
                    res.append(_res);
                },
                Option::None(_) => { break (); },
            };
        };
        res
    }

    fn _execute_single_call(call: Call) -> Span<felt252> {
        let Call{to, selector, calldata } = call;
        starknet::call_contract_syscall(to, selector, calldata).unwrap()
    }
=======
>>>>>>> 2815498b
}<|MERGE_RESOLUTION|>--- conflicted
+++ resolved
@@ -245,26 +245,4 @@
             is_valid_stark_signature(hash, public_key, signature)
         }
     }
-<<<<<<< HEAD
-
-    fn _execute_calls(mut calls: Array<Call>) -> Array<Span<felt252>> {
-        let mut res = ArrayTrait::new();
-        loop {
-            match calls.pop_front() {
-                Option::Some(call) => {
-                    let _res = _execute_single_call(call);
-                    res.append(_res);
-                },
-                Option::None(_) => { break (); },
-            };
-        };
-        res
-    }
-
-    fn _execute_single_call(call: Call) -> Span<felt252> {
-        let Call{to, selector, calldata } = call;
-        starknet::call_contract_syscall(to, selector, calldata).unwrap()
-    }
-=======
->>>>>>> 2815498b
 }