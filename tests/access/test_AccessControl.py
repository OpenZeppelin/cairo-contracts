import pytest
from pathlib import Path
from signers import MockSigner
from starkware.starknet.testing.starknet import Starknet
from utils import (
    TRUE, FALSE,
    assert_event_emitted, assert_revert,
    get_contract_class, cached_contract,
    State, Account
)

DEFAULT_ADMIN_ROLE = 0
SOME_OTHER_ROLE = 42
IACCESSCONTROL_ID = 0x7965db0b

signer = MockSigner(123456789987654321)


@pytest.fixture(scope='module')
def contract_classes():
    return {
        Path(key).stem: get_contract_class(key)
        for key in [
<<<<<<< HEAD
            'tests/mocks/AccessControl.cairo',
=======
            'Account',
            'AccessControl',
>>>>>>> 5b616cf3
        ]
    }


@pytest.fixture(scope='module')
async def accesscontrol_init(contract_classes):
    starknet = await State.init()
    account1 = await Account.deploy(signer.public_key)
    account2 = await Account.deploy(signer.public_key)
    accesscontrol = await starknet.deploy(
        contract_class=contract_classes['AccessControl'],
        constructor_calldata=[account1.contract_address]
    )
    return starknet.state, accesscontrol, account1, account2


@pytest.fixture
def accesscontrol_factory(contract_classes, accesscontrol_init):
    state, accesscontrol, account1, account2 = accesscontrol_init
    _state = state.copy()
    accesscontrol = cached_contract(
        _state, contract_classes['AccessControl'], accesscontrol)
    account1 = cached_contract(_state, Account.get_class, account1)
    account2 = cached_contract(_state, Account.get_class, account2)
    return accesscontrol, account1, account2


@pytest.mark.asyncio
async def test_initializer(accesscontrol_factory):
    accesscontrol, _, _ = accesscontrol_factory

    execution_info = await accesscontrol.supportsInterface(IACCESSCONTROL_ID).invoke()
    assert execution_info.result == (TRUE,)


@ pytest.mark.asyncio
async def test_grant_role(accesscontrol_factory):
    accesscontrol, account1, account2 = accesscontrol_factory

    tx_exec_info = await signer.send_transaction(
        account1,
        accesscontrol.contract_address,
        'grantRole',
        [
            DEFAULT_ADMIN_ROLE,
            account2.contract_address
        ]
    )

    assert_event_emitted(
        tx_exec_info,
        from_address=accesscontrol.contract_address,
        name='RoleGranted',
        data=[
            DEFAULT_ADMIN_ROLE,         # role
            account2.contract_address,  # account
            account1.contract_address   # sender
        ]
    )

    expected = await accesscontrol.hasRole(DEFAULT_ADMIN_ROLE, account2.contract_address).invoke()
    assert expected.result.hasRole == TRUE


@ pytest.mark.asyncio
async def test_grant_role_unauthorized(accesscontrol_factory):
    accesscontrol, _, account2 = accesscontrol_factory

    await assert_revert(
        signer.send_transaction(account2, accesscontrol.contract_address, 'grantRole', [
                                DEFAULT_ADMIN_ROLE, account2.contract_address]),
        reverted_with="AccessControl: caller is missing role {}".format(
            DEFAULT_ADMIN_ROLE)
    )


@ pytest.mark.asyncio
async def test_revoke_role(accesscontrol_factory):
    accesscontrol, account1, account2 = accesscontrol_factory

    await signer.send_transaction(account1, accesscontrol.contract_address, 'grantRole', [DEFAULT_ADMIN_ROLE, account2.contract_address])

    tx_exec_info = await signer.send_transaction(account2, accesscontrol.contract_address, 'revokeRole', [DEFAULT_ADMIN_ROLE, account1.contract_address])
    assert_event_emitted(
        tx_exec_info,
        from_address=accesscontrol.contract_address,
        name='RoleRevoked',
        data=[
            DEFAULT_ADMIN_ROLE,         # role
            account1.contract_address,  # account
            account2.contract_address   # sender
        ]
    )
    expected = await accesscontrol.hasRole(DEFAULT_ADMIN_ROLE, account1.contract_address).invoke()
    assert expected.result.hasRole == FALSE


@ pytest.mark.asyncio
async def test_revoke_role_unauthorized(accesscontrol_factory):
    accesscontrol, account1, account2 = accesscontrol_factory

    await assert_revert(
        signer.send_transaction(
            account2,
            accesscontrol.contract_address,
            'revokeRole',
            [
                DEFAULT_ADMIN_ROLE,
                account1.contract_address
            ]
        ),
        reverted_with="AccessControl: caller is missing role {}".format(
            DEFAULT_ADMIN_ROLE
        )
    )


@ pytest.mark.asyncio
async def test_renounce_role(accesscontrol_factory):
    accesscontrol, account1, _ = accesscontrol_factory

    tx_exec_info = await signer.send_transaction(
        account1,
        accesscontrol.contract_address,
        'renounceRole',
        [
            DEFAULT_ADMIN_ROLE,
            account1.contract_address
        ]
    )

    assert_event_emitted(
        tx_exec_info,
        from_address=accesscontrol.contract_address,
        name='RoleRevoked',
        data=[
            DEFAULT_ADMIN_ROLE,         # role
            account1.contract_address,  # account
            account1.contract_address   # sender
        ]
    )

    expected = await accesscontrol.hasRole(DEFAULT_ADMIN_ROLE, account1.contract_address).invoke()
    assert expected.result.hasRole == FALSE


@ pytest.mark.asyncio
async def test_renounce_role_unauthorized(accesscontrol_factory):
    accesscontrol, account1, account2 = accesscontrol_factory

    await assert_revert(
        signer.send_transaction(
            account1,
            accesscontrol.contract_address,
            'renounceRole',
            [
                DEFAULT_ADMIN_ROLE,
                account2.contract_address
            ]
        ),
        reverted_with="AccessControl: can only renounce roles for self"
    )


@ pytest.mark.asyncio
async def test_set_role_admin(accesscontrol_factory):
    accesscontrol, account1, account2 = accesscontrol_factory

    tx_exec_info = await signer.send_transaction(
        account1,
        accesscontrol.contract_address,
        'setRoleAdmin',
        [DEFAULT_ADMIN_ROLE, SOME_OTHER_ROLE]
    )

    assert_event_emitted(
        tx_exec_info,
        from_address=accesscontrol.contract_address,
        name='RoleAdminChanged',
        data=[
            DEFAULT_ADMIN_ROLE,  # role
            DEFAULT_ADMIN_ROLE,  # previousAdminRole
            SOME_OTHER_ROLE      # newAdminRole
        ]
    )

    expected = await accesscontrol.getRoleAdmin(DEFAULT_ADMIN_ROLE).invoke()
    assert expected.result.admin == SOME_OTHER_ROLE

    # test role admin cycle
    await signer.send_transaction(
        account1,
        accesscontrol.contract_address,
        'grantRole',
        [SOME_OTHER_ROLE, account2.contract_address]
    )

    expected = await accesscontrol.hasRole(SOME_OTHER_ROLE, account2.contract_address).invoke()
    assert expected.result.hasRole == TRUE

    await signer.send_transaction(
        account2,
        accesscontrol.contract_address,
        'revokeRole',
        [DEFAULT_ADMIN_ROLE, account1.contract_address]
    )

    expected = await accesscontrol.hasRole(DEFAULT_ADMIN_ROLE, account1.contract_address).invoke()
    assert expected.result.hasRole == FALSE<|MERGE_RESOLUTION|>--- conflicted
+++ resolved
@@ -21,12 +21,8 @@
     return {
         Path(key).stem: get_contract_class(key)
         for key in [
-<<<<<<< HEAD
-            'tests/mocks/AccessControl.cairo',
-=======
             'Account',
             'AccessControl',
->>>>>>> 5b616cf3
         ]
     }
 
