// SPDX-License-Identifier: MIT
// OpenZeppelin Contracts for Cairo v0.8.0-beta.0 (token/erc721/erc721.cairo)

/// # ERC721 Component
///
/// The ERC721 component provides implementations for both the IERC721 interface
/// and the IERC721Metadata interface.
#[starknet::component]
mod ERC721Component {
    use openzeppelin::account;
    use openzeppelin::introspection::dual_src5::{DualCaseSRC5, DualCaseSRC5Trait};
    use openzeppelin::introspection::src5::SRC5Component::InternalTrait as SRC5InternalTrait;
    use openzeppelin::introspection::src5::SRC5Component;
    use openzeppelin::token::erc721::dual721_receiver::{
        DualCaseERC721Receiver, DualCaseERC721ReceiverTrait
    };
    use openzeppelin::token::erc721::interface;
    use starknet::ContractAddress;
    use starknet::get_caller_address;

    #[storage]
    struct Storage {
        ERC721_name: felt252,
        ERC721_symbol: felt252,
        ERC721_owners: LegacyMap<u256, ContractAddress>,
        ERC721_balances: LegacyMap<ContractAddress, u256>,
        ERC721_token_approvals: LegacyMap<u256, ContractAddress>,
        ERC721_operator_approvals: LegacyMap<(ContractAddress, ContractAddress), bool>,
        ERC721_token_uri: LegacyMap<u256, felt252>,
    }

    #[event]
    #[derive(Drop, starknet::Event)]
    enum Event {
        Transfer: Transfer,
        Approval: Approval,
        ApprovalForAll: ApprovalForAll,
    }

    /// Emitted when `token_id` token is transferred from `from` to `to`.
    #[derive(Drop, starknet::Event)]
    struct Transfer {
        #[key]
        from: ContractAddress,
        #[key]
        to: ContractAddress,
        #[key]
        token_id: u256
    }

    /// Emitted when `owner` enables `approved` to manage the `token_id` token.
    #[derive(Drop, starknet::Event)]
    struct Approval {
        #[key]
        owner: ContractAddress,
        #[key]
        approved: ContractAddress,
        #[key]
        token_id: u256
    }

    /// Emitted when `owner` enables or disables (`approved`) `operator` to manage
    /// all of its assets.
    #[derive(Drop, starknet::Event)]
    struct ApprovalForAll {
        #[key]
        owner: ContractAddress,
        #[key]
        operator: ContractAddress,
        approved: bool
    }

    mod Errors {
        const INVALID_TOKEN_ID: felt252 = 'ERC721: invalid token ID';
        const INVALID_ACCOUNT: felt252 = 'ERC721: invalid account';
        const UNAUTHORIZED: felt252 = 'ERC721: unauthorized caller';
        const APPROVAL_TO_OWNER: felt252 = 'ERC721: approval to owner';
        const SELF_APPROVAL: felt252 = 'ERC721: self approval';
        const INVALID_RECEIVER: felt252 = 'ERC721: invalid receiver';
        const ALREADY_MINTED: felt252 = 'ERC721: token already minted';
        const WRONG_SENDER: felt252 = 'ERC721: wrong sender';
        const SAFE_MINT_FAILED: felt252 = 'ERC721: safe mint failed';
        const SAFE_TRANSFER_FAILED: felt252 = 'ERC721: safe transfer failed';
    }

    //
    // External
    //

<<<<<<< HEAD
    #[external(v0)]
    impl ERC721Impl of interface::IERC721<ContractState> {
        fn balance_of(self: @ContractState, account: ContractAddress) -> u256 {
=======
    #[embeddable_as(ERC721Impl)]
    impl ERC721<
        TContractState,
        +HasComponent<TContractState>,
        +SRC5Component::HasComponent<TContractState>,
        +Drop<TContractState>
    > of interface::IERC721<ComponentState<TContractState>> {
        /// Returns the number of NFTs owned by `account`.
        fn balance_of(self: @ComponentState<TContractState>, account: ContractAddress) -> u256 {
>>>>>>> 50ed6b55
            assert(!account.is_zero(), Errors::INVALID_ACCOUNT);
            self.ERC721_balances.read(account)
        }

        /// Returns the owner address of `token_id`.
        ///
        /// Requirements:
        ///
        /// - `token_id` exists.
        fn owner_of(self: @ComponentState<TContractState>, token_id: u256) -> ContractAddress {
            self._owner_of(token_id)
        }

<<<<<<< HEAD
        fn safe_transfer_from(
            ref self: ContractState,
=======
        /// Transfers ownership of `token_id` from `from` if `to` is either an account or `IERC721Receiver`.
        ///
        /// `data` is additional data, it has no specified format and it is sent in call to `to`.
        ///
        /// Requirements:
        ///
        /// - Caller is either approved or the `token_id` owner.
        /// - `to` is not the zero address.
        /// - `from` is not the zero address.
        /// - `token_id` exists.
        /// - `to` is either an account contract or supports the `IERC721Receiver` interface.
        ///
        /// Emits a `Transfer` event.
        fn safe_transfer_from(
            ref self: ComponentState<TContractState>,
>>>>>>> 50ed6b55
            from: ContractAddress,
            to: ContractAddress,
            token_id: u256,
            data: Span<felt252>
        ) {
            assert(
                self._is_approved_or_owner(get_caller_address(), token_id), Errors::UNAUTHORIZED
            );
            self._safe_transfer(from, to, token_id, data);
        }

<<<<<<< HEAD
        fn transfer_from(
            ref self: ContractState, from: ContractAddress, to: ContractAddress, token_id: u256
=======
        /// Transfers ownership of `token_id` from `from` to `to`.
        ///
        /// Requirements:
        ///
        /// - Caller is either approved or the `token_id` owner.
        /// - `to` is not the zero address.
        /// - `from` is not the zero address.
        /// - `token_id` exists.
        ///
        /// Emits a `Transfer` event.
        fn transfer_from(
            ref self: ComponentState<TContractState>,
            from: ContractAddress,
            to: ContractAddress,
            token_id: u256
>>>>>>> 50ed6b55
        ) {
            assert(
                self._is_approved_or_owner(get_caller_address(), token_id), Errors::UNAUTHORIZED
            );
            self._transfer(from, to, token_id);
        }

        /// Change or reaffirm the approved address for an NFT.
        ///
        /// Requirements:
        ///
        /// - The caller is either an approved operator or the `token_id` owner.
        /// - `to` cannot be the token owner.
        /// - `token_id` exists.
        ///
        /// Emits an `Approval` event.
        fn approve(ref self: ComponentState<TContractState>, to: ContractAddress, token_id: u256) {
            let owner = self._owner_of(token_id);

            let caller = get_caller_address();
            assert(
                owner == caller || self.is_approved_for_all(owner, caller), Errors::UNAUTHORIZED
            );
            self._approve(to, token_id);
        }

        /// Enable or disable approval for `operator` to manage all of the
        /// caller's assets.
        ///
        /// Requirements:
        ///
        /// - `operator` cannot be the caller.
        ///
        /// Emits an `Approval` event.
        fn set_approval_for_all(
            ref self: ComponentState<TContractState>, operator: ContractAddress, approved: bool
        ) {
            self._set_approval_for_all(get_caller_address(), operator, approved)
        }

<<<<<<< HEAD
        fn get_approved(self: @ContractState, token_id: u256) -> ContractAddress {
=======
        /// Returns the address approved for `token_id`.
        ///
        /// Requirements:
        ///
        /// - `token_id` exists.
        fn get_approved(self: @ComponentState<TContractState>, token_id: u256) -> ContractAddress {
>>>>>>> 50ed6b55
            assert(self._exists(token_id), Errors::INVALID_TOKEN_ID);
            self.ERC721_token_approvals.read(token_id)
        }

<<<<<<< HEAD
        fn is_approved_for_all(
            self: @ContractState, owner: ContractAddress, operator: ContractAddress
        ) -> bool {
            self.ERC721_operator_approvals.read((owner, operator))
        }
    }

    #[external(v0)]
    impl SRC5Impl of ISRC5<ContractState> {
        fn supports_interface(self: @ContractState, interface_id: felt252) -> bool {
            src5::SRC5::SRC5Impl::supports_interface(@src5_state(), interface_id)
        }
    }

    #[external(v0)]
    impl ERC721MetadataImpl of interface::IERC721Metadata<ContractState> {
        fn name(self: @ContractState) -> felt252 {
            self.ERC721_name.read()
        }

        fn symbol(self: @ContractState) -> felt252 {
            self.ERC721_symbol.read()
        }

        fn token_uri(self: @ContractState, token_id: u256) -> felt252 {
            assert(self._exists(token_id), Errors::INVALID_TOKEN_ID);
            self.ERC721_token_uri.read(token_id)
=======
        /// Query if `operator` is an authorized operator for `owner`.
        fn is_approved_for_all(
            self: @ComponentState<TContractState>, owner: ContractAddress, operator: ContractAddress
        ) -> bool {
            self.ERC721_operator_approvals.read((owner, operator))
>>>>>>> 50ed6b55
        }
    }

    #[embeddable_as(ERC721MetadataImpl)]
    impl ERC721Metadata<
        TContractState,
        +HasComponent<TContractState>,
        +SRC5Component::HasComponent<TContractState>,
        +Drop<TContractState>
    > of interface::IERC721Metadata<ComponentState<TContractState>> {
        /// Returns the NFT name.
        fn name(self: @ComponentState<TContractState>) -> felt252 {
            self.ERC721_name.read()
        }

<<<<<<< HEAD
        fn safeTransferFrom(
            ref self: ContractState,
            from: ContractAddress,
            to: ContractAddress,
            tokenId: u256,
            data: Span<felt252>
        ) {
            ERC721Impl::safe_transfer_from(ref self, from, to, tokenId, data)
        }

        fn transferFrom(
            ref self: ContractState, from: ContractAddress, to: ContractAddress, tokenId: u256
        ) {
            ERC721Impl::transfer_from(ref self, from, to, tokenId)
        }

        fn setApprovalForAll(ref self: ContractState, operator: ContractAddress, approved: bool) {
            ERC721Impl::set_approval_for_all(ref self, operator, approved)
        }

        fn getApproved(self: @ContractState, tokenId: u256) -> ContractAddress {
            ERC721Impl::get_approved(self, tokenId)
=======
        /// Returns the NFT symbol.
        fn symbol(self: @ComponentState<TContractState>) -> felt252 {
            self.ERC721_symbol.read()
>>>>>>> 50ed6b55
        }

        /// Returns the Uniform Resource Identifier (URI) for the `token_id` token.
        ///
        /// If the URI is not set for the `token_id`, the return value will be `0`.
        fn token_uri(self: @ComponentState<TContractState>, token_id: u256) -> felt252 {
            assert(self._exists(token_id), Errors::INVALID_TOKEN_ID);
            self.ERC721_token_uri.read(token_id)
        }
    }

<<<<<<< HEAD
    #[external(v0)]
    impl SRC5CamelImpl of ISRC5Camel<ContractState> {
        fn supportsInterface(self: @ContractState, interfaceId: felt252) -> bool {
            src5::SRC5::SRC5CamelImpl::supportsInterface(@src5_state(), interfaceId)
=======
    /// Adds camelCase support for `IERC721`.
    #[embeddable_as(ERC721CamelOnlyImpl)]
    impl ERC721CamelOnly<
        TContractState,
        +HasComponent<TContractState>,
        +SRC5Component::HasComponent<TContractState>,
        +Drop<TContractState>
    > of interface::IERC721CamelOnly<ComponentState<TContractState>> {
        fn balanceOf(self: @ComponentState<TContractState>, account: ContractAddress) -> u256 {
            self.balance_of(account)
        }

        fn ownerOf(self: @ComponentState<TContractState>, tokenId: u256) -> ContractAddress {
            self.owner_of(tokenId)
>>>>>>> 50ed6b55
        }
    }

<<<<<<< HEAD
    #[external(v0)]
    impl ERC721MetadataCamelOnlyImpl of interface::IERC721MetadataCamelOnly<ContractState> {
        fn tokenURI(self: @ContractState, tokenId: u256) -> felt252 {
            assert(self._exists(tokenId), Errors::INVALID_TOKEN_ID);
            self.ERC721_token_uri.read(tokenId)
=======
        fn safeTransferFrom(
            ref self: ComponentState<TContractState>,
            from: ContractAddress,
            to: ContractAddress,
            tokenId: u256,
            data: Span<felt252>
        ) {
            self.safe_transfer_from(from, to, tokenId, data)
        }

        fn transferFrom(
            ref self: ComponentState<TContractState>,
            from: ContractAddress,
            to: ContractAddress,
            tokenId: u256
        ) {
            self.transfer_from(from, to, tokenId)
        }

        fn setApprovalForAll(
            ref self: ComponentState<TContractState>, operator: ContractAddress, approved: bool
        ) {
            self.set_approval_for_all(operator, approved)
        }

        fn getApproved(self: @ComponentState<TContractState>, tokenId: u256) -> ContractAddress {
            self.get_approved(tokenId)
        }

        fn isApprovedForAll(
            self: @ComponentState<TContractState>, owner: ContractAddress, operator: ContractAddress
        ) -> bool {
            self.is_approved_for_all(owner, operator)
        }
    }

    /// Adds camelCase support for `IERC721Metadata`.
    #[embeddable_as(ERC721MetadataCamelOnlyImpl)]
    impl ERC721MetadataCamelOnly<
        TContractState,
        +HasComponent<TContractState>,
        +SRC5Component::HasComponent<TContractState>,
        +Drop<TContractState>
    > of interface::IERC721MetadataCamelOnly<ComponentState<TContractState>> {
        fn tokenURI(self: @ComponentState<TContractState>, tokenId: u256) -> felt252 {
            self.token_uri(tokenId)
>>>>>>> 50ed6b55
        }
    }

    //
    // Internal
    //

    #[generate_trait]
    impl InternalImpl<
        TContractState,
        +HasComponent<TContractState>,
        impl SRC5: SRC5Component::HasComponent<TContractState>,
        +Drop<TContractState>
    > of InternalTrait<TContractState> {
        /// Initializes the contract by setting the token name and symbol.
        /// This should only be used inside the contract's constructor.
        fn initializer(ref self: ComponentState<TContractState>, name: felt252, symbol: felt252) {
            self.ERC721_name.write(name);
            self.ERC721_symbol.write(symbol);

            let mut src5_component = get_dep_component_mut!(ref self, SRC5);
            src5_component.register_interface(interface::IERC721_ID);
            src5_component.register_interface(interface::IERC721_METADATA_ID);
        }

        /// Returns the owner address of `token_id`.
        ///
        /// Requirements:
        ///
        /// - `token_id` exists.
        fn _owner_of(self: @ComponentState<TContractState>, token_id: u256) -> ContractAddress {
            let owner = self.ERC721_owners.read(token_id);
            match owner.is_zero() {
                bool::False(()) => owner,
                bool::True(()) => panic_with_felt252(Errors::INVALID_TOKEN_ID)
            }
        }

<<<<<<< HEAD
        fn _safe_transfer(
            ref self: ContractState,
            from: ContractAddress,
            to: ContractAddress,
            token_id: u256,
            data: Span<felt252>
        ) {
            self._transfer(from, to, token_id);
            assert(
                _check_on_erc721_received(from, to, token_id, data), Errors::SAFE_TRANSFER_FAILED
            );
        }

        fn _transfer(
            ref self: ContractState, from: ContractAddress, to: ContractAddress, token_id: u256
        ) {
            assert(!to.is_zero(), Errors::INVALID_RECEIVER);
            let owner = self._owner_of(token_id);
            assert(from == owner, Errors::WRONG_SENDER);

            // Implicit clear approvals, no need to emit an event
            self.ERC721_token_approvals.write(token_id, Zeroable::zero());

            self.ERC721_balances.write(from, self.ERC721_balances.read(from) - 1);
            self.ERC721_balances.write(to, self.ERC721_balances.read(to) + 1);
            self.ERC721_owners.write(token_id, to);

            self.emit(Transfer { from, to, token_id });
        }

        fn _approve(ref self: ContractState, to: ContractAddress, token_id: u256) {
=======
        /// Returns whether `token_id` exists.
        fn _exists(self: @ComponentState<TContractState>, token_id: u256) -> bool {
            !self.ERC721_owners.read(token_id).is_zero()
        }

        /// Returns whether `spender` is allowed to manage `token_id`.
        ///
        /// Requirements:
        ///
        /// - `token_id` exists.
        fn _is_approved_or_owner(
            self: @ComponentState<TContractState>, spender: ContractAddress, token_id: u256
        ) -> bool {
            let owner = self._owner_of(token_id);
            let is_approved_for_all = self.is_approved_for_all(owner, spender);
            owner == spender || is_approved_for_all || spender == self.get_approved(token_id)
        }

        /// Changes or reaffirms the approved address for an NFT.
        ///
        /// Internal function without access restriction.
        ///
        /// Requirements:
        ///
        /// - `token_id` exists.
        /// - `to` is not the current token owner.
        ///
        /// Emits an `Approval` event.
        fn _approve(ref self: ComponentState<TContractState>, to: ContractAddress, token_id: u256) {
>>>>>>> 50ed6b55
            let owner = self._owner_of(token_id);
            assert(owner != to, Errors::APPROVAL_TO_OWNER);

            self.ERC721_token_approvals.write(token_id, to);
            self.emit(Approval { owner, approved: to, token_id });
        }

        /// Enables or disables approval for `operator` to manage
        /// all of the `owner` assets.
        ///
        /// Requirements:
        ///
        /// - `operator` cannot be the caller.
        ///
        /// Emits an `Approval` event.
        fn _set_approval_for_all(
            ref self: ComponentState<TContractState>,
            owner: ContractAddress,
            operator: ContractAddress,
            approved: bool
        ) {
            assert(owner != operator, Errors::SELF_APPROVAL);
            self.ERC721_operator_approvals.write((owner, operator), approved);
            self.emit(ApprovalForAll { owner, operator, approved });
        }

<<<<<<< HEAD
        fn _is_approved_or_owner(
            self: @ContractState, spender: ContractAddress, token_id: u256
        ) -> bool {
            let owner = self._owner_of(token_id);
            let is_approved_for_all = ERC721Impl::is_approved_for_all(self, owner, spender);
            owner == spender
                || is_approved_for_all
                || spender == ERC721Impl::get_approved(self, token_id)
        }
=======
        /// Mints `token_id` and transfers it to `to`.
        ///
        /// Internal function without access restriction.
        ///
        /// Emits a `Transfer` event.
        fn _mint(ref self: ComponentState<TContractState>, to: ContractAddress, token_id: u256) {
            assert(!to.is_zero(), Errors::INVALID_RECEIVER);
            assert(!self._exists(token_id), Errors::ALREADY_MINTED);

            self.ERC721_balances.write(to, self.ERC721_balances.read(to) + 1);
            self.ERC721_owners.write(token_id, to);
>>>>>>> 50ed6b55

        fn _exists(self: @ContractState, token_id: u256) -> bool {
            !self.ERC721_owners.read(token_id).is_zero()
        }

<<<<<<< HEAD
        fn _mint(ref self: ContractState, to: ContractAddress, token_id: u256) {
=======
        /// Transfers `token_id` from `from` to `to`.
        ///
        /// Internal function without access restriction.
        ///
        /// Requirements:
        ///
        /// - `to` is not the zero address.
        /// - `from` is the token owner.
        /// - `token_id` exists.
        ///
        /// Emits a `Transfer` event.
        fn _transfer(
            ref self: ComponentState<TContractState>,
            from: ContractAddress,
            to: ContractAddress,
            token_id: u256
        ) {
>>>>>>> 50ed6b55
            assert(!to.is_zero(), Errors::INVALID_RECEIVER);
            assert(!self._exists(token_id), Errors::ALREADY_MINTED);

            self.ERC721_balances.write(to, self.ERC721_balances.read(to) + 1);
            self.ERC721_owners.write(token_id, to);

            self.emit(Transfer { from: Zeroable::zero(), to, token_id });
        }

        /// Destroys `token_id`. The approval is cleared when the token is burned.
        ///
        /// This internal function does not check if the caller is authorized
        /// to operate on the token.
        ///
        /// Requirements:
        ///
        /// - `token_id` exists.
        ///
        /// Emits a `Transfer` event.
        fn _burn(ref self: ComponentState<TContractState>, token_id: u256) {
            let owner = self._owner_of(token_id);

            // Implicit clear approvals, no need to emit an event
            self.ERC721_token_approvals.write(token_id, Zeroable::zero());

            self.ERC721_balances.write(owner, self.ERC721_balances.read(owner) - 1);
            self.ERC721_owners.write(token_id, Zeroable::zero());

            self.emit(Transfer { from: owner, to: Zeroable::zero(), token_id });
        }

        /// Mints `token_id` if `to` is either an account or `IERC721Receiver`.
        ///
        /// `data` is additional data, it has no specified format and it is sent in call to `to`.
        ///
        /// Requirements:
        ///
        /// - `token_id` does not exist.
        /// - `to` is either an account contract or supports the `IERC721Receiver` interface.
        ///
        /// Emits a `Transfer` event.
        fn _safe_mint(
            ref self: ComponentState<TContractState>,
            to: ContractAddress,
            token_id: u256,
            data: Span<felt252>
        ) {
            self._mint(to, token_id);
            assert(
                _check_on_erc721_received(Zeroable::zero(), to, token_id, data),
                Errors::SAFE_MINT_FAILED
            );
        }

<<<<<<< HEAD
        fn _set_token_uri(ref self: ContractState, token_id: u256, token_uri: felt252) {
=======
        /// Transfers ownership of `token_id` from `from` if `to` is either an account or `IERC721Receiver`.
        ///
        /// `data` is additional data, it has no specified format and it is sent in call to `to`.
        ///
        /// Requirements:
        ///
        /// - `to` cannot be the zero address.
        /// - `from` must be the token owner.
        /// - `token_id` exists.
        /// - `to` is either an account contract or supports the `IERC721Receiver` interface.
        ///
        /// Emits a `Transfer` event.
        fn _safe_transfer(
            ref self: ComponentState<TContractState>,
            from: ContractAddress,
            to: ContractAddress,
            token_id: u256,
            data: Span<felt252>
        ) {
            self._transfer(from, to, token_id);
            assert(
                _check_on_erc721_received(from, to, token_id, data), Errors::SAFE_TRANSFER_FAILED
            );
        }

        /// Sets the `token_uri` of `token_id`.
        ///
        /// Requirements:
        ///
        /// - `token_id` exists.
        fn _set_token_uri(
            ref self: ComponentState<TContractState>, token_id: u256, token_uri: felt252
        ) {
>>>>>>> 50ed6b55
            assert(self._exists(token_id), Errors::INVALID_TOKEN_ID);
            self.ERC721_token_uri.write(token_id, token_uri)
        }
    }

    /// Checks if `to` either is an account contract or has registered support
    /// for the `IERC721Receiver` interface through SRC5. The transaction will
    /// fail if both cases are false.
    fn _check_on_erc721_received(
        from: ContractAddress, to: ContractAddress, token_id: u256, data: Span<felt252>
    ) -> bool {
        if (DualCaseSRC5 { contract_address: to }
            .supports_interface(interface::IERC721_RECEIVER_ID)) {
            DualCaseERC721Receiver { contract_address: to }
                .on_erc721_received(
                    get_caller_address(), from, token_id, data
                ) == interface::IERC721_RECEIVER_ID
        } else {
            DualCaseSRC5 { contract_address: to }.supports_interface(account::interface::ISRC6_ID)
        }
    }
}<|MERGE_RESOLUTION|>--- conflicted
+++ resolved
@@ -87,11 +87,6 @@
     // External
     //
 
-<<<<<<< HEAD
-    #[external(v0)]
-    impl ERC721Impl of interface::IERC721<ContractState> {
-        fn balance_of(self: @ContractState, account: ContractAddress) -> u256 {
-=======
     #[embeddable_as(ERC721Impl)]
     impl ERC721<
         TContractState,
@@ -101,7 +96,6 @@
     > of interface::IERC721<ComponentState<TContractState>> {
         /// Returns the number of NFTs owned by `account`.
         fn balance_of(self: @ComponentState<TContractState>, account: ContractAddress) -> u256 {
->>>>>>> 50ed6b55
             assert(!account.is_zero(), Errors::INVALID_ACCOUNT);
             self.ERC721_balances.read(account)
         }
@@ -115,10 +109,6 @@
             self._owner_of(token_id)
         }
 
-<<<<<<< HEAD
-        fn safe_transfer_from(
-            ref self: ContractState,
-=======
         /// Transfers ownership of `token_id` from `from` if `to` is either an account or `IERC721Receiver`.
         ///
         /// `data` is additional data, it has no specified format and it is sent in call to `to`.
@@ -134,7 +124,6 @@
         /// Emits a `Transfer` event.
         fn safe_transfer_from(
             ref self: ComponentState<TContractState>,
->>>>>>> 50ed6b55
             from: ContractAddress,
             to: ContractAddress,
             token_id: u256,
@@ -146,10 +135,6 @@
             self._safe_transfer(from, to, token_id, data);
         }
 
-<<<<<<< HEAD
-        fn transfer_from(
-            ref self: ContractState, from: ContractAddress, to: ContractAddress, token_id: u256
-=======
         /// Transfers ownership of `token_id` from `from` to `to`.
         ///
         /// Requirements:
@@ -165,7 +150,6 @@
             from: ContractAddress,
             to: ContractAddress,
             token_id: u256
->>>>>>> 50ed6b55
         ) {
             assert(
                 self._is_approved_or_owner(get_caller_address(), token_id), Errors::UNAUTHORIZED
@@ -206,55 +190,21 @@
             self._set_approval_for_all(get_caller_address(), operator, approved)
         }
 
-<<<<<<< HEAD
-        fn get_approved(self: @ContractState, token_id: u256) -> ContractAddress {
-=======
         /// Returns the address approved for `token_id`.
         ///
         /// Requirements:
         ///
         /// - `token_id` exists.
         fn get_approved(self: @ComponentState<TContractState>, token_id: u256) -> ContractAddress {
->>>>>>> 50ed6b55
             assert(self._exists(token_id), Errors::INVALID_TOKEN_ID);
             self.ERC721_token_approvals.read(token_id)
         }
 
-<<<<<<< HEAD
-        fn is_approved_for_all(
-            self: @ContractState, owner: ContractAddress, operator: ContractAddress
-        ) -> bool {
-            self.ERC721_operator_approvals.read((owner, operator))
-        }
-    }
-
-    #[external(v0)]
-    impl SRC5Impl of ISRC5<ContractState> {
-        fn supports_interface(self: @ContractState, interface_id: felt252) -> bool {
-            src5::SRC5::SRC5Impl::supports_interface(@src5_state(), interface_id)
-        }
-    }
-
-    #[external(v0)]
-    impl ERC721MetadataImpl of interface::IERC721Metadata<ContractState> {
-        fn name(self: @ContractState) -> felt252 {
-            self.ERC721_name.read()
-        }
-
-        fn symbol(self: @ContractState) -> felt252 {
-            self.ERC721_symbol.read()
-        }
-
-        fn token_uri(self: @ContractState, token_id: u256) -> felt252 {
-            assert(self._exists(token_id), Errors::INVALID_TOKEN_ID);
-            self.ERC721_token_uri.read(token_id)
-=======
         /// Query if `operator` is an authorized operator for `owner`.
         fn is_approved_for_all(
             self: @ComponentState<TContractState>, owner: ContractAddress, operator: ContractAddress
         ) -> bool {
             self.ERC721_operator_approvals.read((owner, operator))
->>>>>>> 50ed6b55
         }
     }
 
@@ -270,34 +220,9 @@
             self.ERC721_name.read()
         }
 
-<<<<<<< HEAD
-        fn safeTransferFrom(
-            ref self: ContractState,
-            from: ContractAddress,
-            to: ContractAddress,
-            tokenId: u256,
-            data: Span<felt252>
-        ) {
-            ERC721Impl::safe_transfer_from(ref self, from, to, tokenId, data)
-        }
-
-        fn transferFrom(
-            ref self: ContractState, from: ContractAddress, to: ContractAddress, tokenId: u256
-        ) {
-            ERC721Impl::transfer_from(ref self, from, to, tokenId)
-        }
-
-        fn setApprovalForAll(ref self: ContractState, operator: ContractAddress, approved: bool) {
-            ERC721Impl::set_approval_for_all(ref self, operator, approved)
-        }
-
-        fn getApproved(self: @ContractState, tokenId: u256) -> ContractAddress {
-            ERC721Impl::get_approved(self, tokenId)
-=======
         /// Returns the NFT symbol.
         fn symbol(self: @ComponentState<TContractState>) -> felt252 {
             self.ERC721_symbol.read()
->>>>>>> 50ed6b55
         }
 
         /// Returns the Uniform Resource Identifier (URI) for the `token_id` token.
@@ -309,12 +234,6 @@
         }
     }
 
-<<<<<<< HEAD
-    #[external(v0)]
-    impl SRC5CamelImpl of ISRC5Camel<ContractState> {
-        fn supportsInterface(self: @ContractState, interfaceId: felt252) -> bool {
-            src5::SRC5::SRC5CamelImpl::supportsInterface(@src5_state(), interfaceId)
-=======
     /// Adds camelCase support for `IERC721`.
     #[embeddable_as(ERC721CamelOnlyImpl)]
     impl ERC721CamelOnly<
@@ -329,17 +248,8 @@
 
         fn ownerOf(self: @ComponentState<TContractState>, tokenId: u256) -> ContractAddress {
             self.owner_of(tokenId)
->>>>>>> 50ed6b55
-        }
-    }
-
-<<<<<<< HEAD
-    #[external(v0)]
-    impl ERC721MetadataCamelOnlyImpl of interface::IERC721MetadataCamelOnly<ContractState> {
-        fn tokenURI(self: @ContractState, tokenId: u256) -> felt252 {
-            assert(self._exists(tokenId), Errors::INVALID_TOKEN_ID);
-            self.ERC721_token_uri.read(tokenId)
-=======
+        }
+
         fn safeTransferFrom(
             ref self: ComponentState<TContractState>,
             from: ContractAddress,
@@ -386,7 +296,6 @@
     > of interface::IERC721MetadataCamelOnly<ComponentState<TContractState>> {
         fn tokenURI(self: @ComponentState<TContractState>, tokenId: u256) -> felt252 {
             self.token_uri(tokenId)
->>>>>>> 50ed6b55
         }
     }
 
@@ -425,39 +334,6 @@
             }
         }
 
-<<<<<<< HEAD
-        fn _safe_transfer(
-            ref self: ContractState,
-            from: ContractAddress,
-            to: ContractAddress,
-            token_id: u256,
-            data: Span<felt252>
-        ) {
-            self._transfer(from, to, token_id);
-            assert(
-                _check_on_erc721_received(from, to, token_id, data), Errors::SAFE_TRANSFER_FAILED
-            );
-        }
-
-        fn _transfer(
-            ref self: ContractState, from: ContractAddress, to: ContractAddress, token_id: u256
-        ) {
-            assert(!to.is_zero(), Errors::INVALID_RECEIVER);
-            let owner = self._owner_of(token_id);
-            assert(from == owner, Errors::WRONG_SENDER);
-
-            // Implicit clear approvals, no need to emit an event
-            self.ERC721_token_approvals.write(token_id, Zeroable::zero());
-
-            self.ERC721_balances.write(from, self.ERC721_balances.read(from) - 1);
-            self.ERC721_balances.write(to, self.ERC721_balances.read(to) + 1);
-            self.ERC721_owners.write(token_id, to);
-
-            self.emit(Transfer { from, to, token_id });
-        }
-
-        fn _approve(ref self: ContractState, to: ContractAddress, token_id: u256) {
-=======
         /// Returns whether `token_id` exists.
         fn _exists(self: @ComponentState<TContractState>, token_id: u256) -> bool {
             !self.ERC721_owners.read(token_id).is_zero()
@@ -487,7 +363,6 @@
         ///
         /// Emits an `Approval` event.
         fn _approve(ref self: ComponentState<TContractState>, to: ContractAddress, token_id: u256) {
->>>>>>> 50ed6b55
             let owner = self._owner_of(token_id);
             assert(owner != to, Errors::APPROVAL_TO_OWNER);
 
@@ -514,17 +389,6 @@
             self.emit(ApprovalForAll { owner, operator, approved });
         }
 
-<<<<<<< HEAD
-        fn _is_approved_or_owner(
-            self: @ContractState, spender: ContractAddress, token_id: u256
-        ) -> bool {
-            let owner = self._owner_of(token_id);
-            let is_approved_for_all = ERC721Impl::is_approved_for_all(self, owner, spender);
-            owner == spender
-                || is_approved_for_all
-                || spender == ERC721Impl::get_approved(self, token_id)
-        }
-=======
         /// Mints `token_id` and transfers it to `to`.
         ///
         /// Internal function without access restriction.
@@ -536,15 +400,10 @@
 
             self.ERC721_balances.write(to, self.ERC721_balances.read(to) + 1);
             self.ERC721_owners.write(token_id, to);
->>>>>>> 50ed6b55
-
-        fn _exists(self: @ContractState, token_id: u256) -> bool {
-            !self.ERC721_owners.read(token_id).is_zero()
-        }
-
-<<<<<<< HEAD
-        fn _mint(ref self: ContractState, to: ContractAddress, token_id: u256) {
-=======
+
+            self.emit(Transfer { from: Zeroable::zero(), to, token_id });
+        }
+
         /// Transfers `token_id` from `from` to `to`.
         ///
         /// Internal function without access restriction.
@@ -562,14 +421,18 @@
             to: ContractAddress,
             token_id: u256
         ) {
->>>>>>> 50ed6b55
             assert(!to.is_zero(), Errors::INVALID_RECEIVER);
-            assert(!self._exists(token_id), Errors::ALREADY_MINTED);
-
+            let owner = self._owner_of(token_id);
+            assert(from == owner, Errors::WRONG_SENDER);
+
+            // Implicit clear approvals, no need to emit an event
+            self.ERC721_token_approvals.write(token_id, Zeroable::zero());
+
+            self.ERC721_balances.write(from, self.ERC721_balances.read(from) - 1);
             self.ERC721_balances.write(to, self.ERC721_balances.read(to) + 1);
             self.ERC721_owners.write(token_id, to);
 
-            self.emit(Transfer { from: Zeroable::zero(), to, token_id });
+            self.emit(Transfer { from, to, token_id });
         }
 
         /// Destroys `token_id`. The approval is cleared when the token is burned.
@@ -617,9 +480,6 @@
             );
         }
 
-<<<<<<< HEAD
-        fn _set_token_uri(ref self: ContractState, token_id: u256, token_uri: felt252) {
-=======
         /// Transfers ownership of `token_id` from `from` if `to` is either an account or `IERC721Receiver`.
         ///
         /// `data` is additional data, it has no specified format and it is sent in call to `to`.
@@ -653,7 +513,6 @@
         fn _set_token_uri(
             ref self: ComponentState<TContractState>, token_id: u256, token_uri: felt252
         ) {
->>>>>>> 50ed6b55
             assert(self._exists(token_id), Errors::INVALID_TOKEN_ID);
             self.ERC721_token_uri.write(token_id, token_uri)
         }
