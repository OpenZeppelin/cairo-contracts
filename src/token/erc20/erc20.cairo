//! SPDX-License-Identifier: MIT
//! OpenZeppelin Contracts for Cairo v0.7.0 (token/erc20/erc20.cairo)
//!
//! # ERC20 Contract and Implementation
//!
//! This ERC20 contract includes both a library and a basic preset implementation.
//! The library is agnostic regarding how tokens are created; however,
//! the preset implementation sets the initial supply in the constructor.
//! A derived contract can use [_mint](_mint) to create a different supply mechanism.
#[starknet::contract]
mod ERC20 {
    use integer::BoundedInt;
    use openzeppelin::token::erc20::interface::IERC20;
    use openzeppelin::token::erc20::interface::IERC20CamelOnly;
    use starknet::ContractAddress;
    use starknet::get_caller_address;

    #[storage]
    struct Storage {
        ERC20_name: felt252,
        ERC20_symbol: felt252,
        ERC20_total_supply: u256,
        ERC20_balances: LegacyMap<ContractAddress, u256>,
        ERC20_allowances: LegacyMap<(ContractAddress, ContractAddress), u256>,
    }

    #[event]
    #[derive(Drop, starknet::Event)]
    enum Event {
        Transfer: Transfer,
        Approval: Approval,
    }

    /// Emitted when tokens are moved from address `from` to address `to`.
    #[derive(Drop, starknet::Event)]
    struct Transfer {
        #[key]
        from: ContractAddress,
        #[key]
        to: ContractAddress,
        value: u256
    }

    /// Emitted when the allowance of a `spender` for an `owner` is set by a call
    /// to [approve](approve). `value` is the new allowance.
    #[derive(Drop, starknet::Event)]
    struct Approval {
        #[key]
        owner: ContractAddress,
        #[key]
        spender: ContractAddress,
        value: u256
    }

    mod Errors {
        const APPROVE_FROM_ZERO: felt252 = 'ERC20: approve from 0';
        const APPROVE_TO_ZERO: felt252 = 'ERC20: approve to 0';
        const TRANSFER_FROM_ZERO: felt252 = 'ERC20: transfer from 0';
        const TRANSFER_TO_ZERO: felt252 = 'ERC20: transfer to 0';
        const BURN_FROM_ZERO: felt252 = 'ERC20: burn from 0';
        const MINT_TO_ZERO: felt252 = 'ERC20: mint to 0';
    }

    /// Initializes the state of the ERC20 contract. This includes setting the
    /// initial supply of tokens as well as the recipient of the initial supply.
    #[constructor]
    fn constructor(
        ref self: ContractState,
        name: felt252,
        symbol: felt252,
        initial_supply: u256,
        recipient: ContractAddress
    ) {
        self.initializer(name, symbol);
        self._mint(recipient, initial_supply);
    }

    //
    // External
    //

    #[external(v0)]
    impl ERC20Impl of IERC20<ContractState> {
        /// Returns the name of the token.
        fn name(self: @ContractState) -> felt252 {
            self.ERC20_name.read()
        }

        /// Returns the ticker symbol of the token, usually a shorter version of the name.
        fn symbol(self: @ContractState) -> felt252 {
            self.ERC20_symbol.read()
        }

        /// Returns the number of decimals used to get its user representation.
        fn decimals(self: @ContractState) -> u8 {
            18
        }

        /// Returns the value of tokens in existence.
        fn total_supply(self: @ContractState) -> u256 {
            self.ERC20_total_supply.read()
        }

        /// Returns the amount of tokens owned by `account`.
        fn balance_of(self: @ContractState, account: ContractAddress) -> u256 {
            self.ERC20_balances.read(account)
        }

        /// Returns the remaining number of tokens that `spender` is
        /// allowed to spend on behalf of `owner` through [transfer_from](transfer_from).
        /// This is zero by default.
        /// This value changes when [approve](approve) or [transfer_from](transfer_from)
        /// are called.
        fn allowance(
            self: @ContractState, owner: ContractAddress, spender: ContractAddress
        ) -> u256 {
            self.ERC20_allowances.read((owner, spender))
        }

        /// Moves `amount` tokens from the caller's token balance to `to`.
        /// Emits a [Transfer](Transfer) event.
        fn transfer(ref self: ContractState, recipient: ContractAddress, amount: u256) -> bool {
            let sender = get_caller_address();
            self._transfer(sender, recipient, amount);
            true
        }

        /// Moves `amount` tokens from `from` to `to` using the allowance mechanism.
        /// `amount` is then deducted from the caller's allowance.
        /// Emits a [Transfer](Transfer) event.
        fn transfer_from(
            ref self: ContractState,
            sender: ContractAddress,
            recipient: ContractAddress,
            amount: u256
        ) -> bool {
            let caller = get_caller_address();
            self._spend_allowance(sender, caller, amount);
            self._transfer(sender, recipient, amount);
            true
        }

        /// Sets `amount` as the allowance of `spender` over the caller’s tokens.
        fn approve(ref self: ContractState, spender: ContractAddress, amount: u256) -> bool {
            let caller = get_caller_address();
            self._approve(caller, spender, amount);
            true
        }
    }

    /// Increases the allowance granted from the caller to `spender` by `added_value`.
    /// Emits an [Approval](Approval) event indicating the updated allowance.
    #[external(v0)]
    fn increase_allowance(
        ref self: ContractState, spender: ContractAddress, added_value: u256
    ) -> bool {
        self._increase_allowance(spender, added_value)
    }

    /// Decreases the allowance granted from the caller to `spender` by `subtracted_value`.
    /// Emits an [Approval](Approval) event indicating the updated allowance.
    #[external(v0)]
    fn decrease_allowance(
        ref self: ContractState, spender: ContractAddress, subtracted_value: u256
    ) -> bool {
        self._decrease_allowance(spender, subtracted_value)
    }

    #[external(v0)]
    impl ERC20CamelOnlyImpl of IERC20CamelOnly<ContractState> {
        /// Camel case support.
        /// See [total_supply](total-supply).
        fn totalSupply(self: @ContractState) -> u256 {
            ERC20Impl::total_supply(self)
        }

        /// Camel case support.
        /// See [balance_of](balance_of).
        fn balanceOf(self: @ContractState, account: ContractAddress) -> u256 {
            ERC20Impl::balance_of(self, account)
        }

        /// Camel case support.
        /// See [transfer_from](transfer_from).
        fn transferFrom(
            ref self: ContractState,
            sender: ContractAddress,
            recipient: ContractAddress,
            amount: u256
        ) -> bool {
            ERC20Impl::transfer_from(ref self, sender, recipient, amount)
        }
    }

    /// Camel case support.
    /// See [increase_allowance](increase_allowance).
    #[external(v0)]
    fn increaseAllowance(
        ref self: ContractState, spender: ContractAddress, addedValue: u256
    ) -> bool {
        increase_allowance(ref self, spender, addedValue)
    }

    /// Camel case support.
    /// See [decrease_allowance](decrease_allowance).
    #[external(v0)]
    fn decreaseAllowance(
        ref self: ContractState, spender: ContractAddress, subtractedValue: u256
    ) -> bool {
        decrease_allowance(ref self, spender, subtractedValue)
    }

    //
    // Internal
    //

    #[generate_trait]
    impl InternalImpl of InternalTrait {
        /// Initializes the contract by setting the token name and symbol.
        /// To prevent reinitialization, this should only be used inside of a contract's constructor.
        fn initializer(ref self: ContractState, name: felt252, symbol: felt252) {
            self.ERC20_name.write(name);
            self.ERC20_symbol.write(symbol);
        }

<<<<<<< HEAD
        /// Internal method that moves an `amount` of tokens from `from` to `to`.
        /// Emits a [Transfer](Transfer) event.
        fn _transfer(
            ref self: ContractState,
            sender: ContractAddress,
            recipient: ContractAddress,
            amount: u256
        ) {
            assert(!sender.is_zero(), Errors::TRANSFER_FROM_ZERO);
            assert(!recipient.is_zero(), Errors::TRANSFER_TO_ZERO);
            self._balances.write(sender, self._balances.read(sender) - amount);
            self._balances.write(recipient, self._balances.read(recipient) + amount);
            self.emit(Transfer { from: sender, to: recipient, value: amount });
        }

        /// Internal method that sets `amount` as the allowance of `spender` over the
        /// `owner`s tokens.
        /// Emits an [Approval](Approval) event.
        fn _approve(
            ref self: ContractState, owner: ContractAddress, spender: ContractAddress, amount: u256
        ) {
            assert(!owner.is_zero(), Errors::APPROVE_FROM_ZERO);
            assert(!spender.is_zero(), Errors::APPROVE_TO_ZERO);
            self._allowances.write((owner, spender), amount);
            self.emit(Approval { owner, spender, value: amount });
=======
        fn _increase_allowance(
            ref self: ContractState, spender: ContractAddress, added_value: u256
        ) -> bool {
            let caller = get_caller_address();
            self
                ._approve(
                    caller, spender, self.ERC20_allowances.read((caller, spender)) + added_value
                );
            true
        }

        fn _decrease_allowance(
            ref self: ContractState, spender: ContractAddress, subtracted_value: u256
        ) -> bool {
            let caller = get_caller_address();
            self
                ._approve(
                    caller,
                    spender,
                    self.ERC20_allowances.read((caller, spender)) - subtracted_value
                );
            true
>>>>>>> 88c62e63
        }

        /// Creates a `value` amount of tokens and assigns them to `account`.
        /// Emits a [Transfer](Transfer) event with `from` set to the zero address.
        fn _mint(ref self: ContractState, recipient: ContractAddress, amount: u256) {
            assert(!recipient.is_zero(), Errors::MINT_TO_ZERO);
            self.ERC20_total_supply.write(self.ERC20_total_supply.read() + amount);
            self.ERC20_balances.write(recipient, self.ERC20_balances.read(recipient) + amount);
            self.emit(Transfer { from: Zeroable::zero(), to: recipient, value: amount });
        }

        /// Destroys a `value` amount of tokens from `account`.
        /// Emits a [Transfer](Transfer) event with `to` set to the zero address.
        fn _burn(ref self: ContractState, account: ContractAddress, amount: u256) {
            assert(!account.is_zero(), Errors::BURN_FROM_ZERO);
            self.ERC20_total_supply.write(self.ERC20_total_supply.read() - amount);
            self.ERC20_balances.write(account, self.ERC20_balances.read(account) - amount);
            self.emit(Transfer { from: account, to: Zeroable::zero(), value: amount });
        }

<<<<<<< HEAD
        /// Internal method for the external [increase_allowance](increase_allowance).
        /// Emits an [Approval](Approval) event indicating the updated allowance.
        fn _increase_allowance(
            ref self: ContractState, spender: ContractAddress, added_value: u256
        ) -> bool {
            let caller = get_caller_address();
            self._approve(caller, spender, self._allowances.read((caller, spender)) + added_value);
            true
        }

        /// Internal method for the external [decrease_allowance](decrease_allowance).
        /// Emits an [Approval](Approval) event indicating the updated allowance.
        fn _decrease_allowance(
            ref self: ContractState, spender: ContractAddress, subtracted_value: u256
        ) -> bool {
            let caller = get_caller_address();
            self
                ._approve(
                    caller, spender, self._allowances.read((caller, spender)) - subtracted_value
                );
            true
=======
        fn _approve(
            ref self: ContractState, owner: ContractAddress, spender: ContractAddress, amount: u256
        ) {
            assert(!owner.is_zero(), Errors::APPROVE_FROM_ZERO);
            assert(!spender.is_zero(), Errors::APPROVE_TO_ZERO);
            self.ERC20_allowances.write((owner, spender), amount);
            self.emit(Approval { owner, spender, value: amount });
        }

        fn _transfer(
            ref self: ContractState,
            sender: ContractAddress,
            recipient: ContractAddress,
            amount: u256
        ) {
            assert(!sender.is_zero(), Errors::TRANSFER_FROM_ZERO);
            assert(!recipient.is_zero(), Errors::TRANSFER_TO_ZERO);
            self.ERC20_balances.write(sender, self.ERC20_balances.read(sender) - amount);
            self.ERC20_balances.write(recipient, self.ERC20_balances.read(recipient) + amount);
            self.emit(Transfer { from: sender, to: recipient, value: amount });
>>>>>>> 88c62e63
        }

        /// Updates `owner`s allowance for `spender` based on spent `amount`.
        /// Does not update the allowance value in case of infinite allowance.
        /// Possibly emits an [Approval](Approval) event.
        fn _spend_allowance(
            ref self: ContractState, owner: ContractAddress, spender: ContractAddress, amount: u256
        ) {
            let current_allowance = self.ERC20_allowances.read((owner, spender));
            if current_allowance != BoundedInt::max() {
                self._approve(owner, spender, current_allowance - amount);
            }
        }
    }
}<|MERGE_RESOLUTION|>--- conflicted
+++ resolved
@@ -223,108 +223,8 @@
             self.ERC20_symbol.write(symbol);
         }
 
-<<<<<<< HEAD
         /// Internal method that moves an `amount` of tokens from `from` to `to`.
         /// Emits a [Transfer](Transfer) event.
-        fn _transfer(
-            ref self: ContractState,
-            sender: ContractAddress,
-            recipient: ContractAddress,
-            amount: u256
-        ) {
-            assert(!sender.is_zero(), Errors::TRANSFER_FROM_ZERO);
-            assert(!recipient.is_zero(), Errors::TRANSFER_TO_ZERO);
-            self._balances.write(sender, self._balances.read(sender) - amount);
-            self._balances.write(recipient, self._balances.read(recipient) + amount);
-            self.emit(Transfer { from: sender, to: recipient, value: amount });
-        }
-
-        /// Internal method that sets `amount` as the allowance of `spender` over the
-        /// `owner`s tokens.
-        /// Emits an [Approval](Approval) event.
-        fn _approve(
-            ref self: ContractState, owner: ContractAddress, spender: ContractAddress, amount: u256
-        ) {
-            assert(!owner.is_zero(), Errors::APPROVE_FROM_ZERO);
-            assert(!spender.is_zero(), Errors::APPROVE_TO_ZERO);
-            self._allowances.write((owner, spender), amount);
-            self.emit(Approval { owner, spender, value: amount });
-=======
-        fn _increase_allowance(
-            ref self: ContractState, spender: ContractAddress, added_value: u256
-        ) -> bool {
-            let caller = get_caller_address();
-            self
-                ._approve(
-                    caller, spender, self.ERC20_allowances.read((caller, spender)) + added_value
-                );
-            true
-        }
-
-        fn _decrease_allowance(
-            ref self: ContractState, spender: ContractAddress, subtracted_value: u256
-        ) -> bool {
-            let caller = get_caller_address();
-            self
-                ._approve(
-                    caller,
-                    spender,
-                    self.ERC20_allowances.read((caller, spender)) - subtracted_value
-                );
-            true
->>>>>>> 88c62e63
-        }
-
-        /// Creates a `value` amount of tokens and assigns them to `account`.
-        /// Emits a [Transfer](Transfer) event with `from` set to the zero address.
-        fn _mint(ref self: ContractState, recipient: ContractAddress, amount: u256) {
-            assert(!recipient.is_zero(), Errors::MINT_TO_ZERO);
-            self.ERC20_total_supply.write(self.ERC20_total_supply.read() + amount);
-            self.ERC20_balances.write(recipient, self.ERC20_balances.read(recipient) + amount);
-            self.emit(Transfer { from: Zeroable::zero(), to: recipient, value: amount });
-        }
-
-        /// Destroys a `value` amount of tokens from `account`.
-        /// Emits a [Transfer](Transfer) event with `to` set to the zero address.
-        fn _burn(ref self: ContractState, account: ContractAddress, amount: u256) {
-            assert(!account.is_zero(), Errors::BURN_FROM_ZERO);
-            self.ERC20_total_supply.write(self.ERC20_total_supply.read() - amount);
-            self.ERC20_balances.write(account, self.ERC20_balances.read(account) - amount);
-            self.emit(Transfer { from: account, to: Zeroable::zero(), value: amount });
-        }
-
-<<<<<<< HEAD
-        /// Internal method for the external [increase_allowance](increase_allowance).
-        /// Emits an [Approval](Approval) event indicating the updated allowance.
-        fn _increase_allowance(
-            ref self: ContractState, spender: ContractAddress, added_value: u256
-        ) -> bool {
-            let caller = get_caller_address();
-            self._approve(caller, spender, self._allowances.read((caller, spender)) + added_value);
-            true
-        }
-
-        /// Internal method for the external [decrease_allowance](decrease_allowance).
-        /// Emits an [Approval](Approval) event indicating the updated allowance.
-        fn _decrease_allowance(
-            ref self: ContractState, spender: ContractAddress, subtracted_value: u256
-        ) -> bool {
-            let caller = get_caller_address();
-            self
-                ._approve(
-                    caller, spender, self._allowances.read((caller, spender)) - subtracted_value
-                );
-            true
-=======
-        fn _approve(
-            ref self: ContractState, owner: ContractAddress, spender: ContractAddress, amount: u256
-        ) {
-            assert(!owner.is_zero(), Errors::APPROVE_FROM_ZERO);
-            assert(!spender.is_zero(), Errors::APPROVE_TO_ZERO);
-            self.ERC20_allowances.write((owner, spender), amount);
-            self.emit(Approval { owner, spender, value: amount });
-        }
-
         fn _transfer(
             ref self: ContractState,
             sender: ContractAddress,
@@ -336,7 +236,59 @@
             self.ERC20_balances.write(sender, self.ERC20_balances.read(sender) - amount);
             self.ERC20_balances.write(recipient, self.ERC20_balances.read(recipient) + amount);
             self.emit(Transfer { from: sender, to: recipient, value: amount });
->>>>>>> 88c62e63
+        }
+
+        /// Internal method that sets `amount` as the allowance of `spender` over the
+        /// `owner`s tokens.
+        /// Emits an [Approval](Approval) event.
+        fn _approve(
+            ref self: ContractState, owner: ContractAddress, spender: ContractAddress, amount: u256
+        ) {
+            assert(!owner.is_zero(), Errors::APPROVE_FROM_ZERO);
+            assert(!spender.is_zero(), Errors::APPROVE_TO_ZERO);
+            self._allowances.write((owner, spender), amount);
+            self.emit(Approval { owner, spender, value: amount });
+        }
+
+        /// Creates a `value` amount of tokens and assigns them to `account`.
+        /// Emits a [Transfer](Transfer) event with `from` set to the zero address.
+        fn _mint(ref self: ContractState, recipient: ContractAddress, amount: u256) {
+            assert(!recipient.is_zero(), Errors::MINT_TO_ZERO);
+            self._total_supply.write(self._total_supply.read() + amount);
+            self._balances.write(recipient, self._balances.read(recipient) + amount);
+            self.emit(Transfer { from: Zeroable::zero(), to: recipient, value: amount });
+        }
+
+        /// Destroys a `value` amount of tokens from `account`.
+        /// Emits a [Transfer](Transfer) event with `to` set to the zero address.
+        fn _burn(ref self: ContractState, account: ContractAddress, amount: u256) {
+            assert(!account.is_zero(), Errors::BURN_FROM_ZERO);
+            self._total_supply.write(self._total_supply.read() - amount);
+            self._balances.write(account, self._balances.read(account) - amount);
+            self.emit(Transfer { from: account, to: Zeroable::zero(), value: amount });
+        }
+
+        /// Internal method for the external [increase_allowance](increase_allowance).
+        /// Emits an [Approval](Approval) event indicating the updated allowance.
+        fn _increase_allowance(
+            ref self: ContractState, spender: ContractAddress, added_value: u256
+        ) -> bool {
+            let caller = get_caller_address();
+            self._approve(caller, spender, self._allowances.read((caller, spender)) + added_value);
+            true
+        }
+
+        /// Internal method for the external [decrease_allowance](decrease_allowance).
+        /// Emits an [Approval](Approval) event indicating the updated allowance.
+        fn _decrease_allowance(
+            ref self: ContractState, spender: ContractAddress, subtracted_value: u256
+        ) -> bool {
+            let caller = get_caller_address();
+            self
+                ._approve(
+                    caller, spender, self._allowances.read((caller, spender)) - subtracted_value
+                );
+            true
         }
 
         /// Updates `owner`s allowance for `spender` based on spent `amount`.
