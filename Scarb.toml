--- conflicted
+++ resolved
@@ -26,8 +26,8 @@
 [workspace.package]
 version = "2.0.0"
 edition = "2024_07"
-cairo-version = "2.12.0-rc.0"
-scarb-version = "2.12.0-rc.0"
+cairo-version = "2.11.4"
+scarb-version = "2.11.4"
 authors = ["OpenZeppelin Community <maintainers@openzeppelin.org>"]
 description = "OpenZeppelin Contracts written in Cairo for Starknet, a decentralized ZK Rollup"
 documentation = "https://docs.openzeppelin.com/contracts-cairo"
@@ -42,15 +42,9 @@
 ]
 
 [workspace.dependencies]
-<<<<<<< HEAD
-assert_macros = "2.12.0-rc.0"
-starknet = "2.12.0-rc.0"
-snforge_std = "0.44.0"
-=======
 assert_macros = "2.11.4"
 starknet = "2.11.4"
 snforge_std = "0.45.0"
->>>>>>> 46bf4a16
 
 [dependencies]
 starknet.workspace = true
