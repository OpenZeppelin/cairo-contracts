--- conflicted
+++ resolved
@@ -1,11 +1,7 @@
 #[contract]
 mod Initializable {
     struct Storage {
-<<<<<<< HEAD
-        initialized: bool, 
-=======
         initialized: bool
->>>>>>> c29b45cf
     }
 
     #[internal]
