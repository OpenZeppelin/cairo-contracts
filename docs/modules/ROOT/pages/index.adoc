:starknet: https://starkware.co/product/starknet/[Starknet]
:scarb: https://docs.swmansion.com/scarb[Scarb]
:installation: https://docs.swmansion.com/scarb/download.html[this guide]

= Contracts for Cairo

*A library for secure smart contract development* written in Cairo for {starknet}. This library consists of a set of xref:components.adoc[reusable components] to build custom smart contracts, as well as
ready-to-deploy xref:presets.adoc[presets]. You can also find other xref:/api/utilities.adoc[utilities] including xref:interfaces.adoc[interfaces and dispatchers] and xref:/api/testing.adoc[test utilities]
that facilitate testing with Starknet Foundry.

WARNING: This repo contains highly experimental code. Expect rapid iteration. *Use at your own risk.*

NOTE: You can track our roadmap and future milestones in our https://github.com/orgs/OpenZeppelin/projects/29/[Github Project].

== Installation

The library is available as a {scarb} package. Follow {installation} for installing Cairo and Scarb on your machine
before proceeding, and run the following command to check that the installation was successful:

[,bash]
----
$ scarb --version

scarb 2.9.4 (d3be9ebe1 2025-02-19)
cairo: 2.9.4 (https://crates.io/crates/cairo-lang-compiler/2.9.4)
sierra: 1.6.0
----

=== Set up your project

Create an empty directory, and `cd` into it:

[,bash]
----
mkdir my_project/ && cd my_project/
----

Initialize a new Scarb project:

[,bash]
----
scarb init
----

The contents of `my_project/` should now look like this:

[,bash]
----
$ ls

Scarb.toml src
----

=== Install the library

Install the library by declaring it as a dependency in the project's `Scarb.toml` file:

[,text]
----
[dependencies]
openzeppelin = "2.0.0-alpha.0"
----

The previous example would import the entire library. We can also add each package as a separate dependency to
improve the building time by not including modules that won't be used:

[,text]
----
[dependencies]
openzeppelin_access = "2.0.0-alpha.0"
openzeppelin_token = "2.0.0-alpha.0"
----

== Basic usage

This is how it looks to build an ERC20 contract using the xref:erc20.adoc[ERC20 component].
Copy the code into `src/lib.cairo`.

[,cairo]
----
#[starknet::contract]
mod MyERC20Token {
<<<<<<< HEAD
    // If you added the entire library as a dependency, use `openzeppelin::token` instead of `openzeppelin_token`.
=======
    // NOTE: If you added the entire library as a dependency,
    // use `openzeppelin::token` instead.
>>>>>>> 4c684378
    use openzeppelin_token::erc20::{ERC20Component, ERC20HooksEmptyImpl, DefaultConfig};
    use starknet::ContractAddress;

    component!(path: ERC20Component, storage: erc20, event: ERC20Event);

    // ERC20 Mixin
    #[abi(embed_v0)]
    impl ERC20MixinImpl = ERC20Component::ERC20MixinImpl<ContractState>;
    impl ERC20InternalImpl = ERC20Component::InternalImpl<ContractState>;

    #[storage]
    struct Storage {
        #[substorage(v0)]
        erc20: ERC20Component::Storage
    }

    #[event]
    #[derive(Drop, starknet::Event)]
    enum Event {
        #[flat]
        ERC20Event: ERC20Component::Event
    }

    #[constructor]
    fn constructor(
        ref self: ContractState,
        name: ByteArray,
        symbol: ByteArray,
        fixed_supply: u256,
        recipient: ContractAddress
    ) {
        self.erc20.initializer(name, symbol);
        self.erc20.mint(recipient, fixed_supply);
    }
}
----

You can now compile it:

[,bash]
----
scarb build
----<|MERGE_RESOLUTION|>--- conflicted
+++ resolved
@@ -80,12 +80,8 @@
 ----
 #[starknet::contract]
 mod MyERC20Token {
-<<<<<<< HEAD
-    // If you added the entire library as a dependency, use `openzeppelin::token` instead of `openzeppelin_token`.
-=======
     // NOTE: If you added the entire library as a dependency,
     // use `openzeppelin::token` instead.
->>>>>>> 4c684378
     use openzeppelin_token::erc20::{ERC20Component, ERC20HooksEmptyImpl, DefaultConfig};
     use starknet::ContractAddress;
 
