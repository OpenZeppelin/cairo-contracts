--- conflicted
+++ resolved
@@ -1,31 +1,7 @@
 pub(crate) mod common;
 pub(crate) mod constants;
-<<<<<<< HEAD
-pub mod foundry;
-
-pub use foundry::{declare_and_deploy, spy_on, assert_no_events_left, drop_event, drop_events};
-
-use starknet::ContractAddress;
-use starknet::SyscallResultTrait;
-use starknet::testing;
-
-pub fn deploy(contract_class_hash: felt252, calldata: Array<felt252>) -> ContractAddress {
-    deploy_with_salt(contract_class_hash, calldata, 0)
-}
-
-pub fn deploy_with_salt(
-    contract_class_hash: felt252, calldata: Array<felt252>, salt: felt252
-) -> ContractAddress {
-    let (address, _) = starknet::syscalls::deploy_syscall(
-        contract_class_hash.try_into().unwrap(), salt, calldata.span(), false
-    )
-        .unwrap_syscall();
-    address
-}
-=======
 pub(crate) mod events;
 pub(crate) mod signing;
 pub use common::{declare_class, declare_and_deploy, declare_and_deploy_at, deploy, deploy_at};
 
-pub use events::EventSpyExt;
->>>>>>> 9b333cc2
+pub use events::EventSpyExt;