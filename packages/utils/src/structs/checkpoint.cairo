// SPDX-License-Identifier: MIT
// OpenZeppelin Contracts for Cairo v0.17.0 (utils/structs/checkpoint.cairo)

use core::num::traits::Sqrt;
use crate::math;
use starknet::storage::{StoragePath, StorageAsPath, Vec, VecTrait, Mutable, MutableVecTrait};
use starknet::storage::{StoragePointerReadAccess, StoragePointerWriteAccess};
use starknet::storage_access::StorePacking;

const _2_POW_184: felt252 = 0x10000000000000000000000000000000000000000000000;

/// `Trace` struct, for checkpointing values as they change at different points in
/// time, and later looking up past values by block timestamp.
#[starknet::storage_node]
pub struct Trace {
    pub checkpoints: Vec<Checkpoint>
}

/// Generic checkpoint representation.
#[derive(Copy, Drop, Serde)]
pub struct Checkpoint {
    pub key: u64,
    pub value: u256
}

#[generate_trait]
pub impl TraceImpl of TraceTrait {
    /// Pushes a (`key`, `value`) pair into a Trace so that it is stored as the checkpoint
    /// and returns both the previous and the new value.
    fn push(self: StoragePath<Mutable<Trace>>, key: u64, value: u256) -> (u256, u256) {
        self.checkpoints.as_path()._insert(key, value)
    }

    /// Returns the value in the last (most recent) checkpoint with the key lower than or equal to
    /// the search key, or zero if there is none.
    fn upper_lookup(self: StoragePath<Trace>, key: u64) -> u256 {
        let checkpoints = self.checkpoints.as_path();
        let len = checkpoints.len();
        let pos = checkpoints._upper_binary_lookup(key, 0, len).into();

        if pos == 0 {
            0
        } else {
            checkpoints[pos - 1].read().value
        }
    }

    /// Returns the value in the last (most recent) checkpoint with key lower than or equal to
    /// the search key, or zero if there is none.
    ///
    /// NOTE: This is a variant of `upper_lookup` that is optimised to
    /// find "recent" checkpoints (checkpoints with high keys).
    fn upper_lookup_recent(self: StoragePath<Trace>, key: u64) -> u256 {
        let checkpoints = self.checkpoints.as_path();
        let len = checkpoints.len();

        let mut low = 0;
        let mut high = len;

        if (len > 5) {
            let mid = len - len.sqrt().into();
            if (key < checkpoints[mid].read().key) {
                high = mid;
            } else {
                low = mid + 1;
            }
        }
        let pos = checkpoints._upper_binary_lookup(key, low, high);
        if pos == 0 {
            0
        } else {
            checkpoints[pos - 1].read().value
        }
    }

    /// Returns the value in the most recent checkpoint, or zero if there are no checkpoints.
    fn latest(self: StoragePath<Trace>) -> u256 {
        let checkpoints = self.checkpoints;
        let pos = checkpoints.len();

        if pos == 0 {
            0
        } else {
            checkpoints[pos - 1].read().value
        }
    }

    /// Returns whether there is a checkpoint in the structure (i.e. it is not empty),
    /// and if so the key and value in the most recent checkpoint.
    fn latest_checkpoint(self: StoragePath<Trace>) -> (bool, u64, u256) {
        let checkpoints = self.checkpoints;
        let pos = checkpoints.len();

        if (pos == 0) {
            (false, 0, 0)
        } else {
            let checkpoint = checkpoints[pos - 1].read();
            (true, checkpoint.key, checkpoint.value)
        }
    }

    /// Returns the number of checkpoints.
    fn length(self: StoragePath<Trace>) -> u64 {
        self.checkpoints.len()
    }

    /// Returns the checkpoint at given position.
    fn at(self: StoragePath<Trace>, pos: u64) -> Checkpoint {
        assert(pos < self.length(), 'Vec overflow');
        self.checkpoints[pos].read()
    }
}

#[generate_trait]
impl CheckpointImpl of CheckpointTrait {
    /// Pushes a (`key`, `value`) pair into an ordered list of checkpoints, either by inserting a
    /// new checkpoint, or by updating the last one.
    fn _insert(self: StoragePath<Mutable<Vec<Checkpoint>>>, key: u64, value: u256) -> (u256, u256) {
        let pos = self.len();

        if (pos > 0) {
            let mut last = self[pos - 1].read();

            // Checkpoint keys must be non-decreasing
            assert(last.key <= key, 'Unordered insertion');
            // Update or append new checkpoint
            let prev = last.value;
            if (last.key == key) {
                last.value = value;
                self[pos - 1].write(last);
            } else {
                self.append().write(Checkpoint { key, value });
            }
            (prev, value)
        } else {
            self.append().write(Checkpoint { key, value });
            (0, value)
        }
    }

    /// Returns the index of the last (most recent) checkpoint with the key lower than or equal to
    /// the search key, or `high` if there is none. `low` and `high` define a section where to do
    /// the search, with inclusive `low` and exclusive `high`.
    fn _upper_binary_lookup(
        self: StoragePath<Vec<Checkpoint>>, key: u64, low: u64, high: u64
    ) -> u64 {
        let mut _low = low;
        let mut _high = high;
        loop {
            if _low >= _high {
                break;
            }
            let mid = math::average(_low, _high);
            if (self[mid].read().key > key) {
                _high = mid;
            } else {
                _low = mid + 1;
            };
        };
        _high
    }
}

<<<<<<< HEAD
const _2_POW_184: felt252 = 0x10000000000000000000000000000000000000000000000;
const _128_BITS_MASK: u256 = 0xffffffffffffffffffffffffffffffff;

=======
>>>>>>> 6e60ba93
/// Packs a Checkpoint into a (felt252, felt252).
///
/// The packing is done as follows:
///
/// - The first felt of the tuple contains `key` and `value.low`.
/// - `key` is stored at range [4,67] bits (0-indexed), taking the most significant usable bits.
/// - `value.low` is stored at range [124, 251], taking the less significant bits (at the end).
/// - `value.high` is stored as the second tuple element.
///
/// NOTE: In this first felt, the first four bits are skipped to avoid representation errors due
/// to `felt252` max value being a bit less than a 252 bits number max value
/// (https://docs.starknet.io/documentation/architecture_and_concepts/Cryptography/p-value/).
impl CheckpointStorePacking of StorePacking<Checkpoint, (felt252, felt252)> {
    fn pack(value: Checkpoint) -> (felt252, felt252) {
        let checkpoint = value;

        // shift-left to reach the corresponding position
        let key = checkpoint.key.into() * _2_POW_184;
        let key_and_low = key + checkpoint.value.low.into();

        (key_and_low, checkpoint.value.high.into())
    }

    fn unpack(value: (felt252, felt252)) -> Checkpoint {
        let (key_and_low, high) = value;
        let key_and_low: u256 = key_and_low.into();

        // shift-right and mask to extract the corresponding values
        let key: u256 = key_and_low / _2_POW_184.into();
        let low = key_and_low & _128_BITS_MASK;

        Checkpoint {
            key: key.try_into().unwrap(),
            value: u256 { low: low.try_into().unwrap(), high: high.try_into().unwrap() },
        }
    }
}<|MERGE_RESOLUTION|>--- conflicted
+++ resolved
@@ -6,8 +6,6 @@
 use starknet::storage::{StoragePath, StorageAsPath, Vec, VecTrait, Mutable, MutableVecTrait};
 use starknet::storage::{StoragePointerReadAccess, StoragePointerWriteAccess};
 use starknet::storage_access::StorePacking;
-
-const _2_POW_184: felt252 = 0x10000000000000000000000000000000000000000000000;
 
 /// `Trace` struct, for checkpointing values as they change at different points in
 /// time, and later looking up past values by block timestamp.
@@ -161,12 +159,9 @@
     }
 }
 
-<<<<<<< HEAD
 const _2_POW_184: felt252 = 0x10000000000000000000000000000000000000000000000;
 const _128_BITS_MASK: u256 = 0xffffffffffffffffffffffffffffffff;
 
-=======
->>>>>>> 6e60ba93
 /// Packs a Checkpoint into a (felt252, felt252).
 ///
 /// The packing is done as follows:
