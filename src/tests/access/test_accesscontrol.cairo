use openzeppelin::access::accesscontrol::AccessControlComponent::InternalImpl;
use openzeppelin::access::accesscontrol::AccessControlComponent::RoleAdminChanged;
use openzeppelin::access::accesscontrol::AccessControlComponent::RoleGranted;
use openzeppelin::access::accesscontrol::AccessControlComponent::RoleRevoked;
use openzeppelin::access::accesscontrol::AccessControlComponent;
use openzeppelin::access::accesscontrol::DEFAULT_ADMIN_ROLE;
use openzeppelin::access::accesscontrol::interface::IACCESSCONTROL_ID;
use openzeppelin::access::accesscontrol::interface::{IAccessControl, IAccessControlCamel};
use openzeppelin::introspection::interface::{ISRC5, ISRC5Camel};
use openzeppelin::tests::mocks::accesscontrol_mocks::DualCaseAccessControlMock;
use openzeppelin::tests::utils::constants::{
    ADMIN, AUTHORIZED, OTHER, OTHER_ADMIN, ROLE, OTHER_ROLE, ZERO
};
use openzeppelin::tests::utils::debug::DebugContractAddress;
use openzeppelin::tests::utils;
use starknet::ContractAddress;
use starknet::testing;

//
// Setup
//

type ComponentState =
    AccessControlComponent::ComponentState<DualCaseAccessControlMock::ContractState>;

fn CONTRACT_STATE() -> DualCaseAccessControlMock::ContractState {
    DualCaseAccessControlMock::contract_state_for_testing()
}

fn COMPONENT_STATE() -> ComponentState {
    AccessControlComponent::component_state_for_testing()
}

fn setup() -> ComponentState {
    let mut state = COMPONENT_STATE();
    state._grant_role(DEFAULT_ADMIN_ROLE, ADMIN());
    utils::drop_event(ZERO());
    state
}

//
// initializer
//

#[test]
fn test_initializer() {
    let mut state = COMPONENT_STATE();
    state.initializer();
<<<<<<< HEAD
    assert(
        CONTRACT_STATE().src5.supports_interface(IACCESSCONTROL_ID), 'Should support own interface'
    );
=======
    let supports_iaccesscontrol = CONTRACT_STATE().supports_interface(IACCESSCONTROL_ID);
    assert!(supports_iaccesscontrol);
>>>>>>> 14486165
}

//
// has_role & hasRole
//

#[test]
fn test_has_role() {
    let mut state = setup();
    assert!(!state.has_role(ROLE, AUTHORIZED()));
    state._grant_role(ROLE, AUTHORIZED());
    assert!(state.has_role(ROLE, AUTHORIZED()));
}

#[test]
fn test_hasRole() {
    let mut state = setup();
    assert!(!state.hasRole(ROLE, AUTHORIZED()));
    state._grant_role(ROLE, AUTHORIZED());
    assert!(state.hasRole(ROLE, AUTHORIZED()));
}

//
// assert_only_role
//

#[test]
fn test_assert_only_role() {
    let mut state = setup();
    testing::set_caller_address(ADMIN());
    state.grant_role(ROLE, AUTHORIZED());

    testing::set_caller_address(AUTHORIZED());
    state.assert_only_role(ROLE);
}

#[test]
#[should_panic(expected: ('Caller is missing role',))]
fn test_assert_only_role_unauthorized() {
    let state = setup();
    testing::set_caller_address(OTHER());
    state.assert_only_role(ROLE);
}

#[test]
#[should_panic(expected: ('Caller is missing role',))]
fn test_assert_only_role_unauthorized_when_authorized_for_another_role() {
    let mut state = setup();
    state.grant_role(ROLE, AUTHORIZED());

    testing::set_caller_address(AUTHORIZED());
    state.assert_only_role(OTHER_ROLE);
}

//
// grant_role & grantRole
//

#[test]
fn test_grant_role() {
    let mut state = setup();
    testing::set_caller_address(ADMIN());
    state.grant_role(ROLE, AUTHORIZED());

    assert_event_role_granted(ROLE, AUTHORIZED(), ADMIN());

    let has_role = state.has_role(ROLE, AUTHORIZED());
    assert!(has_role);
}

#[test]
fn test_grantRole() {
    let mut state = setup();
    testing::set_caller_address(ADMIN());
    state.grantRole(ROLE, AUTHORIZED());

    assert_event_role_granted(ROLE, AUTHORIZED(), ADMIN());

    let has_role = state.hasRole(ROLE, AUTHORIZED());
    assert!(has_role);
}

#[test]
fn test_grant_role_multiple_times_for_granted_role() {
    let mut state = setup();
    testing::set_caller_address(ADMIN());

    state.grant_role(ROLE, AUTHORIZED());
    state.grant_role(ROLE, AUTHORIZED());
    assert!(state.has_role(ROLE, AUTHORIZED()));
}

#[test]
fn test_grantRole_multiple_times_for_granted_role() {
    let mut state = setup();
    testing::set_caller_address(ADMIN());

    state.grantRole(ROLE, AUTHORIZED());
    state.grantRole(ROLE, AUTHORIZED());
    assert!(state.hasRole(ROLE, AUTHORIZED()));
}

#[test]
#[should_panic(expected: ('Caller is missing role',))]
fn test_grant_role_unauthorized() {
    let mut state = setup();
    testing::set_caller_address(AUTHORIZED());
    state.grant_role(ROLE, AUTHORIZED());
}

#[test]
#[should_panic(expected: ('Caller is missing role',))]
fn test_grantRole_unauthorized() {
    let mut state = setup();
    testing::set_caller_address(AUTHORIZED());
    state.grantRole(ROLE, AUTHORIZED());
}

//
// revoke_role & revokeRole
//

#[test]
fn test_revoke_role_for_role_not_granted() {
    let mut state = setup();
    testing::set_caller_address(ADMIN());
    state.revoke_role(ROLE, AUTHORIZED());
}

#[test]
fn test_revokeRole_for_role_not_granted() {
    let mut state = setup();
    testing::set_caller_address(ADMIN());
    state.revokeRole(ROLE, AUTHORIZED());
}

#[test]
fn test_revoke_role_for_granted_role() {
    let mut state = setup();
    testing::set_caller_address(ADMIN());

    state.grant_role(ROLE, AUTHORIZED());
    utils::drop_event(ZERO());

    state.revoke_role(ROLE, AUTHORIZED());

    assert_event_role_revoked(ROLE, AUTHORIZED(), ADMIN());

    let has_not_role = !state.has_role(ROLE, AUTHORIZED());
    assert!(has_not_role);
}

#[test]
fn test_revokeRole_for_granted_role() {
    let mut state = setup();
    testing::set_caller_address(ADMIN());

    state.grantRole(ROLE, AUTHORIZED());
    utils::drop_event(ZERO());

    state.revokeRole(ROLE, AUTHORIZED());

    assert_event_role_revoked(ROLE, AUTHORIZED(), ADMIN());

    let has_not_role = !state.hasRole(ROLE, AUTHORIZED());
    assert!(has_not_role);
}

#[test]
fn test_revoke_role_multiple_times_for_granted_role() {
    let mut state = setup();
    testing::set_caller_address(ADMIN());

    state.grant_role(ROLE, AUTHORIZED());
    state.revoke_role(ROLE, AUTHORIZED());
    state.revoke_role(ROLE, AUTHORIZED());

    let has_not_role = !state.has_role(ROLE, AUTHORIZED());
    assert!(has_not_role);
}

#[test]
fn test_revokeRole_multiple_times_for_granted_role() {
    let mut state = setup();
    testing::set_caller_address(ADMIN());

    state.grantRole(ROLE, AUTHORIZED());
    state.revokeRole(ROLE, AUTHORIZED());
    state.revokeRole(ROLE, AUTHORIZED());

    let has_not_role = !state.hasRole(ROLE, AUTHORIZED());
    assert!(has_not_role);
}

#[test]
#[should_panic(expected: ('Caller is missing role',))]
fn test_revoke_role_unauthorized() {
    let mut state = setup();
    testing::set_caller_address(OTHER());
    state.revoke_role(ROLE, AUTHORIZED());
}

#[test]
#[should_panic(expected: ('Caller is missing role',))]
fn test_revokeRole_unauthorized() {
    let mut state = setup();
    testing::set_caller_address(OTHER());
    state.revokeRole(ROLE, AUTHORIZED());
}

//
// renounce_role & renounceRole
//

#[test]
fn test_renounce_role_for_role_not_granted() {
    let mut state = setup();
    testing::set_caller_address(AUTHORIZED());
    state.renounce_role(ROLE, AUTHORIZED());
}

#[test]
fn test_renounceRole_for_role_not_granted() {
    let mut state = setup();
    testing::set_caller_address(AUTHORIZED());
    state.renounceRole(ROLE, AUTHORIZED());
}

#[test]
fn test_renounce_role_for_granted_role() {
    let mut state = setup();
    testing::set_caller_address(ADMIN());

    state.grant_role(ROLE, AUTHORIZED());
    utils::drop_event(ZERO());

    testing::set_caller_address(AUTHORIZED());
    state.renounce_role(ROLE, AUTHORIZED());

    assert_event_role_revoked(ROLE, AUTHORIZED(), AUTHORIZED());

    let has_not_role = !state.has_role(ROLE, AUTHORIZED());
    assert!(has_not_role);
}

#[test]
fn test_renounceRole_for_granted_role() {
    let mut state = setup();
    testing::set_caller_address(ADMIN());

    state.grantRole(ROLE, AUTHORIZED());
    utils::drop_event(ZERO());

    testing::set_caller_address(AUTHORIZED());
    state.renounceRole(ROLE, AUTHORIZED());

    assert_event_role_revoked(ROLE, AUTHORIZED(), AUTHORIZED());

    let has_not_role = !state.hasRole(ROLE, AUTHORIZED());
    assert!(has_not_role);
}

#[test]
fn test_renounce_role_multiple_times_for_granted_role() {
    let mut state = setup();
    testing::set_caller_address(ADMIN());
    state.grant_role(ROLE, AUTHORIZED());

    testing::set_caller_address(AUTHORIZED());
    state.renounce_role(ROLE, AUTHORIZED());
    state.renounce_role(ROLE, AUTHORIZED());

    let has_not_role = !state.has_role(ROLE, AUTHORIZED());
    assert!(has_not_role);
}

#[test]
fn test_renounceRole_multiple_times_for_granted_role() {
    let mut state = setup();
    testing::set_caller_address(ADMIN());
    state.grantRole(ROLE, AUTHORIZED());

    testing::set_caller_address(AUTHORIZED());
    state.renounceRole(ROLE, AUTHORIZED());
    state.renounceRole(ROLE, AUTHORIZED());

    let has_not_role = !state.hasRole(ROLE, AUTHORIZED());
    assert!(has_not_role);
}

#[test]
#[should_panic(expected: ('Can only renounce role for self',))]
fn test_renounce_role_unauthorized() {
    let mut state = setup();
    testing::set_caller_address(ADMIN());
    state.grant_role(ROLE, AUTHORIZED());

    testing::set_caller_address(ZERO());
    state.renounce_role(ROLE, AUTHORIZED());
}

#[test]
#[should_panic(expected: ('Can only renounce role for self',))]
fn test_renounceRole_unauthorized() {
    let mut state = setup();
    testing::set_caller_address(ADMIN());
    state.grantRole(ROLE, AUTHORIZED());

    // Admin is unauthorized caller
    state.renounceRole(ROLE, AUTHORIZED());
}

//
// _set_role_admin
//

#[test]
fn test__set_role_admin() {
    let mut state = setup();
    assert_eq!(state.get_role_admin(ROLE), DEFAULT_ADMIN_ROLE);
    state._set_role_admin(ROLE, OTHER_ROLE);

    assert_event_role_admin_changed(ROLE, DEFAULT_ADMIN_ROLE, OTHER_ROLE);

    let current_admin_role = state.get_role_admin(ROLE);
    assert_eq!(current_admin_role, OTHER_ROLE);
}

#[test]
fn test_new_admin_can_grant_roles() {
    let mut state = setup();
    state._set_role_admin(ROLE, OTHER_ROLE);

    testing::set_caller_address(ADMIN());
    state.grant_role(OTHER_ROLE, OTHER_ADMIN());

    testing::set_caller_address(OTHER_ADMIN());
    state.grant_role(ROLE, AUTHORIZED());

    let has_role = state.has_role(ROLE, AUTHORIZED());
    assert!(has_role);
}

#[test]
fn test_new_admin_can_revoke_roles() {
    let mut state = setup();
    state._set_role_admin(ROLE, OTHER_ROLE);

    testing::set_caller_address(ADMIN());
    state.grant_role(OTHER_ROLE, OTHER_ADMIN());

    testing::set_caller_address(OTHER_ADMIN());
    state.grant_role(ROLE, AUTHORIZED());
    state.revoke_role(ROLE, AUTHORIZED());

    let has_not_role = !state.has_role(ROLE, AUTHORIZED());
    assert!(has_not_role);
}

#[test]
#[should_panic(expected: ('Caller is missing role',))]
fn test_previous_admin_cannot_grant_roles() {
    let mut state = setup();
    state._set_role_admin(ROLE, OTHER_ROLE);
    testing::set_caller_address(ADMIN());
    state.grant_role(ROLE, AUTHORIZED());
}

#[test]
#[should_panic(expected: ('Caller is missing role',))]
fn test_previous_admin_cannot_revoke_roles() {
    let mut state = setup();
    state._set_role_admin(ROLE, OTHER_ROLE);
    testing::set_caller_address(ADMIN());
    state.revoke_role(ROLE, AUTHORIZED());
}

//
// Default admin
//

#[test]
fn test_other_role_admin_is_the_default_admin_role() {
    let state = setup();

    let current_admin_role = state.get_role_admin(OTHER_ROLE);
    assert_eq!(current_admin_role, DEFAULT_ADMIN_ROLE);
}

#[test]
fn test_default_admin_role_is_its_own_admin() {
    let state = setup();
    let current_admin_role = state.get_role_admin(DEFAULT_ADMIN_ROLE);
    assert_eq!(current_admin_role, DEFAULT_ADMIN_ROLE);
}

//
// Helpers
//

fn assert_event_role_revoked(role: felt252, account: ContractAddress, sender: ContractAddress) {
    let event = utils::pop_log::<RoleRevoked>(ZERO()).unwrap();
    assert_eq!(event.role, role);
    assert_eq!(event.account, account);
    assert_eq!(event.sender, sender);
    utils::assert_no_events_left(ZERO());
}

fn assert_event_role_granted(role: felt252, account: ContractAddress, sender: ContractAddress) {
    let event = utils::pop_log::<RoleGranted>(ZERO()).unwrap();
    assert_eq!(event.role, role);
    assert_eq!(event.account, account);
    assert_eq!(event.sender, sender);
    utils::assert_no_events_left(ZERO());
}

fn assert_event_role_admin_changed(
    role: felt252, previous_admin_role: felt252, new_admin_role: felt252
) {
    let event = utils::pop_log::<RoleAdminChanged>(ZERO()).unwrap();
    assert_eq!(event.role, role);
    assert_eq!(event.previous_admin_role, previous_admin_role);
    assert_eq!(event.new_admin_role, new_admin_role);
    utils::assert_no_events_left(ZERO());
}<|MERGE_RESOLUTION|>--- conflicted
+++ resolved
@@ -46,14 +46,8 @@
 fn test_initializer() {
     let mut state = COMPONENT_STATE();
     state.initializer();
-<<<<<<< HEAD
-    assert(
-        CONTRACT_STATE().src5.supports_interface(IACCESSCONTROL_ID), 'Should support own interface'
-    );
-=======
-    let supports_iaccesscontrol = CONTRACT_STATE().supports_interface(IACCESSCONTROL_ID);
+    let supports_iaccesscontrol = CONTRACT_STATE().src5.supports_interface(IACCESSCONTROL_ID);
     assert!(supports_iaccesscontrol);
->>>>>>> 14486165
 }
 
 //
