// SPDX-License-Identifier: MIT
// OpenZeppelin Contracts for Cairo v1.0.0 (access/src/accesscontrol/accesscontrol.cairo)

/// # AccessControl Component
///
/// The AccessControl component enables role-based access control mechanisms. This is a lightweight
/// implementation that doesn't support on-chain enumeration of role members, though role membership
/// can be tracked off-chain through contract events.
///
/// Roles can be granted and revoked dynamically via `grant_role` and `revoke_role`. Each role
/// has an associated admin role that controls who can grant and revoke it. By default, all roles
/// use `DEFAULT_ADMIN_ROLE` as their admin role.
/// Accounts can also renounce roles they have been granted by using `renounce_role`.
///
/// More complex role hierarchies can be created using `set_role_admin`.
///
/// WARNING: The `DEFAULT_ADMIN_ROLE` is its own admin, meaning it can grant and revoke itself.
/// Extra precautions should be taken to secure accounts with this role.
#[starknet::component]
pub mod AccessControlComponent {
<<<<<<< HEAD
    use crate::accesscontrol::account_role_info::AccountRoleInfo;
    use crate::accesscontrol::interface;
    use crate::accesscontrol::interface::RoleStatus;
    use openzeppelin_introspection::src5::SRC5Component;
    use openzeppelin_introspection::src5::SRC5Component::InternalImpl as SRC5InternalImpl;
    use openzeppelin_introspection::src5::SRC5Component::SRC5Impl;
    use starknet::ContractAddress;
=======
    use openzeppelin_introspection::src5::SRC5Component::{
        InternalImpl as SRC5InternalImpl, SRC5Impl,
    };
    use openzeppelin_introspection::src5::SRC5Component;
>>>>>>> 881f527f
    use starknet::storage::{Map, StorageMapReadAccess, StorageMapWriteAccess};
    use starknet::{ContractAddress, get_caller_address};
    use crate::accesscontrol::interface;

    pub const DEFAULT_ADMIN_ROLE: felt252 = 0;

    #[storage]
    pub struct Storage {
        pub AccessControl_role_admin: Map<felt252, felt252>,
        pub AccessControl_role_member: Map<(felt252, ContractAddress), AccountRoleInfo>,
    }

    #[event]
    #[derive(Drop, Debug, PartialEq, starknet::Event)]
    pub enum Event {
        RoleGranted: RoleGranted,
        RoleGrantedWithDelay: RoleGrantedWithDelay,
        RoleRevoked: RoleRevoked,
        RoleAdminChanged: RoleAdminChanged,
    }

    /// Emitted when `account` is granted `role`.
    ///
    /// `sender` is the account that originated the contract call, an account with the admin role
    /// or the deployer address if `_grant_role` is called from the constructor.
    #[derive(Drop, Debug, PartialEq, starknet::Event)]
    pub struct RoleGranted {
        pub role: felt252,
        pub account: ContractAddress,
        pub sender: ContractAddress,
    }

    /// Emitted when `account` is granted `role` with a delay.
    ///
    /// `sender` is the account that originated the contract call, an account with the admin role
    /// or the deployer address if `_grant_role_with_delay` is called from the constructor.
    #[derive(Drop, Debug, PartialEq, starknet::Event)]
    pub struct RoleGrantedWithDelay {
        pub role: felt252,
        pub account: ContractAddress,
        pub sender: ContractAddress,
        pub delay: u64,
    }

    /// Emitted when `role` is revoked for `account`.
    ///
    /// `sender` is the account that originated the contract call:
    ///   - If using `revoke_role`, it is the admin role bearer.
    ///   - If using `renounce_role`, it is the role bearer (i.e. `account`).
    #[derive(Drop, Debug, PartialEq, starknet::Event)]
    pub struct RoleRevoked {
        pub role: felt252,
        pub account: ContractAddress,
        pub sender: ContractAddress,
    }

    /// Emitted when `new_admin_role` is set as `role`'s admin role, replacing `previous_admin_role`
    ///
    /// `DEFAULT_ADMIN_ROLE` is the starting admin for all roles, despite
    /// `RoleAdminChanged` not being emitted signaling this.
    #[derive(Drop, Debug, PartialEq, starknet::Event)]
    pub struct RoleAdminChanged {
        pub role: felt252,
        pub previous_admin_role: felt252,
        pub new_admin_role: felt252,
    }

    pub mod Errors {
        pub const INVALID_CALLER: felt252 = 'Can only renounce role for self';
        pub const MISSING_ROLE: felt252 = 'Caller is missing role';
        pub const INVALID_DELAY: felt252 = 'Delay must be greater than 0';
        pub const ALREADY_EFFECTIVE: felt252 = 'Role is already effective';
    }

    #[embeddable_as(AccessControlImpl)]
    impl AccessControl<
        TContractState,
        +HasComponent<TContractState>,
        +SRC5Component::HasComponent<TContractState>,
        +Drop<TContractState>,
    > of interface::IAccessControl<ComponentState<TContractState>> {
        /// Returns whether `account` can act as `role`.
        fn has_role(
            self: @ComponentState<TContractState>, role: felt252, account: ContractAddress,
        ) -> bool {
            self.is_role_effective(role, account)
        }

        /// Returns the admin role that controls `role`.
        fn get_role_admin(self: @ComponentState<TContractState>, role: felt252) -> felt252 {
            self.AccessControl_role_admin.read(role)
        }

        /// Grants `role` to `account`.
        ///
        /// If `account` has not been already granted `role`, emits a `RoleGranted` event.
        ///
        /// Requirements:
        ///
        /// - The caller must have `role`'s admin role.
        fn grant_role(
            ref self: ComponentState<TContractState>, role: felt252, account: ContractAddress,
        ) {
            let admin = Self::get_role_admin(@self, role);
            self.assert_only_role(admin);
            self._grant_role(role, account);
        }

        /// Revokes `role` from `account`.
        ///
        /// If `account` has been granted `role`, emits a `RoleRevoked` event.
        ///
        /// Requirements:
        ///
        /// - The caller must have `role`'s admin role.
        fn revoke_role(
            ref self: ComponentState<TContractState>, role: felt252, account: ContractAddress,
        ) {
            let admin = Self::get_role_admin(@self, role);
            self.assert_only_role(admin);
            self._revoke_role(role, account);
        }

        /// Revokes `role` from the calling account.
        ///
        /// Roles are often managed via `grant_role` and `revoke_role`: this function's
        /// purpose is to provide a mechanism for accounts to lose their privileges
        /// if they are compromised (such as when a trusted device is misplaced).
        ///
        /// If the calling account had been revoked `role`, emits a `RoleRevoked`
        /// event.
        ///
        /// Requirements:
        ///
        /// - The caller must be `account`.
        fn renounce_role(
            ref self: ComponentState<TContractState>, role: felt252, account: ContractAddress,
        ) {
            let caller = starknet::get_caller_address();
            assert(caller == account, Errors::INVALID_CALLER);
            self._revoke_role(role, account);
        }
    }

    /// Adds camelCase support for `IAccessControl`.
    #[embeddable_as(AccessControlCamelImpl)]
    impl AccessControlCamel<
        TContractState,
        +HasComponent<TContractState>,
        +SRC5Component::HasComponent<TContractState>,
        +Drop<TContractState>,
    > of interface::IAccessControlCamel<ComponentState<TContractState>> {
        fn hasRole(
            self: @ComponentState<TContractState>, role: felt252, account: ContractAddress,
        ) -> bool {
            AccessControl::has_role(self, role, account)
        }

        fn getRoleAdmin(self: @ComponentState<TContractState>, role: felt252) -> felt252 {
            AccessControl::get_role_admin(self, role)
        }

        fn grantRole(
            ref self: ComponentState<TContractState>, role: felt252, account: ContractAddress,
        ) {
            AccessControl::grant_role(ref self, role, account);
        }

        fn revokeRole(
            ref self: ComponentState<TContractState>, role: felt252, account: ContractAddress,
        ) {
            AccessControl::revoke_role(ref self, role, account);
        }

        fn renounceRole(
            ref self: ComponentState<TContractState>, role: felt252, account: ContractAddress,
        ) {
            AccessControl::renounce_role(ref self, role, account);
        }
    }

    #[embeddable_as(AccessControlWithDelayImpl)]
    impl AccessControlWithDelay<
        TContractState,
        +HasComponent<TContractState>,
        +SRC5Component::HasComponent<TContractState>,
        +Drop<TContractState>,
    > of interface::IAccessControlWithDelay<ComponentState<TContractState>> {
        /// Returns the account's status for the given role.
        ///
        /// The possible statuses are:
        ///
        /// - `NotGranted`: the role has not been granted to the account.
        /// - `Delayed`: The role has been granted to the account but is not yet active due to a
        /// time delay.
        /// - `Effective`: the role has been granted to the account and is currently active.
        fn get_role_status(
            self: @ComponentState<TContractState>, role: felt252, account: ContractAddress,
        ) -> RoleStatus {
            self.resolve_role_status(role, account)
        }

        /// Attempts to grant `role` to `account` with the specified activation delay.
        ///
        /// May emit a `RoleGrantedWithDelay` event.
        ///
        /// Requirements:
        ///
        /// - The caller must have `role`'s admin role.
        /// - delay must be greater than 0.
        /// - the `role` must not be already effective for `account`.
        fn grant_role_with_delay(
            ref self: ComponentState<TContractState>,
            role: felt252,
            account: ContractAddress,
            delay: u64,
        ) {
            let admin = AccessControl::get_role_admin(@self, role);
            self.assert_only_role(admin);
            self._grant_role_with_delay(role, account, delay);
        }
    }

    #[generate_trait]
    pub impl InternalImpl<
        TContractState,
        +HasComponent<TContractState>,
        impl SRC5: SRC5Component::HasComponent<TContractState>,
        +Drop<TContractState>,
    > of InternalTrait<TContractState> {
        /// Initializes the contract by registering the IAccessControl interface ID.
        fn initializer(ref self: ComponentState<TContractState>) {
            let mut src5_component = get_dep_component_mut!(ref self, SRC5);
            src5_component.register_interface(interface::IACCESSCONTROL_ID);
        }

        /// Validates that the caller can act as the given role. Otherwise it panics.
        fn assert_only_role(self: @ComponentState<TContractState>, role: felt252) {
            let caller = starknet::get_caller_address();
            let authorized = self.is_role_effective(role, caller);
            assert(authorized, Errors::MISSING_ROLE);
        }

        /// Returns whether the account can act as the given role.
        ///
        /// The account can act as the role if it is active and the `effective_from` time is before
        /// or equal to the current time.
        ///
        /// NOTE: If the `effective_from` timepoint is 0, the role is effective immediately.
        /// This is backwards compatible with implementations that didn't use delays but
        /// a single boolean flag.
        fn is_role_effective(
            self: @ComponentState<TContractState>, role: felt252, account: ContractAddress,
        ) -> bool {
            match self.resolve_role_status(role, account) {
                RoleStatus::Effective => true,
                RoleStatus::Delayed => false,
                RoleStatus::NotGranted => false,
            }
        }

        /// Returns the account's status for the given role.
        ///
        /// The possible statuses are:
        ///
        /// - `NotGranted`: the role has not been granted to the account.
        /// - `Delayed`: The role has been granted to the account but is not yet active due to a
        /// time delay.
        /// - `Effective`: the role has been granted to the account and is currently active.
        fn resolve_role_status(
            self: @ComponentState<TContractState>, role: felt252, account: ContractAddress,
        ) -> RoleStatus {
            let AccountRoleInfo {
                is_granted, effective_from,
            } = self.AccessControl_role_member.read((role, account));
            if is_granted {
                if effective_from == 0 {
                    RoleStatus::Effective
                } else {
                    let now = starknet::get_block_timestamp();
                    if effective_from <= now {
                        RoleStatus::Effective
                    } else {
                        RoleStatus::Delayed(effective_from)
                    }
                }
            } else {
                RoleStatus::NotGranted
            }
        }

        /// Returns whether the account has the given role granted.
        ///
        /// NOTE: The account may not be able to act as the role yet, if a delay was set and has not
        /// passed yet. Use `is_role_effective` to check if the account can act as the role.
        fn is_role_granted(
            self: @ComponentState<TContractState>, role: felt252, account: ContractAddress,
        ) -> bool {
            let account_role_info = self.AccessControl_role_member.read((role, account));
            account_role_info.is_granted
        }

        /// Sets `admin_role` as `role`'s admin role.
        ///
        /// Internal function without access restriction.
        ///
        /// Emits a `RoleAdminChanged` event.
        fn set_role_admin(
            ref self: ComponentState<TContractState>, role: felt252, admin_role: felt252,
        ) {
            let previous_admin_role = AccessControl::get_role_admin(@self, role);
            self.AccessControl_role_admin.write(role, admin_role);
            self.emit(RoleAdminChanged { role, previous_admin_role, new_admin_role: admin_role });
        }

        /// Attempts to grant `role` to `account`. The function does nothing if `role` is already
        /// effective for `account`. If `role` has been granted to `account`, but is not yet active
        /// due to a time delay, the delay is removed and `role` becomes effective immediately.
        ///
        /// Internal function without access restriction.
        ///
        /// May emit a `RoleGranted` event.
        fn _grant_role(
            ref self: ComponentState<TContractState>, role: felt252, account: ContractAddress,
        ) {
            match self.resolve_role_status(role, account) {
                RoleStatus::Effective => (),
                RoleStatus::Delayed |
                RoleStatus::NotGranted => {
                    let caller = starknet::get_caller_address();
                    let role_info = AccountRoleInfo { is_granted: true, effective_from: 0 };
                    self.AccessControl_role_member.write((role, account), role_info);
                    self.emit(RoleGranted { role, account, sender: caller });
                },
            };
        }

        /// Attempts to grant `role` to `account` with the specified activation delay.
        ///
        /// The role will become effective after the given delay has passed. If the role is already
        /// active (`Effective`) for the account, the function will panic. If the role has been
        /// granted but is not yet active (being in the `Delayed` state), the existing delay will be
        /// overwritten with the new `delay`.
        ///
        /// Internal function without access restriction.
        ///
        /// May emit a `RoleGrantedWithDelay` event.
        ///
        /// Requirements:
        ///
        /// - delay must be greater than 0.
        /// - the `role` must not be already effective for `account`.
        fn _grant_role_with_delay(
            ref self: ComponentState<TContractState>,
            role: felt252,
            account: ContractAddress,
            delay: u64,
        ) {
            assert(delay > 0, Errors::INVALID_DELAY);
            match self.resolve_role_status(role, account) {
                RoleStatus::Effective => core::panic_with_felt252(Errors::ALREADY_EFFECTIVE),
                RoleStatus::Delayed |
                RoleStatus::NotGranted => {
                    let caller = starknet::get_caller_address();
                    let effective_from = starknet::get_block_timestamp() + delay;
                    let role_info = AccountRoleInfo { is_granted: true, effective_from };
                    self.AccessControl_role_member.write((role, account), role_info);
                    self.emit(RoleGrantedWithDelay { role, account, sender: caller, delay });
                },
            };
        }

        /// Attempts to revoke `role` from `account`.
        ///
        /// Internal function without access restriction.
        ///
        /// May emit a `RoleRevoked` event.
        fn _revoke_role(
            ref self: ComponentState<TContractState>, role: felt252, account: ContractAddress,
        ) {
            match self.resolve_role_status(role, account) {
                RoleStatus::NotGranted => (),
                RoleStatus::Effective |
                RoleStatus::Delayed => {
                    let caller = starknet::get_caller_address();
                    let role_info = AccountRoleInfo { is_granted: false, effective_from: 0 };
                    self.AccessControl_role_member.write((role, account), role_info);
                    self.emit(RoleRevoked { role, account, sender: caller });
                },
            };
        }
    }

    #[embeddable_as(AccessControlMixinImpl)]
    impl AccessControlMixin<
        TContractState,
        +HasComponent<TContractState>,
        impl SRC5: SRC5Component::HasComponent<TContractState>,
        +Drop<TContractState>,
    > of interface::AccessControlABI<ComponentState<TContractState>> {
        // IAccessControl
        fn has_role(
            self: @ComponentState<TContractState>, role: felt252, account: ContractAddress,
        ) -> bool {
            AccessControl::has_role(self, role, account)
        }

        fn get_role_admin(self: @ComponentState<TContractState>, role: felt252) -> felt252 {
            AccessControl::get_role_admin(self, role)
        }

        fn grant_role(
            ref self: ComponentState<TContractState>, role: felt252, account: ContractAddress,
        ) {
            AccessControl::grant_role(ref self, role, account);
        }

        fn revoke_role(
            ref self: ComponentState<TContractState>, role: felt252, account: ContractAddress,
        ) {
            AccessControl::revoke_role(ref self, role, account);
        }

        fn renounce_role(
            ref self: ComponentState<TContractState>, role: felt252, account: ContractAddress,
        ) {
            AccessControl::renounce_role(ref self, role, account);
        }

        // IAccessControlCamel
        fn hasRole(
            self: @ComponentState<TContractState>, role: felt252, account: ContractAddress,
        ) -> bool {
            AccessControlCamel::hasRole(self, role, account)
        }

        fn getRoleAdmin(self: @ComponentState<TContractState>, role: felt252) -> felt252 {
            AccessControlCamel::getRoleAdmin(self, role)
        }

        fn grantRole(
            ref self: ComponentState<TContractState>, role: felt252, account: ContractAddress,
        ) {
            AccessControlCamel::grantRole(ref self, role, account);
        }

        fn revokeRole(
            ref self: ComponentState<TContractState>, role: felt252, account: ContractAddress,
        ) {
            AccessControlCamel::revokeRole(ref self, role, account);
        }

        fn renounceRole(
            ref self: ComponentState<TContractState>, role: felt252, account: ContractAddress,
        ) {
            AccessControlCamel::renounceRole(ref self, role, account);
        }

        // IAccessControlWithDelay
        fn get_role_status(
            self: @ComponentState<TContractState>, role: felt252, account: ContractAddress,
        ) -> RoleStatus {
            AccessControlWithDelay::get_role_status(self, role, account)
        }

        fn grant_role_with_delay(
            ref self: ComponentState<TContractState>,
            role: felt252,
            account: ContractAddress,
            delay: u64,
        ) {
            AccessControlWithDelay::grant_role_with_delay(ref self, role, account, delay);
        }

        // ISRC5
        fn supports_interface(
            self: @ComponentState<TContractState>, interface_id: felt252,
        ) -> bool {
            let src5 = get_dep_component!(self, SRC5);
            src5.supports_interface(interface_id)
        }
    }
}<|MERGE_RESOLUTION|>--- conflicted
+++ resolved
@@ -18,20 +18,13 @@
 /// Extra precautions should be taken to secure accounts with this role.
 #[starknet::component]
 pub mod AccessControlComponent {
-<<<<<<< HEAD
     use crate::accesscontrol::account_role_info::AccountRoleInfo;
     use crate::accesscontrol::interface;
     use crate::accesscontrol::interface::RoleStatus;
-    use openzeppelin_introspection::src5::SRC5Component;
-    use openzeppelin_introspection::src5::SRC5Component::InternalImpl as SRC5InternalImpl;
-    use openzeppelin_introspection::src5::SRC5Component::SRC5Impl;
-    use starknet::ContractAddress;
-=======
     use openzeppelin_introspection::src5::SRC5Component::{
         InternalImpl as SRC5InternalImpl, SRC5Impl,
     };
     use openzeppelin_introspection::src5::SRC5Component;
->>>>>>> 881f527f
     use starknet::storage::{Map, StorageMapReadAccess, StorageMapWriteAccess};
     use starknet::{ContractAddress, get_caller_address};
     use crate::accesscontrol::interface;
