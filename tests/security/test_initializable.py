--- conflicted
+++ resolved
@@ -1,10 +1,6 @@
 import pytest
 from starkware.starknet.testing.starknet import Starknet
-<<<<<<< HEAD
-from utilities.utils import TRUE, FALSE, assert_revert
-=======
-from utils import TRUE, FALSE, assert_revert, contract_path
->>>>>>> 437383a9
+from utilities.utils import TRUE, FALSE, assert_revert, contract_path
 
 
 @pytest.mark.asyncio
