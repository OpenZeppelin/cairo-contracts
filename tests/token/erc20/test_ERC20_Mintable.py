--- conflicted
+++ resolved
@@ -22,14 +22,8 @@
 
 @pytest.fixture(scope='module')
 def contract_classes():
-<<<<<<< HEAD
     account_cls = Account.get_class
-    erc20_cls = get_contract_class(
-        'openzeppelin/token/erc20/ERC20_Mintable.cairo')
-=======
-    account_cls = get_contract_class('Account')
     erc20_cls = get_contract_class('ERC20_Mintable')
->>>>>>> 5b616cf3
 
     return account_cls, erc20_cls
 
