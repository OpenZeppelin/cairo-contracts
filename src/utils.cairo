// SPDX-License-Identifier: MIT
// OpenZeppelin Contracts for Cairo v0.11.0 (utils.cairo)

mod cryptography;
<<<<<<< HEAD
mod math;
mod selectors;
mod serde;
mod structs;
=======
mod selectors;
mod serde;
mod universal_deployer;
>>>>>>> 733a1ef7
mod unwrap_and_cast;

use cryptography::nonces;
use cryptography::snip12;
use starknet::ContractAddress;
use starknet::SyscallResult;
use starknet::SyscallResultTrait;
use starknet::call_contract_syscall;
use unwrap_and_cast::UnwrapAndCast;

fn try_selector_with_fallback(
    target: ContractAddress, selector: felt252, fallback: felt252, args: Span<felt252>
) -> SyscallResult<Span<felt252>> {
    match call_contract_syscall(target, selector, args) {
        Result::Ok(ret) => Result::Ok(ret),
        Result::Err(errors) => {
            if *errors.at(0) == 'ENTRYPOINT_NOT_FOUND' {
                return call_contract_syscall(target, fallback, args);
            } else {
                Result::Err(errors)
            }
        }
    }
}<|MERGE_RESOLUTION|>--- conflicted
+++ resolved
@@ -2,16 +2,11 @@
 // OpenZeppelin Contracts for Cairo v0.11.0 (utils.cairo)
 
 mod cryptography;
-<<<<<<< HEAD
 mod math;
 mod selectors;
 mod serde;
 mod structs;
-=======
-mod selectors;
-mod serde;
 mod universal_deployer;
->>>>>>> 733a1ef7
 mod unwrap_and_cast;
 
 use cryptography::nonces;
