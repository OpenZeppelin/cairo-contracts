[package]
name = "openzeppelin_testing"
version = "4.3.0"
readme = "README.md"
keywords = [
    "openzeppelin",
    "starknet",
    "testing",
    "utils"
]
<<<<<<< HEAD
=======
version = "4.4.0"
>>>>>>> 86456769
edition.workspace = true
cairo-version.workspace = true
scarb-version.workspace = true
authors.workspace = true
description.workspace = true
documentation = "https://github.com/openzeppelin/cairo-contracts/blob/openzeppelin_testing-v4.4.0/packages/testing/docs/openzeppelin_testing.md"
repository.workspace = true
license-file.workspace = true

[tool]
fmt.workspace = true
scarb.workspace = true

[dependencies]
assert_macros.workspace = true
starknet.workspace = true
snforge_std.workspace = true<|MERGE_RESOLUTION|>--- conflicted
+++ resolved
@@ -1,6 +1,6 @@
 [package]
 name = "openzeppelin_testing"
-version = "4.3.0"
+version = "4.4.0"
 readme = "README.md"
 keywords = [
     "openzeppelin",
@@ -8,10 +8,6 @@
     "testing",
     "utils"
 ]
-<<<<<<< HEAD
-=======
-version = "4.4.0"
->>>>>>> 86456769
 edition.workspace = true
 cairo-version.workspace = true
 scarb-version.workspace = true
