use starknet::testing;

use openzeppelin::account::dual_account::DualCaseAccount;
<<<<<<< HEAD
use openzeppelin::account::dual_account::DualCaseAccountTrait;
use openzeppelin::account::AccountCamelTraitDispatcher;
use openzeppelin::account::AccountCamelTraitDispatcherTrait;
use openzeppelin::account::AccountTraitDispatcher;
use openzeppelin::account::AccountTraitDispatcherTrait;
=======
use openzeppelin::account::dual_account::DualCaseAccountABI;
use openzeppelin::account::AccountCamelABIDispatcher;
use openzeppelin::account::AccountCamelABIDispatcherTrait;
use openzeppelin::account::AccountABIDispatcher;
use openzeppelin::account::AccountABIDispatcherTrait;
>>>>>>> f18fcdbe
use openzeppelin::introspection::interface::ISRC5_ID;
use openzeppelin::tests::account::test_account::SIGNED_TX_DATA;
use openzeppelin::tests::mocks::account_panic_mock::CamelAccountPanicMock;
use openzeppelin::tests::mocks::account_panic_mock::SnakeAccountPanicMock;
use openzeppelin::tests::mocks::camel_account_mock::CamelAccountMock;
use openzeppelin::tests::mocks::non_implementing_mock::NonImplementingMock;
use openzeppelin::tests::mocks::snake_account_mock::SnakeAccountMock;
use openzeppelin::tests::utils;

//
// Constants
//

const PUBLIC_KEY: felt252 = 0x333333;
const NEW_PUBLIC_KEY: felt252 = 0x444444;

//
// Setup
//

<<<<<<< HEAD
fn setup_snake() -> (DualCaseAccount, AccountTraitDispatcher) {
=======
fn setup_snake() -> (DualCaseAccount, AccountABIDispatcher) {
>>>>>>> f18fcdbe
    let mut calldata = array![PUBLIC_KEY];
    let target = utils::deploy(SnakeAccountMock::TEST_CLASS_HASH, calldata);
    (
        DualCaseAccount { contract_address: target },
<<<<<<< HEAD
        AccountTraitDispatcher { contract_address: target }
    )
}

fn setup_camel() -> (DualCaseAccount, AccountCamelTraitDispatcher) {
=======
        AccountABIDispatcher { contract_address: target }
    )
}

fn setup_camel() -> (DualCaseAccount, AccountCamelABIDispatcher) {
>>>>>>> f18fcdbe
    let mut calldata = array![PUBLIC_KEY];
    let target = utils::deploy(CamelAccountMock::TEST_CLASS_HASH, calldata);
    (
        DualCaseAccount { contract_address: target },
<<<<<<< HEAD
        AccountCamelTraitDispatcher { contract_address: target }
=======
        AccountCamelABIDispatcher { contract_address: target }
>>>>>>> f18fcdbe
    )
}

fn setup_non_account() -> DualCaseAccount {
    let calldata = array![];
    let target = utils::deploy(NonImplementingMock::TEST_CLASS_HASH, calldata);
    DualCaseAccount { contract_address: target }
}

fn setup_account_panic() -> (DualCaseAccount, DualCaseAccount) {
    let snake_target = utils::deploy(SnakeAccountPanicMock::TEST_CLASS_HASH, array![]);
    let camel_target = utils::deploy(CamelAccountPanicMock::TEST_CLASS_HASH, array![]);
    (
        DualCaseAccount { contract_address: snake_target },
        DualCaseAccount { contract_address: camel_target }
    )
}

//
// snake_case target
//

#[test]
#[available_gas(2000000)]
fn test_dual_set_public_key() {
    let (snake_dispatcher, target) = setup_snake();

    testing::set_contract_address(snake_dispatcher.contract_address);

    snake_dispatcher.set_public_key(NEW_PUBLIC_KEY);
    assert(target.get_public_key() == NEW_PUBLIC_KEY, 'Should return NEW_PUBLIC_KEY');
}

#[test]
#[available_gas(2000000)]
#[should_panic(expected: ('ENTRYPOINT_NOT_FOUND', ))]
fn test_dual_no_set_public_key() {
    let dispatcher = setup_non_account();
    dispatcher.set_public_key(NEW_PUBLIC_KEY);
}

#[test]
#[available_gas(2000000)]
#[should_panic(expected: ('Some error', 'ENTRYPOINT_FAILED', ))]
fn test_dual_set_public_key_exists_and_panics() {
    let (dispatcher, _) = setup_account_panic();
    dispatcher.set_public_key(NEW_PUBLIC_KEY);
}

#[test]
#[available_gas(2000000)]
fn test_dual_get_public_key() {
    let (snake_dispatcher, _) = setup_snake();
    assert(snake_dispatcher.get_public_key() == PUBLIC_KEY, 'Should return PUBLIC_KEY');
}

#[test]
#[available_gas(2000000)]
#[should_panic(expected: ('ENTRYPOINT_NOT_FOUND', ))]
fn test_dual_no_get_public_key() {
    let dispatcher = setup_non_account();
    dispatcher.get_public_key();
}

#[test]
#[available_gas(2000000)]
#[should_panic(expected: ('Some error', 'ENTRYPOINT_FAILED', ))]
fn test_dual_get_public_key_exists_and_panics() {
    let (dispatcher, _) = setup_account_panic();
    dispatcher.get_public_key();
}

#[test]
#[available_gas(2000000)]
fn test_dual_is_valid_signature() {
    let (snake_dispatcher, target) = setup_snake();

    let data = SIGNED_TX_DATA();
    let hash = data.transaction_hash;
    let mut signature = array![data.r, data.s];

    testing::set_contract_address(snake_dispatcher.contract_address);
    target.set_public_key(data.public_key);

    let is_valid = snake_dispatcher.is_valid_signature(hash, signature);
    assert(is_valid == 'VALID', 'Should accept valid signature');
}

#[test]
#[available_gas(2000000)]
#[should_panic(expected: ('ENTRYPOINT_NOT_FOUND', ))]
fn test_dual_no_is_valid_signature() {
    let hash = 0x0;
    let signature = array![];

    let dispatcher = setup_non_account();
    dispatcher.is_valid_signature(hash, signature);
}

#[test]
#[available_gas(2000000)]
#[should_panic(expected: ('Some error', 'ENTRYPOINT_FAILED', ))]
fn test_dual_is_valid_signature_exists_and_panics() {
    let hash = 0x0;
    let signature = array![];

    let (dispatcher, _) = setup_account_panic();
    dispatcher.is_valid_signature(hash, signature);
}

#[test]
#[available_gas(2000000)]
fn test_dual_supports_interface() {
    let (snake_dispatcher, target) = setup_snake();
    assert(snake_dispatcher.supports_interface(ISRC5_ID), 'Should implement ISRC5');
}

#[test]
#[available_gas(2000000)]
#[should_panic(expected: ('ENTRYPOINT_NOT_FOUND', ))]
fn test_dual_no_supports_interface() {
    let dispatcher = setup_non_account();
    dispatcher.supports_interface(ISRC5_ID);
}

#[test]
#[available_gas(2000000)]
#[should_panic(expected: ('Some error', 'ENTRYPOINT_FAILED', ))]
fn test_dual_supports_interface_exists_and_panics() {
    let (dispatcher, _) = setup_account_panic();
    dispatcher.supports_interface(ISRC5_ID);
}

//
// camelCase target
//

#[test]
#[available_gas(2000000)]
fn test_dual_setPublicKey() {
    let (camel_dispatcher, target) = setup_camel();

    testing::set_contract_address(camel_dispatcher.contract_address);

    camel_dispatcher.set_public_key(NEW_PUBLIC_KEY);
    assert(target.getPublicKey() == NEW_PUBLIC_KEY, 'Should return NEW_PUBLIC_KEY');
}

#[test]
#[available_gas(2000000)]
#[should_panic(expected: ('Some error', 'ENTRYPOINT_FAILED', ))]
fn test_dual_setPublicKey_exists_and_panics() {
    let (_, dispatcher) = setup_account_panic();
    dispatcher.set_public_key(NEW_PUBLIC_KEY);
}

#[test]
#[available_gas(2000000)]
fn test_dual_getPublicKey() {
    let (camel_dispatcher, _) = setup_camel();
    assert(camel_dispatcher.get_public_key() == PUBLIC_KEY, 'Should return PUBLIC_KEY');
}

#[test]
#[available_gas(2000000)]
#[should_panic(expected: ('Some error', 'ENTRYPOINT_FAILED', ))]
fn test_dual_getPublicKey_exists_and_panics() {
    let (_, dispatcher) = setup_account_panic();
    dispatcher.get_public_key();
}

#[test]
#[available_gas(2000000)]
fn test_dual_isValidSignature() {
    let (camel_dispatcher, target) = setup_camel();

    let data = SIGNED_TX_DATA();
    let hash = data.transaction_hash;
    let mut signature = array![data.r, data.s];

    testing::set_contract_address(camel_dispatcher.contract_address);
    target.setPublicKey(data.public_key);

    let is_valid = camel_dispatcher.is_valid_signature(hash, signature);
    assert(is_valid == 'VALID', 'Should accept valid signature');
}

#[test]
#[available_gas(2000000)]
#[should_panic(expected: ('Some error', 'ENTRYPOINT_FAILED', ))]
fn test_dual_isValidSignature_exists_and_panics() {
    let hash = 0x0;
    let signature = array![];

    let (_, dispatcher) = setup_account_panic();
    dispatcher.is_valid_signature(hash, signature);
}

#[test]
#[available_gas(2000000)]
fn test_dual_supportsInterface() {
    let (camel_dispatcher, _) = setup_camel();
    assert(camel_dispatcher.supports_interface(ISRC5_ID), 'Should implement ISRC5');
}

#[test]
#[available_gas(2000000)]
#[should_panic(expected: ('Some error', 'ENTRYPOINT_FAILED', ))]
fn test_dual_supportsInterface_exists_and_panics() {
    let (_, dispatcher) = setup_account_panic();
    dispatcher.supports_interface(ISRC5_ID);
}
<|MERGE_RESOLUTION|>--- conflicted
+++ resolved
@@ -1,19 +1,11 @@
 use starknet::testing;
 
 use openzeppelin::account::dual_account::DualCaseAccount;
-<<<<<<< HEAD
-use openzeppelin::account::dual_account::DualCaseAccountTrait;
-use openzeppelin::account::AccountCamelTraitDispatcher;
-use openzeppelin::account::AccountCamelTraitDispatcherTrait;
-use openzeppelin::account::AccountTraitDispatcher;
-use openzeppelin::account::AccountTraitDispatcherTrait;
-=======
 use openzeppelin::account::dual_account::DualCaseAccountABI;
 use openzeppelin::account::AccountCamelABIDispatcher;
 use openzeppelin::account::AccountCamelABIDispatcherTrait;
 use openzeppelin::account::AccountABIDispatcher;
 use openzeppelin::account::AccountABIDispatcherTrait;
->>>>>>> f18fcdbe
 use openzeppelin::introspection::interface::ISRC5_ID;
 use openzeppelin::tests::account::test_account::SIGNED_TX_DATA;
 use openzeppelin::tests::mocks::account_panic_mock::CamelAccountPanicMock;
@@ -34,37 +26,21 @@
 // Setup
 //
 
-<<<<<<< HEAD
-fn setup_snake() -> (DualCaseAccount, AccountTraitDispatcher) {
-=======
 fn setup_snake() -> (DualCaseAccount, AccountABIDispatcher) {
->>>>>>> f18fcdbe
     let mut calldata = array![PUBLIC_KEY];
     let target = utils::deploy(SnakeAccountMock::TEST_CLASS_HASH, calldata);
     (
         DualCaseAccount { contract_address: target },
-<<<<<<< HEAD
-        AccountTraitDispatcher { contract_address: target }
-    )
-}
-
-fn setup_camel() -> (DualCaseAccount, AccountCamelTraitDispatcher) {
-=======
         AccountABIDispatcher { contract_address: target }
     )
 }
 
 fn setup_camel() -> (DualCaseAccount, AccountCamelABIDispatcher) {
->>>>>>> f18fcdbe
     let mut calldata = array![PUBLIC_KEY];
     let target = utils::deploy(CamelAccountMock::TEST_CLASS_HASH, calldata);
     (
         DualCaseAccount { contract_address: target },
-<<<<<<< HEAD
-        AccountCamelTraitDispatcher { contract_address: target }
-=======
         AccountCamelABIDispatcher { contract_address: target }
->>>>>>> f18fcdbe
     )
 }
 
