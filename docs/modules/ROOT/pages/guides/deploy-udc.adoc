--- conflicted
+++ resolved
@@ -35,11 +35,7 @@
 In the following sections, we'll walk you through the process of deploying the UDC on appchains while keeping the same address,
 under one important assumption: *the declared UDC class hash MUST be the same across all networks*.
 Different compiler versions may produce different class hashes for the same contract, so you need to make
-<<<<<<< HEAD
 sure you are using the same compiler version to build the UDC class (and the release profile).
-=======
-sure you are using the same compiler version to build the UDC class.
->>>>>>> 4919ae98
 
 The latest version of the UDC available in the `openzeppelin_presets` package was compiled with *Cairo v2.11.4* (release profile) and the resulting class hash is `{udc-class-hash}`.
 
