<!-- markdownlint-disable MD024 -->

# Changelog

All notable changes to this project will be documented in this file.

The format is based on [Keep a Changelog](https://keepachangelog.com/en/1.1.0/),
and this project adheres to [Semantic Versioning](https://semver.org/spec/v2.0.0.html).

## Unreleased

### Added

<<<<<<< HEAD
- DoubleEndedQueue struct to `openzeppelin_utils` (#)
=======
- `VotesComponent` with implementation for ERC721 and ERC20 tokens (#1114)
- `IUpgradeAndCall` interface (#1148)
- `upgrade_and_call` function in UpgradeableComponent's InternalImpl (#1148)
- `ERC20Permit` impl for `ERC20Component` facilitating token approvals via off-chain signatures (#1140)
- `ISNIP12Metadata` interface for discovering name and version of a SNIP-12 impl (#1140)
- `SNIP12MetadataExternal` impl of `ISNIP12Metadata` interface for `ERC20Component` (#1140)
>>>>>>> 6e60ba93

### Changed

- Bump scarb to v2.8.4 (#1146)

### Changed (Breaking)

- Remove `ERC20Votes` component in favor of `VotesComponent` (#1114)
  - `Trace` is now declared as a `storage_node` and now uses `Vec` instead of `StorageArray`.
  - `delegate_by_sig` `signature` param in the `IVotes` interface updated from `Array<felt252>` to `Span<felt252>`.
- Remove `StorageArray` from `openzeppelin_utils` (#1114)
- Bump snforge to 0.31.0
- Remove openzeppelin_utils::selectors (#1163)
- Remove `DualCase dispatchers` (#1163)
  - Remove `try_selector_with_fallback` from `openzeppelin_utils`
  - Remove `unwrap_and_cast` module from `openzeppelin_utils`
  - Remove `openzeppelin_access::accesscontrol::dual_accesscontrol`
  - Remove `openzeppelin_access::ownable::dual_ownable`
  - Remove `openzeppelin_account::dual_account`
  - Remove `openzeppelin_account::dual_eth_account`
  - Remove `openzeppelin_token::erc20::dual20`
  - Remove `openzeppelin_token::erc721::dual721`
  - Remove `openzeppelin_token::erc721::dual721_receiver`
  - Remove `openzeppelin_token::erc1155::dual1155`
  - Remove `openzeppelin_token::erc1155::dual1155_receiver`
- `SRC9Component` now uses `ISRC6Dispatcher` instead of `DualCaseAccount` (#1163)
- `ERC20VotesComponent` now uses `ISRC6Dispatcher` instead of `DualCaseAccount` (#1163)
- `ERC721Component` now uses `IERC721ReceiverDispatcher` instead of `DualCaseERC721Receiver` (#1163)
- `ERC1155Component` now uses `IERC1155ReceiverDispatcher` instead of `DualCaseERC1155Receiver` (#1163)

## 0.17.0 (2024-09-23)

### Added

- `into_base_16_string_no_padding` function to the test helpers (#1137)
- SRC9 (OutsideExecution) component (#1150)
- Vesting component and VestingWallet preset (#1116)

### Changed (Breaking)

- Bump scarb to v2.8.2 (#1137)
- Bump snforge to 0.30.0 (#1137)
- `declare_class`, `declare_and_deploy`, and `declare_and_deploy_at` will skip declaration if the contract is already declared (#1137)
- Bump edition to 2024_07 (#1138)
- `execute_calls` function from account utils (#1150)
  - calls param type changed from `Array<Call>` to `Span<Call>`

### Deprecated

- DualCase dispatchers

## 0.16.0 (2024-08-30)

### Added

- ERC721Enumerable component (#983)
- ERC2981 (NFT Royalty Standard) component (#1091)
- `merkle_tree` package with utilities to verify proofs and multi proofs (#1101)

### Changed

- Bump snforge to v0.27.0 (#1107)
- Bump scarb to v2.8.0 (#1120)

### Changed (Breaking)

- Changed ABI suffix to Trait in dual case account and eth account modules (#1096)
  - `DualCaseAccountABI` renamed to `DualCaseAccountTrait`
  - `DualCaseEthAccountABI` renamed to `DualCaseEthAccountTrait`
- Removed `_accept_ownership` from `OwnableComponent::InternalImpl`

### Fixed

- `OwnableTwoStep` allowing a pending owner to accept ownership after the original owner has renounced ownership (#1119)

## 0.15.1 (2024-08-13)

### Changed

- Remove token dependency from account package (#1100)
- Fix docsite links (#1094)

## 0.15.0 (2024-08-08)

### Added

- TimelockController component (#996)
- HashCall implementation (#996)
- Separated package for each submodule (#1065)
  - `openzeppelin_access`
  - `openzeppelin_account`
  - `openzeppelin_governance`
  - `openzeppelin_introspection`
  - `openzeppelin_presets`
  - `openzeppelin_security`
  - `openzeppelin_token`
  - `openzeppelin_upgrades`
  - `openzeppelin_utils`
- Separated packages intended as [dev-dependencies] (#1084)
  - `openzeppelin_testing`
  - `openzeppelin_test_common`

### Changed

- Bump scarb to v2.7.0-rc.1 (#1025)
- Bump scarb to v2.7.0-rc.2 (#1052)
- Bump scarb to v2.7.0-rc.4 (#1064)
- Bump scarb to v2.7.0 (#1065)

### Changed (Breaking)

- Test utilities moved out of the utils module (#1084).
- Test utilities refactored to match the snforge test runner (#1084).

## 0.15.0-rc.0 (2024-07-8)

### Changed

- `Trace`, `Checkpoint`, and `StorageArray` structs made public.

### Changed (Breaking)

- Removed `num_checkpoints` and `checkpoints` from `ERC20VotesABI`.

## 0.14.0 (2024-06-14)

### Changed (Breaking)

- Migrated to the `2023_11` edition (#995):
  - Component implementations annotated with `#[embeddable_as()]` (e.g: `AccessControlComponent::AccessControl`) are not public anymore. Note that the embeddable versions are still public (e.g: `AccessControlComponent::AccessControlImpl`).
  - Implementations that can be compiler-derived from traits are not public anymore (e.g: `DualCaseAccessControlImpl` is not public while `DualCaseAccessControlTrait` is).
  - `Secp256k1PointPartialEq` and `DebugSecp256k1Point` are not public anymore.
  - `account::utils::execute_single_call` is not public anymore.
  - Presets are not public anymore, since they should be copied into projects, and not directly imported.
  - `Trace` and `Checkpoint` structs are not public anymore, since they are intended to be used in `ERC20Votes`, and not as generic utilities.
  - `StorageArray` is not public anymore, since this implementation is specific to `ERC20Votes`, and is not intended as a generic utility, but as a temporary solution until Starknet native implementation arrives.

- Apply underscore pattern to modules (#993):
  - AccessControlComponent
    - `_set_role_admin` function renamed to `set_role_admin`
  - PausableComponent
    - `_pause` function renamed to `pause`
    - `_unpause` function renamed to `unpause`
  - UpgradeableComponent
    - `_upgrade` function renamed to `upgrade`
  - ERC20Component:
    - `_mint` function renamed to `mint`
    - `_burn` function renamed to `burn`
    - `_update` function renamed to `update`
  - ERC721Component:
    - `_safe_transfer` function renamed to `safe_transfer`
    - `_safe_mint` function renamed to `safe_mint`
    - `_mint` function renamed to `mint`
    - `_transfer` function renamed to `transfer`
    - `_burn` function renamed to `burn`
    - `_update` function renamed to `update`
  - ERC1155Component:
    - `set_base_uri` function renamed to `_set_base_uri`

## 0.13.0 (2024-05-20)

### Added

- Sending transactions section in account docs (#981)
- before_update and after_update hooks to ERC721Component (#978)
- before_update and after_update hooks to ERC1155Component (#982)

### Changed (Breaking)

- ERC721Component internal implementation to support transfer, mint, and burn flows going through an `_update` function (#978)
- ERC721Component implementations now require an ERC721HooksTrait implementation in scope (#978)
- ERC1155Component implementations now require an ERC1155HooksTrait implementation in scope (#982)
- AccountComponent, preset, and dispatcher now require a `signature` param in the public-key-setter functions (#989)
- EthAccountComponent, preset, and dispatcher now require a `signature` param in the public-key-setter functions (#990)

## 0.12.0 (2024-04-21)

### Added

- before_update and after_update hooks to ERC20Component (#951)
- INSUFFICIENT_BALANCE and INSUFFICIENT_ALLOWANCE errors to ERC20Component (#951)
- ERC20Votes component (#951)
- Preset interfaces (#964)
- UDC docs (#954)
- Util functions to precompute addresses (#954)

### Changed

- Allow testing utilities to be importable (#963)
- Utilities documentation (#963)
- Parameter name in `tests::utils::drop_events` (`count` -> `n_events`) (#963)
- Presets to include upgradeable functionality (#964)
- ERC20, ERC721, and ERC1155 presets include Ownable functionality (#964)
- EthAccount
  - Expected signature format changed from `(r, s, y)` to `(r, s)` (#940)

## 0.11.0 (2024-03-29)

### Added

- SNIP12 utilities for on-chain typed messages hash generation (#935)
- Nonces component utility (#935)
- Presets Usage guide (#949)
- UDC preset contract (#919)
- ERC1155Component and ERC1155ReceiverComponent mixins (#941)
- ERC721ReceiverComponent documentation (#945)

### Fixed

- ERC721ReceiverComponent mixin embeddable implementation name (#945)

### Removed

- DualCase SRC5 (#882, #952)

## 0.10.0 (2024-03-07)

### Added

- ERC1155 component and preset (#896)
- Mixin implementations in components (#863)
- ERC721Component functions and Storage member
  - `InternalTrait::_set_base_uri` and `InternalTrait::_base_uri` to handle ByteArrays (#857)
  - `ERC721_base_uri` Storage member to store the base URI (#857)

### Changed

- Change unwrap to unwrap_syscall (#901)
- ERC20Component
  - `IERC20::name` and `IERC20::symbol` return ByteArrays instead of felts (#857)
- ERC721Component
  - `IERC721::name`, `IERC721::symbol`, and `IERC721Metadata::token_uri` return ByteArrays instead of felts (#857)
  - `InternalTrait::initializer` accepts an additional `base_uri` ByteArray parameter (#857)
  - IERC721Metadata SRC5 interface ID. This is changed because of the ByteArray integration (#857)

### Removed

- ERC721Component function and Storage member
  - `InternalTrait::_set_token_uri` because individual token URIs are no longer stored (#857)
  - `ERC721_token_uri` Storage member because individual token URIs are no longer stored (#857)

## 0.9.0 (2024-02-08)

### Added

- EthAccount component and preset (#853)
- Ownable two-step functionality (#809)

### Changed

- Bump scarb to v2.4.4 (#853)
- Bump scarb to v2.5.3 (#898)
- OwnershipTransferred event args are indexed (#809)

### Removed

- Non standard increase_allowance and decrease_allowance functions in ERC20 contract (#881)

## 0.8.1 (2024-01-23)

### Added

- Documentation for SRC5 migration (#821)
- Usage docs (#823)
- Utilities documentation (#825)
- Documentation for presets (#832)
- Backwards compatibility notice (#861)
- Add automatic version bump to CI (#862)

### Changed

- Use ComponentState in tests (#836)
- Docsite navbar (#838)
- Account events indexed keys (#853)
- Support higher tx versions in Account (#858)
- Bump scarb to v2.4.1 (#858)
- Add security section to Upgrades docs (#861)<|MERGE_RESOLUTION|>--- conflicted
+++ resolved
@@ -11,16 +11,13 @@
 
 ### Added
 
-<<<<<<< HEAD
 - DoubleEndedQueue struct to `openzeppelin_utils` (#)
-=======
 - `VotesComponent` with implementation for ERC721 and ERC20 tokens (#1114)
 - `IUpgradeAndCall` interface (#1148)
 - `upgrade_and_call` function in UpgradeableComponent's InternalImpl (#1148)
 - `ERC20Permit` impl for `ERC20Component` facilitating token approvals via off-chain signatures (#1140)
 - `ISNIP12Metadata` interface for discovering name and version of a SNIP-12 impl (#1140)
 - `SNIP12MetadataExternal` impl of `ISNIP12Metadata` interface for `ERC20Component` (#1140)
->>>>>>> 6e60ba93
 
 ### Changed
 
