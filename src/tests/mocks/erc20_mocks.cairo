--- conflicted
+++ resolved
@@ -160,54 +160,15 @@
     struct Storage {}
 
     #[external(v0)]
-<<<<<<< HEAD
-    fn name(self: @ContractState) {
-        panic_with_felt252('Some error');
-    }
-
-    #[external(v0)]
-    fn symbol(self: @ContractState) {
-        panic_with_felt252('Some error');
-    }
-
-    #[external(v0)]
-    fn decimals(self: @ContractState) {
-        panic_with_felt252('Some error');
-    }
-
-    #[external(v0)]
-    fn allowance(self: @ContractState, owner: ContractAddress, spender: ContractAddress) {
-        panic_with_felt252('Some error');
-    }
-
-    #[external(v0)]
-    fn transfer(ref self: ContractState, recipient: ContractAddress, amount: u256) {
-        panic_with_felt252('Some error');
-    }
-
-    #[external(v0)]
-    fn approve(ref self: ContractState, to: ContractAddress, token_id: u256) {
-        panic_with_felt252('Some error');
-    }
-
-    #[external(v0)]
-    fn total_supply(self: @ContractState) {
-        panic_with_felt252('Some error');
-    }
-
-    #[external(v0)]
-    fn balance_of(self: @ContractState, account: ContractAddress) {
-        panic_with_felt252('Some error');
-=======
-    fn name(self: @ContractState) -> felt252 {
-        panic!("Some error");
-        3
-    }
-
-    #[external(v0)]
-    fn symbol(self: @ContractState) -> felt252 {
-        panic!("Some error");
-        3
+    fn name(self: @ContractState) -> ByteArray {
+        panic!("Some error");
+        "3"
+    }
+
+    #[external(v0)]
+    fn symbol(self: @ContractState) -> ByteArray {
+        panic!("Some error");
+        "3"
     }
 
     #[external(v0)]
@@ -244,20 +205,14 @@
     fn balance_of(self: @ContractState, account: ContractAddress) -> u256 {
         panic!("Some error");
         3
->>>>>>> 14486165
     }
 
     #[external(v0)]
     fn transfer_from(
         ref self: ContractState, from: ContractAddress, to: ContractAddress, amount: u256
-<<<<<<< HEAD
-    ) {
-        panic_with_felt252('Some error');
-=======
     ) -> bool {
         panic!("Some error");
         false
->>>>>>> 14486165
     }
 }
 
@@ -269,15 +224,6 @@
     struct Storage {}
 
     #[external(v0)]
-<<<<<<< HEAD
-    fn totalSupply(self: @ContractState) {
-        panic_with_felt252('Some error');
-    }
-
-    #[external(v0)]
-    fn balanceOf(self: @ContractState, account: ContractAddress) {
-        panic_with_felt252('Some error');
-=======
     fn totalSupply(self: @ContractState) -> u256 {
         panic!("Some error");
         3
@@ -287,7 +233,6 @@
     fn balanceOf(self: @ContractState, account: ContractAddress) -> u256 {
         panic!("Some error");
         3
->>>>>>> 14486165
     }
 
     #[external(v0)]
