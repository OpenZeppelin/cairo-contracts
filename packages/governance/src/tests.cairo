--- conflicted
+++ resolved
@@ -1,9 +1,4 @@
 mod test_timelock;
-<<<<<<< HEAD
-#[cfg(test)]
 mod test_utils;
 #[cfg(test)]
-mod test_votes;
-=======
-mod test_utils;
->>>>>>> c5cd7158
+mod test_votes;