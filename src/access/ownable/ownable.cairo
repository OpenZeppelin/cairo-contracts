// SPDX-License-Identifier: MIT
// OpenZeppelin Contracts for Cairo v0.7.0 (access/ownable/ownable.cairo)
<<<<<<< HEAD

=======
//
// # Ownable Component
//
// The Ownable component provides basic authorization control functions from a single owner.
>>>>>>> d2c538b1
#[starknet::component]
mod Ownable {
    use openzeppelin::access::ownable::interface;
    use starknet::ContractAddress;
    use starknet::get_caller_address;

    #[storage]
    struct Storage {
        Ownable_owner: ContractAddress
    }

    #[event]
    #[derive(Drop, starknet::Event)]
    enum Event {
        OwnershipTransferred: OwnershipTransferred
    }

    #[derive(Drop, starknet::Event)]
    struct OwnershipTransferred {
        previous_owner: ContractAddress,
        new_owner: ContractAddress,
    }

    mod Errors {
        const NOT_OWNER: felt252 = 'Caller is not the owner';
        const ZERO_ADDRESS_CALLER: felt252 = 'Caller is the zero address';
        const ZERO_ADDRESS_OWNER: felt252 = 'New owner is the zero address';
    }

    #[embeddable_as(OwnableImpl)]
    impl Ownable<
        TContractState, +HasComponent<TContractState>
    > of interface::IOwnable<ComponentState<TContractState>> {
<<<<<<< HEAD
=======
        /// Returns the address of the current owner.
>>>>>>> d2c538b1
        fn owner(self: @ComponentState<TContractState>) -> ContractAddress {
            self.Ownable_owner.read()
        }

<<<<<<< HEAD
=======
        /// Transfers ownership of the contract to a new address.
>>>>>>> d2c538b1
        fn transfer_ownership(
            ref self: ComponentState<TContractState>, new_owner: ContractAddress
        ) {
            assert(!new_owner.is_zero(), Errors::ZERO_ADDRESS_OWNER);
            self.assert_only_owner();
            self._transfer_ownership(new_owner);
        }

<<<<<<< HEAD
=======
        /// Leaves the contract without owner. It will not be possible to call `assert_only_owner`
        /// functions anymore. Can only be called by the current owner.
>>>>>>> d2c538b1
        fn renounce_ownership(ref self: ComponentState<TContractState>) {
            self.assert_only_owner();
            self._transfer_ownership(Zeroable::zero());
        }
    }

    #[embeddable_as(OwnableCamelOnlyImpl)]
    impl OwnableCamelOnly<
        TContractState, +HasComponent<TContractState>
    > of interface::IOwnableCamelOnly<ComponentState<TContractState>> {
        fn transferOwnership(ref self: ComponentState<TContractState>, newOwner: ContractAddress) {
            self.transfer_ownership(newOwner);
        }

        fn renounceOwnership(ref self: ComponentState<TContractState>) {
            self.renounce_ownership();
        }
    }

<<<<<<< HEAD
    impl InternalImpl<
        TContractState, +HasComponent<TContractState>
    > of InternalTrait<ComponentState<TContractState>> {
=======
    #[generate_trait]
    impl InternalImpl<
        TContractState, +HasComponent<TContractState>
    > of InternalTrait<TContractState> {
        /// Sets the contract's initial owner. This function should called at construction time.
>>>>>>> d2c538b1
        fn initializer(ref self: ComponentState<TContractState>, owner: ContractAddress) {
            self._transfer_ownership(owner);
        }

<<<<<<< HEAD
=======
        /// Panics if called by any account other than the owner. Use this
        /// to restrict access to certain functions to the owner.
>>>>>>> d2c538b1
        fn assert_only_owner(self: @ComponentState<TContractState>) {
            let owner: ContractAddress = self.Ownable_owner.read();
            let caller: ContractAddress = get_caller_address();
            assert(!caller.is_zero(), Errors::ZERO_ADDRESS_CALLER);
            assert(caller == owner, Errors::NOT_OWNER);
        }

<<<<<<< HEAD
=======
        /// Internal function that transfers ownership of the contract to a new address.
        /// It doesn't assert the caller.
>>>>>>> d2c538b1
        fn _transfer_ownership(
            ref self: ComponentState<TContractState>, new_owner: ContractAddress
        ) {
            let previous_owner: ContractAddress = self.Ownable_owner.read();
            self.Ownable_owner.write(new_owner);
            self
                .emit(
                    OwnershipTransferred { previous_owner: previous_owner, new_owner: new_owner }
                );
        }
    }
<<<<<<< HEAD

    trait InternalTrait<TContractState> {
        fn initializer(ref self: TContractState, owner: ContractAddress);
        fn assert_only_owner(self: @TContractState);
        fn _transfer_ownership(ref self: TContractState, new_owner: ContractAddress);
    }
=======
>>>>>>> d2c538b1
}<|MERGE_RESOLUTION|>--- conflicted
+++ resolved
@@ -1,13 +1,9 @@
 // SPDX-License-Identifier: MIT
 // OpenZeppelin Contracts for Cairo v0.7.0 (access/ownable/ownable.cairo)
-<<<<<<< HEAD
-
-=======
 //
 // # Ownable Component
 //
 // The Ownable component provides basic authorization control functions from a single owner.
->>>>>>> d2c538b1
 #[starknet::component]
 mod Ownable {
     use openzeppelin::access::ownable::interface;
@@ -41,18 +37,12 @@
     impl Ownable<
         TContractState, +HasComponent<TContractState>
     > of interface::IOwnable<ComponentState<TContractState>> {
-<<<<<<< HEAD
-=======
         /// Returns the address of the current owner.
->>>>>>> d2c538b1
         fn owner(self: @ComponentState<TContractState>) -> ContractAddress {
             self.Ownable_owner.read()
         }
 
-<<<<<<< HEAD
-=======
         /// Transfers ownership of the contract to a new address.
->>>>>>> d2c538b1
         fn transfer_ownership(
             ref self: ComponentState<TContractState>, new_owner: ContractAddress
         ) {
@@ -61,11 +51,8 @@
             self._transfer_ownership(new_owner);
         }
 
-<<<<<<< HEAD
-=======
         /// Leaves the contract without owner. It will not be possible to call `assert_only_owner`
         /// functions anymore. Can only be called by the current owner.
->>>>>>> d2c538b1
         fn renounce_ownership(ref self: ComponentState<TContractState>) {
             self.assert_only_owner();
             self._transfer_ownership(Zeroable::zero());
@@ -85,26 +72,17 @@
         }
     }
 
-<<<<<<< HEAD
-    impl InternalImpl<
-        TContractState, +HasComponent<TContractState>
-    > of InternalTrait<ComponentState<TContractState>> {
-=======
     #[generate_trait]
     impl InternalImpl<
         TContractState, +HasComponent<TContractState>
     > of InternalTrait<TContractState> {
         /// Sets the contract's initial owner. This function should called at construction time.
->>>>>>> d2c538b1
         fn initializer(ref self: ComponentState<TContractState>, owner: ContractAddress) {
             self._transfer_ownership(owner);
         }
 
-<<<<<<< HEAD
-=======
         /// Panics if called by any account other than the owner. Use this
         /// to restrict access to certain functions to the owner.
->>>>>>> d2c538b1
         fn assert_only_owner(self: @ComponentState<TContractState>) {
             let owner: ContractAddress = self.Ownable_owner.read();
             let caller: ContractAddress = get_caller_address();
@@ -112,11 +90,8 @@
             assert(caller == owner, Errors::NOT_OWNER);
         }
 
-<<<<<<< HEAD
-=======
         /// Internal function that transfers ownership of the contract to a new address.
         /// It doesn't assert the caller.
->>>>>>> d2c538b1
         fn _transfer_ownership(
             ref self: ComponentState<TContractState>, new_owner: ContractAddress
         ) {
@@ -128,13 +103,4 @@
                 );
         }
     }
-<<<<<<< HEAD
-
-    trait InternalTrait<TContractState> {
-        fn initializer(ref self: TContractState, owner: ContractAddress);
-        fn assert_only_owner(self: @TContractState);
-        fn _transfer_ownership(ref self: TContractState, new_owner: ContractAddress);
-    }
-=======
->>>>>>> d2c538b1
 }