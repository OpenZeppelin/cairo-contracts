# SPDX-License-Identifier: MIT
# OpenZeppelin Contracts for Cairo v0.1.0 (token/erc721/library.cairo)

%lang starknet

from starkware.cairo.common.cairo_builtins import HashBuiltin, SignatureBuiltin
from starkware.starknet.common.syscalls import get_caller_address
from starkware.cairo.common.math import assert_not_zero, assert_not_equal
from starkware.cairo.common.alloc import alloc
from starkware.cairo.common.bool import TRUE, FALSE
from starkware.cairo.common.uint256 import Uint256, uint256_check

from openzeppelin.security.safemath import SafeUint256

from openzeppelin.introspection.ERC165 import ERC165

from openzeppelin.token.erc721.interfaces.IERC721_Receiver import IERC721_Receiver

from openzeppelin.introspection.IERC165 import IERC165

from openzeppelin.utils.constants import (
    IERC721_ID, IERC721_METADATA_ID, IERC721_RECEIVER_ID, IACCOUNT_ID
)

#
# Events
#

@event
func Transfer(from_: felt, to: felt, tokenId: Uint256):
end

@event
func Approval(owner: felt, approved: felt, tokenId: Uint256):
end

@event
func ApprovalForAll(owner: felt, operator: felt, approved: felt):
end

#
# Storage
#

@storage_var
func ERC721_name() -> (name: felt):
end

@storage_var
func ERC721_symbol() -> (symbol: felt):
end

@storage_var
func ERC721_owners(token_id: Uint256) -> (owner: felt):
end

@storage_var
func ERC721_balances(account: felt) -> (balance: Uint256):
end

@storage_var
func ERC721_token_approvals(token_id: Uint256) -> (res: felt):
end

@storage_var
func ERC721_operator_approvals(owner: felt, operator: felt) -> (res: felt):
end

@storage_var
func ERC721_token_uri(token_id: Uint256) -> (token_uri: felt):
end

namespace ERC721:

    #
    # Constructor
    #

    func constructor{
            syscall_ptr : felt*,
            pedersen_ptr : HashBuiltin*,
            range_check_ptr
        }(
            name: felt,
            symbol: felt,
        ):
        ERC721_name.write(name)
        ERC721_symbol.write(symbol)
        ERC165.register_interface(IERC721_ID)
        ERC165.register_interface(IERC721_METADATA_ID)
        return ()
    end

    #
    # Getters
    #

    func name{
            syscall_ptr : felt*,
            pedersen_ptr : HashBuiltin*,
            range_check_ptr
        }() -> (name: felt):
        let (name) = ERC721_name.read()
        return (name)
    end

    func symbol{
            syscall_ptr : felt*,
            pedersen_ptr : HashBuiltin*,
            range_check_ptr
        }() -> (symbol: felt):
        let (symbol) = ERC721_symbol.read()
        return (symbol)
    end

    func balance_of{
            syscall_ptr : felt*,
            pedersen_ptr : HashBuiltin*,
            range_check_ptr
        }(owner: felt) -> (balance: Uint256):
        with_attr error_message("ERC721: balance query for the zero address"):
            assert_not_zero(owner)
        end
        let (balance: Uint256) = ERC721_balances.read(owner)
        return (balance)
    end

    func owner_of{
            syscall_ptr: felt*,
            pedersen_ptr: HashBuiltin*,
            range_check_ptr
        }(token_id: Uint256) -> (owner: felt):
        with_attr error_message("ERC721: token_id is not a valid Uint256"):
            uint256_check(token_id)
        end
        let (owner) = ERC721_owners.read(token_id)
        with_attr error_message("ERC721: owner query for nonexistent token"):
            assert_not_zero(owner)
        end
        return (owner)
    end

    func get_approved{
            syscall_ptr: felt*,
            pedersen_ptr: HashBuiltin*,
            range_check_ptr
        }(token_id: Uint256) -> (approved: felt):
        with_attr error_message("ERC721: token_id is not a valid Uint256"):
            uint256_check(token_id)
        end
        let (exists) = _exists(token_id)
        with_attr error_message("ERC721: approved query for nonexistent token"):
            assert exists = TRUE
        end

        let (approved) = ERC721_token_approvals.read(token_id)
        return (approved)
    end

    func is_approved_for_all{
            syscall_ptr: felt*,
            pedersen_ptr: HashBuiltin*,
            range_check_ptr
        }(owner: felt, operator: felt) -> (is_approved: felt):
        let (is_approved) = ERC721_operator_approvals.read(owner=owner, operator=operator)
        return (is_approved)
    end

    func token_uri{
            syscall_ptr: felt*,
            pedersen_ptr: HashBuiltin*,
            range_check_ptr
        }(token_id: Uint256) -> (token_uri: felt):
        let (exists) = _exists(token_id)
        with_attr error_message("ERC721_Metadata: URI query for nonexistent token"):
            assert exists = TRUE
        end

        # if tokenURI is not set, it will return 0
        let (token_uri) = ERC721_token_uri.read(token_id)
        return (token_uri)
    end

    #
    # Externals
    #

    func approve{
            pedersen_ptr: HashBuiltin*,
            syscall_ptr: felt*,
            range_check_ptr
        }(to: felt, token_id: Uint256):
        with_attr error_mesage("ERC721: token_id is not a valid Uint256"):
            uint256_check(token_id)
        end

        # Checks caller is not zero address
        let (caller) = get_caller_address()
        with_attr error_message("ERC721: cannot approve from the zero address"):
            assert_not_zero(caller)
        end

        # Ensures 'owner' does not equal 'to'
        let (owner) = ERC721_owners.read(token_id)
        with_attr error_message("ERC721: approval to current owner"):
            assert_not_equal(owner, to)
        end

        # Checks that either caller equals owner or
        # caller isApprovedForAll on behalf of owner
        if caller == owner:
            _approve(to, token_id)
            return ()
        else:
            let (is_approved) = ERC721_operator_approvals.read(owner, caller)
            with_attr error_message("ERC721: approve caller is not owner nor approved for all"):
                assert_not_zero(is_approved)
            end
            _approve(to, token_id)
            return ()
        end
    end

    func set_approval_for_all{
            syscall_ptr: felt*,
            pedersen_ptr: HashBuiltin*,
            range_check_ptr
        }(operator: felt, approved: felt):
        # Ensures caller is neither zero address nor operator
        let (caller) = get_caller_address()
        with_attr error_message("ERC721: either the caller or operator is the zero address"):
            assert_not_zero(caller * operator)
        end
        # note this pattern as we'll frequently use it:
        #   instead of making an `assert_not_zero` call for each address
        #   we can always briefly write `assert_not_zero(a0 * a1 * ... * aN)`.
        #   This is because these addresses are field elements,
        #   meaning that a*0==0 for all a in the field,
        #   and a*b==0 implies that at least one of a,b are zero in the field
        with_attr error_message("ERC721: approve to caller"):
            assert_not_equal(caller, operator)
        end

        # Make sure `approved` is a boolean (0 or 1)
        with_attr error_message("ERC721: approved is not a Cairo boolean"):
            assert approved * (1 - approved) = 0
        end

        ERC721_operator_approvals.write(owner=caller, operator=operator, value=approved)
        ApprovalForAll.emit(caller, operator, approved)
        return ()
    end

    func transfer_from{
            pedersen_ptr: HashBuiltin*,
            syscall_ptr: felt*,
            range_check_ptr
        }(from_: felt, to: felt, token_id: Uint256):
        alloc_locals
        with_attr error_message("ERC721: token_id is not a valid Uint256"):
            uint256_check(token_id)
        end
        let (caller) = get_caller_address()
        let (is_approved) = _is_approved_or_owner(caller, token_id)
        with_attr error_message("ERC721: either is not approved or the caller is the zero address"):
            assert_not_zero(caller * is_approved)
        end
        # Note that if either `is_approved` or `caller` equals `0`,
        # then this method should fail.
        # The `caller` address and `is_approved` boolean are both field elements
        # meaning that a*0==0 for all a in the field,
        # therefore a*b==0 implies that at least one of a,b is zero in the field

        _transfer(from_, to, token_id)
        return ()
    end

    func safe_transfer_from{
            pedersen_ptr: HashBuiltin*,
            syscall_ptr: felt*,
            range_check_ptr
        }(
            from_: felt,
            to: felt,
            token_id: Uint256,
            data_len: felt,
            data: felt*
        ):
        alloc_locals
        with_attr error_message("ERC721: token_id is not a valid Uint256"):
            uint256_check(token_id)
        end
        let (caller) = get_caller_address()
        let (is_approved) = _is_approved_or_owner(caller, token_id)
        with_attr error_message("ERC721: either is not approved or the caller is the zero address"):
            assert_not_zero(caller * is_approved)
        end
        # Note that if either `is_approved` or `caller` equals `0`,
        # then this method should fail.
        # The `caller` address and `is_approved` boolean are both field elements
        # meaning that a*0==0 for all a in the field,
        # therefore a*b==0 implies that at least one of a,b is zero in the field

        _safe_transfer(from_, to, token_id, data_len, data)
        return ()
    end

    #
    # Internals
    #

    func _only_token_owner{
            pedersen_ptr: HashBuiltin*,
            syscall_ptr: felt*,
            range_check_ptr
        }(token_id: Uint256):
        uint256_check(token_id)
        let (caller) = get_caller_address()
        let (owner) = owner_of(token_id)
        # Note `owner_of` checks that the owner is not the zero address
        with_attr error_message("ERC721: caller is not the token owner"):
            assert caller = owner
        end
        return ()
    end

<<<<<<< HEAD
    func _is_approved_or_owner{
            pedersen_ptr: HashBuiltin*,
            syscall_ptr: felt*,
            range_check_ptr
        }(spender: felt, token_id: Uint256) -> (res: felt):
        alloc_locals
=======
    let (balance: Uint256) = ERC721_balances.read(to)
    let (new_balance: Uint256) = SafeUint256.add(balance, Uint256(1, 0))
    ERC721_balances.write(to, new_balance)
    ERC721_owners.write(token_id, to)
    Transfer.emit(0, to, token_id)
    return ()
end
>>>>>>> cf85bbd8

        let (exists) = _exists(token_id)
        with_attr error_message("ERC721: token id does not exist"):
            assert exists = TRUE
        end

        let (owner) = owner_of(token_id)
        if owner == spender:
            return (TRUE)
        end

<<<<<<< HEAD
        let (approved_addr) = get_approved(token_id)
        if approved_addr == spender:
            return (TRUE)
        end
=======
    # Decrease owner balance
    let (balance: Uint256) = ERC721_balances.read(owner)
    let (new_balance: Uint256) = SafeUint256.sub_le(balance, Uint256(1, 0))
    ERC721_balances.write(owner, new_balance)
>>>>>>> cf85bbd8

        let (is_operator) = is_approved_for_all(owner, spender)
        if is_operator == TRUE:
            return (TRUE)
        end

        return (FALSE)
    end

    func _exists{
            syscall_ptr: felt*,
            pedersen_ptr: HashBuiltin*,
            range_check_ptr
        }(token_id: Uint256) -> (res: felt):
        let (res) = ERC721_owners.read(token_id)

        if res == 0:
            return (FALSE)
        else:
            return (TRUE)
        end
    end

    func _approve{
            syscall_ptr: felt*,
            pedersen_ptr: HashBuiltin*,
            range_check_ptr
        }(to: felt, token_id: Uint256):
        ERC721_token_approvals.write(token_id, to)
        let (owner) = owner_of(token_id)
        Approval.emit(owner, to, token_id)
        return ()
    end

    func _transfer{
            syscall_ptr: felt*,
            pedersen_ptr: HashBuiltin*,
            range_check_ptr
        }(from_: felt, to: felt, token_id: Uint256):
        # ownerOf ensures 'from_' is not the zero address
        let (owner) = owner_of(token_id)
        with_attr error_message("ERC721: transfer from incorrect owner"):
            assert owner = from_
        end

        with_attr error_message("ERC721: cannot transfer to the zero address"):
            assert_not_zero(to)
        end

        # Clear approvals
        _approve(0, token_id)

        # Decrease owner balance
        let (owner_bal) = ERC721_balances.read(from_)
        let (new_balance: Uint256) = uint256_checked_sub_le(owner_bal, Uint256(1, 0))
        ERC721_balances.write(from_, new_balance)

        # Increase receiver balance
        let (receiver_bal) = ERC721_balances.read(to)
        let (new_balance: Uint256) = uint256_checked_add(receiver_bal, Uint256(1, 0))
        ERC721_balances.write(to, new_balance)

        # Update token_id owner
        ERC721_owners.write(token_id, to)
        Transfer.emit(from_, to, token_id)
        return ()
    end

    func _safe_transfer{
            syscall_ptr: felt*,
            pedersen_ptr: HashBuiltin*,
            range_check_ptr
        }(
            from_: felt,
            to: felt,
            token_id: Uint256,
            data_len: felt,
            data: felt*
        ):
        _transfer(from_, to, token_id)

        let (success) = _check_onERC721Received(from_, to, token_id, data_len, data)
        with_attr error_message("ERC721: transfer to non ERC721Receiver implementer"):
            assert_not_zero(success)
        end
        return ()
    end

    func _mint{
            pedersen_ptr: HashBuiltin*,
            syscall_ptr: felt*,
            range_check_ptr
        }(to: felt, token_id: Uint256):
        with_attr error_message("ERC721: token_id is not a valid Uint256"):
            uint256_check(token_id)
        end
        with_attr error_message("ERC721: cannot mint to the zero address"):
            assert_not_zero(to)
        end

        # Ensures token_id is unique
        let (exists) = _exists(token_id)
        with_attr error_message("ERC721: token already minted"):
            assert exists = FALSE
        end

        let (balance: Uint256) = ERC721_balances.read(to)
        let (new_balance: Uint256) = uint256_checked_add(balance, Uint256(1, 0))
        ERC721_balances.write(to, new_balance)
        ERC721_owners.write(token_id, to)
        Transfer.emit(0, to, token_id)
        return ()
    end

    func _safe_mint{
            pedersen_ptr: HashBuiltin*,
            syscall_ptr: felt*,
            range_check_ptr
        }(
            to: felt,
            token_id: Uint256,
            data_len: felt,
            data: felt*
        ):
        with_attr error_message("ERC721: token_id is not a valid Uint256"):
            uint256_check(token_id)
        end
        _mint(to, token_id)

        let (success) = _check_onERC721Received(
            0,
            to,
            token_id,
            data_len,
            data
        )
        with_attr error_message("ERC721: transfer to non ERC721Receiver implementer"):
            assert_not_zero(success)
        end
        return ()
    end

<<<<<<< HEAD
    func _burn{
            pedersen_ptr: HashBuiltin*,
            syscall_ptr: felt*,
            range_check_ptr
        }(token_id: Uint256):
        alloc_locals
        with_attr error_message("ERC721: token_id is not a valid Uint256"):
            uint256_check(token_id)
        end
        let (owner) = owner_of(token_id)

        # Clear approvals
        _approve(0, token_id)
=======
    # Clear approvals
    _approve(0, token_id)

    # Decrease owner balance
    let (owner_bal) = ERC721_balances.read(from_)
    let (new_balance: Uint256) = SafeUint256.sub_le(owner_bal, Uint256(1, 0))
    ERC721_balances.write(from_, new_balance)

    # Increase receiver balance
    let (receiver_bal) = ERC721_balances.read(to)
    let (new_balance: Uint256) = SafeUint256.add(receiver_bal, Uint256(1, 0))
    ERC721_balances.write(to, new_balance)
>>>>>>> cf85bbd8

        # Decrease owner balance
        let (balance: Uint256) = ERC721_balances.read(owner)
        let (new_balance: Uint256) = uint256_checked_sub_le(balance, Uint256(1, 0))
        ERC721_balances.write(owner, new_balance)

        # Delete owner
        ERC721_owners.write(token_id, 0)
        Transfer.emit(owner, 0, token_id)
        return ()
    end

    func _set_token_uri{
            syscall_ptr: felt*,
            pedersen_ptr: HashBuiltin*,
            range_check_ptr
        }(token_id: Uint256, token_uri: felt):
        uint256_check(token_id)
        let (exists) = _exists(token_id)
        with_attr error_message("ERC721_Metadata: set token URI for nonexistent token"):
            assert exists = TRUE
        end

        ERC721_token_uri.write(token_id, token_uri)
        return ()
    end

    func _check_onERC721Received{
            syscall_ptr: felt*,
            pedersen_ptr: HashBuiltin*,
            range_check_ptr
        }(
            from_: felt,
            to: felt,
            token_id: Uint256,
            data_len: felt,
            data: felt*
        ) -> (success: felt):
        let (caller) = get_caller_address()
        let (is_supported) = IERC165.supportsInterface(to, IERC721_RECEIVER_ID)
        if is_supported == TRUE:
            let (selector) = IERC721_Receiver.onERC721Received(
                to,
                caller,
                from_,
                token_id,
                data_len,
                data
            )

            with_attr error_message("ERC721: transfer to non ERC721Receiver implementer"):
                assert selector = IERC721_RECEIVER_ID
            end
            return (TRUE)
        end

        let (is_account) = IERC165.supportsInterface(to, IACCOUNT_ID)
        return (is_account)
    end

end<|MERGE_RESOLUTION|>--- conflicted
+++ resolved
@@ -324,22 +324,12 @@
         return ()
     end
 
-<<<<<<< HEAD
     func _is_approved_or_owner{
             pedersen_ptr: HashBuiltin*,
             syscall_ptr: felt*,
             range_check_ptr
         }(spender: felt, token_id: Uint256) -> (res: felt):
         alloc_locals
-=======
-    let (balance: Uint256) = ERC721_balances.read(to)
-    let (new_balance: Uint256) = SafeUint256.add(balance, Uint256(1, 0))
-    ERC721_balances.write(to, new_balance)
-    ERC721_owners.write(token_id, to)
-    Transfer.emit(0, to, token_id)
-    return ()
-end
->>>>>>> cf85bbd8
 
         let (exists) = _exists(token_id)
         with_attr error_message("ERC721: token id does not exist"):
@@ -351,17 +341,10 @@
             return (TRUE)
         end
 
-<<<<<<< HEAD
         let (approved_addr) = get_approved(token_id)
         if approved_addr == spender:
             return (TRUE)
         end
-=======
-    # Decrease owner balance
-    let (balance: Uint256) = ERC721_balances.read(owner)
-    let (new_balance: Uint256) = SafeUint256.sub_le(balance, Uint256(1, 0))
-    ERC721_balances.write(owner, new_balance)
->>>>>>> cf85bbd8
 
         let (is_operator) = is_approved_for_all(owner, spender)
         if is_operator == TRUE:
@@ -504,7 +487,6 @@
         return ()
     end
 
-<<<<<<< HEAD
     func _burn{
             pedersen_ptr: HashBuiltin*,
             syscall_ptr: felt*,
@@ -518,20 +500,6 @@
 
         # Clear approvals
         _approve(0, token_id)
-=======
-    # Clear approvals
-    _approve(0, token_id)
-
-    # Decrease owner balance
-    let (owner_bal) = ERC721_balances.read(from_)
-    let (new_balance: Uint256) = SafeUint256.sub_le(owner_bal, Uint256(1, 0))
-    ERC721_balances.write(from_, new_balance)
-
-    # Increase receiver balance
-    let (receiver_bal) = ERC721_balances.read(to)
-    let (new_balance: Uint256) = SafeUint256.add(receiver_bal, Uint256(1, 0))
-    ERC721_balances.write(to, new_balance)
->>>>>>> cf85bbd8
 
         # Decrease owner balance
         let (balance: Uint256) = ERC721_balances.read(owner)
