--- conflicted
+++ resolved
@@ -11,15 +11,12 @@
 
 ### Added
 
-<<<<<<< HEAD
+- ERC2981 (NFT Royalty Standard) component (#1091)
 - `merkle_tree` package with utilities to verify proofs and multi proofs (#1101)
-=======
-- ERC2981 (NFT Royalty Standard) component (#1091)
 
 ### Changed
 
 - Bump snforge to v0.27.0 (#1107)
->>>>>>> 42ec58a6
 
 ### Changed (Breaking)
 
